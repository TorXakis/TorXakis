# TorXakis - Model Based Testing
# Copyright (c) 2015-2017 TNO and Radboud University
# See LICENSE at root directory of this repository.

# This file was automatically generated by 'stack init'
#
# Some commonly used options have been documented as comments in this file.
# For advanced use and comprehensive documentation of the format, please see:
# http://docs.haskellstack.org/en/stable/yaml_configuration/

# Resolver to choose a 'specific' stackage snapshot or a compiler version.
# A snapshot resolver dictates the compiler version and the set of packages
# to be used for project dependencies. For example:
#
# resolver: lts-3.5
# resolver: nightly-2015-09-21
# resolver: ghc-7.10.2
# resolver: ghcjs-0.1.0_ghc-7.10.2
# resolver:
#  name: custom-snapshot
#  location: "./custom-snapshot.yaml"
resolver: lts-9.1

# User packages to be built.
# Various formats can be used as shown in the example below.
#
# packages:
# - some-directory
# - https://example.com/foo/bar/baz-0.0.2.tar.gz
# - location:
#    git: https://github.com/commercialhaskell/stack.git
#    commit: e7b331f14bcffb8367cd58fbfc8b40ec7642100a
# - location: https://github.com/commercialhaskell/stack/commit/e7b331f14bcffb8367cd58fbfc8b40ec7642100a
#   extra-dep: true
#  subdirs:
#  - auto-update
#  - wai
#
# A package marked 'extra-dep: true' will only be built if demanded by a
# non-dependency (i.e. a user package), and its test suites and benchmarks
# will not be run. This is useful for tweaking upstream packages.
packages:
- location: sys/behave
- location: sys/behavedefs
- location: sys/behaveenv
- location: sys/cnect
- location: sys/core 
- location: sys/coreenv
- location: sys/defs
- location: sys/front
<<<<<<< HEAD
- location: sys/lpe
=======
- location: sys/lexregexxsd
>>>>>>> cba82388
- location: sys/server
- location: sys/serverenv
- location: sys/solve
- location: sys/solvedefs
- location: sys/testsel
- location: sys/ui
- location: sys/value
# Dependency packages to be pulled from upstream that are not in the resolver
# (e.g., acme-missiles-0.3)
extra-deps:

# Extra package databases containing global packages
extra-package-dbs: []

# Control whether we use the GHC we find on the path
# system-ghc: true
#
# Require a specific version of stack, using version ranges
# require-stack-version: -any # Default
# require-stack-version: ">=1.3"
#
# Override the architecture used by stack, especially useful on Windows
# arch: i386
# arch: x86_64
#
# Extra directories used by stack for building
# extra-include-dirs: [/path/to/dir]
# extra-lib-dirs: [/path/to/dir]
#
# Allow a newer minor version of GHC than the snapshot specifies
# compiler-check: newer-minor<|MERGE_RESOLUTION|>--- conflicted
+++ resolved
@@ -48,11 +48,8 @@
 - location: sys/coreenv
 - location: sys/defs
 - location: sys/front
-<<<<<<< HEAD
+- location: sys/lexregexxsd
 - location: sys/lpe
-=======
-- location: sys/lexregexxsd
->>>>>>> cba82388
 - location: sys/server
 - location: sys/serverenv
 - location: sys/solve
