#stack working directory
.stack-work

# Compiled class file - test
*.class

# Log files
*.log

# SMT Solver output
*.smt2

# IDE files and folders
.settings
.idea
*.iml
out/
TAGS
*.swp
.vscode

# SemaphoreCI cache folders
.semaphore-cache

# Sphinx build folders
docs/wiki/_build

# TorXakis traces generated while running `sqatt`

/*Proc.txs
/*Purpose.txs

# Snapcraft artifacts
parts
prime
stage
snap/.snapcraft
*.snap

<<<<<<< HEAD
# Cabal files that are generated using hpack
sys/txs-compiler/txs-compiler.cabal
sys/txs-sort/txs-sort.cabal

# Png or dot generated files.
/*.png
/*.dot
=======
# special mac files
.DS_Store

# Debian package
*.deb

# RPM package.
*.rpm
>>>>>>> d9dd9c64
<|MERGE_RESOLUTION|>--- conflicted
+++ resolved
@@ -30,14 +30,6 @@
 /*Proc.txs
 /*Purpose.txs
 
-# Snapcraft artifacts
-parts
-prime
-stage
-snap/.snapcraft
-*.snap
-
-<<<<<<< HEAD
 # Cabal files that are generated using hpack
 sys/txs-compiler/txs-compiler.cabal
 sys/txs-sort/txs-sort.cabal
@@ -45,7 +37,7 @@
 # Png or dot generated files.
 /*.png
 /*.dot
-=======
+
 # special mac files
 .DS_Store
 
@@ -53,5 +45,4 @@
 *.deb
 
 # RPM package.
-*.rpm
->>>>>>> d9dd9c64
+*.rpm