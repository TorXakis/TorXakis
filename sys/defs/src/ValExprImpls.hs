--- conflicted
+++ resolved
@@ -14,9 +14,9 @@
   -- ** Constant value
   cstrConst
   -- ** VarRef
-, cstrVar  
+, cstrVar
   -- ** General Operators to create Value Expressions
-  -- *** Equal  
+  -- *** Equal
 , cstrEqual
   -- *** If Then Else
 , cstrITE
@@ -215,24 +215,15 @@
         contains :: (Ord v) => Set.Set (ValExpr v) -> ValExpr v -> Bool
         contains set (view -> Vand a) = all (`Set.member` set) (Set.toList a)
         contains set a                = Set.member a set
-        
+
 -- | Apply unary operator Minus on the provided value expression.
 -- Preconditions are /not/ checked.
-<<<<<<< HEAD
-cstrMinus :: (Ord v, Integral (ValExpr v)) => ValExpr v -> ValExpr v
-cstrMinus (view -> Vconst (Cint x)) = cstrConst (Cint (-x))
-cstrMinus (view -> Vsum s)          = cstrSum  ((-1) <.> s)
--- cstrMinus v                         = ValExpr (Vsum (Sum.fromDistinctAscMultiplierList [(v,-1)]))
-cstrMinus v                         = ValExpr (Vsum ((-1) <.> [SumTerm v]))
-
-=======
-cstrUnaryMinus :: Ord v => ValExpr v -> ValExpr v
+cstrUnaryMinus :: (Ord v, Integral (ValExpr v)) => ValExpr v -> ValExpr v
 cstrUnaryMinus (view -> Vconst (Cint x)) = cstrConst (Cint (-x))
-cstrUnaryMinus (view -> Vsum s)          = cstrSum (Sum.multiply (-1) s)
-cstrUnaryMinus v                         = ValExpr (Vsum (Sum.fromDistinctAscMultiplierList [(v,-1)]))
->>>>>>> ce624499
-
--- Sum
+cstrUnaryMinus (view -> Vsum s)          = cstrSum  ((-1) <.> s)
+cstrUnaryMinus v                         = ValExpr (Vsum ((-1) <.> [SumTerm v]))
+
+-- * Sum
 
 -- | Is ValExpr a Sum Expression?
 isSum :: ValExpr v -> Bool
@@ -348,9 +339,9 @@
 -- Preconditions are /not/ checked.
 cstrGEZ :: ValExpr v -> ValExpr v
 -- Simplification Values
-cstrGEZ (view -> Vconst (Cint v))   = cstrConst (Cbool (0 <= v))
+cstrGEZ (view -> Vconst (Cint v)) = cstrConst (Cbool (0 <= v))
 -- cstrGEZ (view -> Vlength _)      = cstrConst (Cbool True)        -- length of string is always Greater or equal to zero
-cstrGEZ ve                          = ValExpr (Vgez ve)
+cstrGEZ ve                        = ValExpr (Vgez ve)
 
 cstrPredef :: PredefKind -> FuncId -> [ValExpr v] -> ValExpr v
 cstrPredef p f a = ValExpr (Vpredef p f a)
