--- conflicted
+++ resolved
@@ -213,16 +213,6 @@
         contains :: (Ord v) => Set.Set (ValExpr v) -> ValExpr v -> Bool
         contains set (view -> Vand a) = all (`Set.member` set) (Set.toList a)
         contains set a                = Set.member a set
-<<<<<<< HEAD
-=======
-
--- | Apply unary operator Minus on the provided value expression.
--- Preconditions are /not/ checked.
-cstrUnaryMinus :: (Ord v, Integral (ValExpr v)) => ValExpr v -> ValExpr v
-cstrUnaryMinus (view -> Vconst (Cint x)) = cstrConst (Cint (-x))
-cstrUnaryMinus (view -> Vsum s)          = cstrSum  ((-1) <.> s)
-cstrUnaryMinus v                         = ValExpr (Vsum ((-1) <.> [SumTerm v]))
->>>>>>> 47696f53
 
 -- * Sum
 
