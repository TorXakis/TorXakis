{-
TorXakis - Model Based Testing
Copyright (c) 2015-2017 TNO and Radboud University
See LICENSE at root directory of this repository.
-}


{-# LANGUAGE FlexibleContexts  #-}
{-# LANGUAGE FlexibleInstances #-}
{-# LANGUAGE OverloadedStrings #-}
{-# LANGUAGE ViewPatterns      #-}
-- ----------------------------------------------------------------------------------------- --
module TxsUtils

-- ----------------------------------------------------------------------------------------- --
--                                                                                           --
-- Some Utilities for TxsDefs
--                                                                                           --
-- ----------------------------------------------------------------------------------------- --

where

import           Control.Arrow (first)
import qualified Data.Map      as Map
import           Data.Maybe    (fromMaybe)
import qualified Data.Set      as Set

import qualified FreeMonoidX   as FMX
import           FuncId
import           Product
import           StdTDefs
import           Sum
import           TxsDefs

-- ----------------------------------------------------------------------------------------- --
-- identifiers: signatures, binding


sig :: Ident -> Ident
sig ( IdSort   (SortId nm _uid          ) ) = IdSort   (SortId nm 0          )
sig ( IdCstr   (CstrId nm _uid ca cs    ) ) = IdCstr   (CstrId nm 0 ca cs    )
sig ( IdFunc   (FuncId nm _uid fa fs    ) ) = IdFunc   (FuncId nm 0 fa fs    )
sig ( IdProc   (ProcId nm _uid pc pv pe ) ) = IdProc   (ProcId nm 0 pc pv pe )
sig ( IdChan   (ChanId nm _uid cs       ) ) = IdChan   (ChanId nm 0 cs       )
sig ( IdVar    (VarId  nm _uid vs       ) ) = IdVar    (VarId  nm 0 vs       )
sig ( IdStat   (StatId nm _uid pid      ) ) = IdStat   (StatId nm 0 pid      )
sig ( IdModel  (ModelId  nm _uid        ) ) = IdModel  (ModelId  nm 0        )
sig ( IdPurp   (PurpId   nm _uid        ) ) = IdPurp   (PurpId   nm 0        )
sig ( IdGoal   (GoalId   nm _uid        ) ) = IdGoal   (GoalId   nm 0        )
sig ( IdMapper (MapperId nm _uid        ) ) = IdMapper (MapperId nm 0        )
sig ( IdCnect  (CnectId  nm _uid        ) ) = IdCnect  (CnectId  nm 0        )

doubles :: Eq a => [a] -> [a]
doubles []     =  []
doubles (x:xs) =  if x `elem` xs then x:doubles xs else doubles xs

bindOnName :: Name -> [Ident] -> [Ident]
bindOnName nm =  filter (\i -> TxsDefs.name i == nm)

bindOnSig :: Ident -> [Ident] -> [Ident]
bindOnSig i  =  filter (\d -> sig d == sig i)

bindOnUnid :: Int -> [Ident] -> [Ident]
bindOnUnid uid =  filter (\i -> TxsDefs.unid i == uid)

-- ----------------------------------------------------------------------------------------- --
-- scopeMerge globals locals: merge globals and locals; locals take prededence


scopeMerge :: [Ident] -> [Ident] -> [Ident]
scopeMerge []     ls  =  ls
scopeMerge (g:gs) ls  =  if sig g `elem` map sig ls
                           then scopeMerge gs ls
                           else scopeMerge gs (g:ls)

-- ----------------------------------------------------------------------------------------- --
-- combineWEnv :  combine Walue Environments;  where second takes precedence

combineWEnv :: (Variable v) => WEnv v -> WEnv v -> WEnv v
combineWEnv we1 we2
  =  let  we1' = Map.toList we1
          we2' = Map.toList we2
      in  Map.fromList $ [ (vid1,wal1) | (vid1,wal1) <- we1', vid1 `Map.notMember` we2 ]
                         ++ we2'

-- ----------------------------------------------------------------------------------------- --
-- partial variable Substitution in value expression
-- ie. some free variables are not Substituted, so types must be equal

partSubst :: (Variable v, Integral (ValExpr v)) => VarEnv v v -> ValExpr v -> ValExpr v

partSubst ve (view -> Vfunc fid vexps)        = cstrFunc fid (map (partSubst ve) vexps)
partSubst ve (view -> Vcstr cid vexps)        = cstrCstr cid (map (partSubst ve) vexps)
partSubst ve (view -> Viscstr cid vexp)       = cstrIsCstr cid (partSubst ve vexp)
partSubst ve (view -> Vaccess cid p vexp)     = cstrAccess cid p (partSubst ve vexp)
partSubst _  (view -> Vconst const')          = cstrConst const'
partSubst ve (view -> Vvar vid)               = Map.findWithDefault (cstrVar vid) vid ve
partSubst ve (view -> Vite cond vexp1 vexp2)  = cstrITE (partSubst ve cond)
                                                        (partSubst ve vexp1)
                                                        (partSubst ve vexp2)
partSubst ve (view -> Venv ve' vexp)          = partSubst ve (partSubst ve' vexp)
partSubst ve (view -> Vdivide t n)            = cstrDivide (partSubst ve t) (partSubst ve n)
partSubst ve (view -> Vmodulo t n)            = cstrModulo (partSubst ve t) (partSubst ve n)
<<<<<<< HEAD
partSubst ve (view -> Vsum s)                 = cstrSum $ FMX.mapTerms (partSubst ve <$>) s
partSubst ve (view -> Vproduct p)             =
    cstrProduct $ FMX.fromMultiplierListT $
      map (first (partSubst ve)) $ FMX.toDistinctAscMultiplierListT p
=======
partSubst ve (view -> Vgez v)                 = cstrGEZ (partSubst ve v)
partSubst ve (view -> Vsum s)                 = cstrSum $ Sum.fromMultiplierList $ map (first (partSubst ve)) $ Sum.toMultiplierList s
partSubst ve (view -> Vproduct p)             = cstrProduct $ Product.fromPowerList $ map (first (partSubst ve)) $ Product.toPowerList p
>>>>>>> ce624499
partSubst ve (view -> Vequal vexp1 vexp2)     = cstrEqual (partSubst ve vexp1) (partSubst ve vexp2)
partSubst ve (view -> Vand vexps)             = cstrAnd $ Set.map (partSubst ve) vexps
partSubst ve (view -> Vnot vexp)              = cstrNot (partSubst ve vexp)
partSubst ve (view -> Vpredef kd fid vexps)   = cstrPredef kd fid (map (partSubst ve) vexps)
partSubst _  (view -> Verror str)             = cstrError str
partSubst _  _                                = error "partSubst: item not in view"
-- ----------------------------------------------------------------------------------------- --
-- walSubst :  partial value substitution in value expression


walSubst :: (Variable v, Integral (ValExpr v)) => WEnv v -> ValExpr v -> ValExpr v
walSubst wenv =  partSubst (Map.map cstrConst wenv)

-- ----------------------------------------------------------------------------------------- --
-- complete variable substitution in value expression
-- ie. all free variables of value expression must be substituted


compSubst :: (Variable v, Variable w, Integral (ValExpr v), Integral (ValExpr w))
          => VarEnv v w -> ValExpr v -> ValExpr w
compSubst ve (view -> Vfunc fid vexps)        =  cstrFunc fid (map (compSubst ve) vexps)
compSubst ve (view -> Vcstr cid vexps)        =  cstrCstr cid (map (compSubst ve) vexps)
compSubst ve (view -> Viscstr cid vexp)       = cstrIsCstr cid (compSubst ve vexp)
compSubst ve (view -> Vaccess cid p vexp)     = cstrAccess cid p (compSubst ve vexp)
compSubst _  (view -> Vconst const')          =  cstrConst const'
compSubst ve (view -> Vvar vid)               =  fromMaybe
                                                    (cstrError "TXS Subst compSubst: incomplete\n")
                                                    (Map.lookup vid ve)
compSubst ve (view -> Vite cond vexp1 vexp2)  =  cstrITE (compSubst ve cond)
                                                         (compSubst ve vexp1)
                                                         (compSubst ve vexp2)
compSubst ve (view -> Venv ve' vexp)          =  compSubst ve (compSubst ve' vexp)
compSubst ve (view -> Vdivide t n)            = cstrDivide (compSubst ve t) (compSubst ve n)
compSubst ve (view -> Vmodulo t n)            = cstrModulo (compSubst ve t) (compSubst ve n)
<<<<<<< HEAD
compSubst ve (view -> Vsum s)                 = cstrSum $ FMX.mapTerms (compSubst ve <$>) s
compSubst ve (view -> Vproduct p)             =
    cstrProduct $ FMX.fromMultiplierListT $
      map (first (compSubst ve)) $ FMX.toDistinctAscMultiplierListT p
=======
compSubst ve (view -> Vgez v)                 = cstrGEZ (compSubst ve v)
compSubst ve (view -> Vsum s)                 = cstrSum $ Sum.fromMultiplierList $ map (first (compSubst ve)) $ Sum.toMultiplierList s
compSubst ve (view -> Vproduct p)             = cstrProduct $ Product.fromPowerList $ map (first (compSubst ve)) $ Product.toPowerList p
>>>>>>> ce624499
compSubst ve (view -> Vequal vexp1 vexp2)     = cstrEqual (compSubst ve vexp1) (compSubst ve vexp2)
compSubst ve (view -> Vand vexps)             = cstrAnd $ Set.map (compSubst ve) vexps
compSubst ve (view -> Vnot vexp)              = cstrNot (compSubst ve vexp)
compSubst ve (view -> Vpredef kd fid vexps)   =  cstrPredef kd fid (map (compSubst ve) vexps)
compSubst _  (view -> Verror str)             =  cstrError str
compSubst _  _                                =  error "compSubst: item not in view"

-- ----------------------------------------------------------------------------------------- --
-- check use of functions for use in SMT:
-- to/fromString to/fromXml takeWhile takeWhileNot dropWhile dropWhileNot
-- and transitive closure


checkENDECdefs :: TxsDefs -> [FuncId]
checkENDECdefs tdefs
  =  Set.toList $ Set.unions $ map (checkENDECdef tdefs) (TxsDefs.elems tdefs)


checkENDECdef :: TxsDefs -> TxsDef -> Set.Set FuncId
checkENDECdef tdefs tdef
  =  let endecs = allENDECfuncs tdefs
      in case tdef of
         { DefProc  (ProcDef _ _ bexp)      -> Set.fromList (usedFids bexp) `Set.intersection` endecs
         ; DefModel (ModelDef _ _ _ bexp)   -> Set.fromList (usedFids bexp) `Set.intersection` endecs
         ; DefPurp  (PurpDef _ _ _ gls)     -> Set.unions (map (Set.fromList . usedFids . snd) gls)
                                                                  `Set.intersection` endecs
         ; DefMapper (MapperDef _ _ _ bexp) -> Set.fromList (usedFids bexp) `Set.intersection` endecs
         ; _                                -> Set.empty
         }

-- ----------------------------------------------------------------------------------------- --

baseENDECfuncs :: TxsDefs -> Set.Set FuncId
baseENDECfuncs tdefs
  =  Set.fromList $ funcId_takeWhile : funcId_takeWhileNot
                    : funcId_dropWhile : funcId_dropWhileNot
                    : [ fid
                      | fid@FuncId{ FuncId.name = nm } <- Map.keys (funcDefs tdefs)
                      , (nm == "toString") || (nm  == "fromString") ||
                        (nm == "toXml") || (nm == "fromXml")
                      ]


allENDECfuncs :: TxsDefs -> Set.Set FuncId
allENDECfuncs tdefs
  =  Set.fromList [ fid
                  | fid <- Map.keys (funcDefs tdefs)
                  , not $ Set.null $ funcCallsClosure tdefs (Set.singleton fid)
                                          `Set.intersection` baseENDECfuncs tdefs
                  ]


funcCallsClosure :: TxsDefs -> Set.Set FuncId -> Set.Set FuncId
funcCallsClosure tdefs fids
  =  let newcalls = Set.unions $ map (funcCalls tdefs) (Set.toList fids)
      in if  newcalls `Set.isSubsetOf` fids
           then fids
           else funcCallsClosure  tdefs $ fids `Set.union` newcalls


funcCalls :: TxsDefs -> FuncId -> Set.Set FuncId
funcCalls tdefs fid
  =  case Map.lookup fid (funcDefs tdefs) of
     { Just (FuncDef _vids vexp) -> Set.fromList $ usedFids vexp
     ; _                         -> Set.empty
     }

-- ----------------------------------------------------------------------------------------- --

class UsedFids t
  where
    usedFids :: t -> [FuncId]


instance UsedFids BExpr
  where
    usedFids  Stop                          =  []
    usedFids (ActionPref actoff bexp)       =  usedFids actoff ++ usedFids bexp
    usedFids (Guard vexps bexp)             =  usedFids vexps ++ usedFids bexp
    usedFids (Choice bexps)                 =  usedFids bexps
    usedFids (Parallel _chids bexps)        =  usedFids bexps
    usedFids (Enable bexp1 choffs bexp2)    =  usedFids bexp1 ++ usedFids choffs
                                                              ++ usedFids bexp2
    usedFids (Disable bexp1 bexp2)          =  usedFids bexp1 ++ usedFids bexp2
    usedFids (Interrupt bexp1 bexp2)        =  usedFids bexp1 ++ usedFids bexp2
    usedFids (ProcInst _pid _chids vexps)   =  usedFids vexps
    usedFids (Hide _chids bexp)             =  usedFids bexp
    usedFids (ValueEnv ve bexp)             =  usedFids (Map.elems ve) ++ usedFids bexp
    usedFids (StAut _stid ve transs)        =  usedFids (Map.elems ve) ++ usedFids transs


instance UsedFids Trans
  where
    usedFids (Trans _fr actoff upd _to)  =  usedFids actoff ++ usedFids (Map.elems upd)


instance UsedFids ActOffer
  where
    usedFids (ActOffer offs cnrs)  =  usedFids (concatMap chanoffers (Set.toList offs))
                                     ++ usedFids cnrs


instance UsedFids ChanOffer
  where
    usedFids (Quest _vid)  =  []
    usedFids (Exclam vexp) =  usedFids vexp


instance UsedFids VExpr
  where
    usedFids (view -> Vfunc fid vexps)          =  fid : usedFids vexps
    usedFids (view -> Vcstr _cid vexps)         =  usedFids vexps
    usedFids (view -> Viscstr _cid vexp)        =  usedFids vexp
    usedFids (view -> Vaccess _cid _p vexp)     =  usedFids vexp
    usedFids (view -> Vconst _const)            =  []
    usedFids (view -> Vvar _v)                  =  []
    usedFids (view -> Vite cond tb fb)          =  usedFids [cond, tb, fb]
    usedFids (view -> Venv ve vexp)             =  usedFids (vexp:Map.elems ve)
    usedFids (view -> Vsum s)                   =  concatMap usedFids (FMX.distinctTermsT s)
    usedFids (view -> Vproduct p)               =  concatMap usedFids (FMX.distinctTermsT p)
    usedFids (view -> Vdivide t n)              =  usedFids t ++ usedFids n
    usedFids (view -> Vmodulo t n)              =  usedFids t ++ usedFids n
    usedFids (view -> Vgez v)                   =  usedFids v
    usedFids (view -> Vequal vexp1 vexp2)       =  usedFids vexp1 ++ usedFids vexp2
    usedFids (view -> Vand vexps)               =  concatMap usedFids (Set.toList vexps)
    usedFids (view -> Vnot vexp)                =  usedFids vexp
    usedFids (view -> Vpredef _k fid vexps)     =  fid : usedFids vexps
    usedFids (view -> Verror _s)                =  []
    usedFids _                                  =  error "usedFids: item not in view"


instance (UsedFids t) => UsedFids [t]
  where
    usedFids  =  concatMap usedFids


-- ----------------------------------------------------------------------------------------- --
-- conditional output: smt debug  --  NODIG ???

{-

putSmtDebug :: String -> IOE ()
putSmtDebug s  =  do
     param_SMT_debug <- getParam "param_SMT_debug"
     when (read param_SMT_debug) $ lift $ hPutStrLn stderr $ "SMT >> " ++ s


hPutSmtLog :: Handle -> String -> IOE ()
hPutSmtLog log s  =  do
     when (log /= stderr) $ lift $ hPutStrLn log s

-}


-- ----------------------------------------------------------------------------------------- --
--                                                                                           --
-- ----------------------------------------------------------------------------------------- --<|MERGE_RESOLUTION|>--- conflicted
+++ resolved
@@ -101,16 +101,11 @@
 partSubst ve (view -> Venv ve' vexp)          = partSubst ve (partSubst ve' vexp)
 partSubst ve (view -> Vdivide t n)            = cstrDivide (partSubst ve t) (partSubst ve n)
 partSubst ve (view -> Vmodulo t n)            = cstrModulo (partSubst ve t) (partSubst ve n)
-<<<<<<< HEAD
+partSubst ve (view -> Vgez v)                 = cstrGEZ (partSubst ve v)
 partSubst ve (view -> Vsum s)                 = cstrSum $ FMX.mapTerms (partSubst ve <$>) s
 partSubst ve (view -> Vproduct p)             =
     cstrProduct $ FMX.fromMultiplierListT $
       map (first (partSubst ve)) $ FMX.toDistinctAscMultiplierListT p
-=======
-partSubst ve (view -> Vgez v)                 = cstrGEZ (partSubst ve v)
-partSubst ve (view -> Vsum s)                 = cstrSum $ Sum.fromMultiplierList $ map (first (partSubst ve)) $ Sum.toMultiplierList s
-partSubst ve (view -> Vproduct p)             = cstrProduct $ Product.fromPowerList $ map (first (partSubst ve)) $ Product.toPowerList p
->>>>>>> ce624499
 partSubst ve (view -> Vequal vexp1 vexp2)     = cstrEqual (partSubst ve vexp1) (partSubst ve vexp2)
 partSubst ve (view -> Vand vexps)             = cstrAnd $ Set.map (partSubst ve) vexps
 partSubst ve (view -> Vnot vexp)              = cstrNot (partSubst ve vexp)
@@ -145,16 +140,11 @@
 compSubst ve (view -> Venv ve' vexp)          =  compSubst ve (compSubst ve' vexp)
 compSubst ve (view -> Vdivide t n)            = cstrDivide (compSubst ve t) (compSubst ve n)
 compSubst ve (view -> Vmodulo t n)            = cstrModulo (compSubst ve t) (compSubst ve n)
-<<<<<<< HEAD
+compSubst ve (view -> Vgez v)                 = cstrGEZ (compSubst ve v)
 compSubst ve (view -> Vsum s)                 = cstrSum $ FMX.mapTerms (compSubst ve <$>) s
 compSubst ve (view -> Vproduct p)             =
     cstrProduct $ FMX.fromMultiplierListT $
       map (first (compSubst ve)) $ FMX.toDistinctAscMultiplierListT p
-=======
-compSubst ve (view -> Vgez v)                 = cstrGEZ (compSubst ve v)
-compSubst ve (view -> Vsum s)                 = cstrSum $ Sum.fromMultiplierList $ map (first (compSubst ve)) $ Sum.toMultiplierList s
-compSubst ve (view -> Vproduct p)             = cstrProduct $ Product.fromPowerList $ map (first (compSubst ve)) $ Product.toPowerList p
->>>>>>> ce624499
 compSubst ve (view -> Vequal vexp1 vexp2)     = cstrEqual (compSubst ve vexp1) (compSubst ve vexp2)
 compSubst ve (view -> Vand vexps)             = cstrAnd $ Set.map (compSubst ve) vexps
 compSubst ve (view -> Vnot vexp)              = cstrNot (compSubst ve vexp)
@@ -288,27 +278,4 @@
 
 instance (UsedFids t) => UsedFids [t]
   where
-    usedFids  =  concatMap usedFids
-
-
--- ----------------------------------------------------------------------------------------- --
--- conditional output: smt debug  --  NODIG ???
-
-{-
-
-putSmtDebug :: String -> IOE ()
-putSmtDebug s  =  do
-     param_SMT_debug <- getParam "param_SMT_debug"
-     when (read param_SMT_debug) $ lift $ hPutStrLn stderr $ "SMT >> " ++ s
-
-
-hPutSmtLog :: Handle -> String -> IOE ()
-hPutSmtLog log s  =  do
-     when (log /= stderr) $ lift $ hPutStrLn log s
-
--}
-
-
--- ----------------------------------------------------------------------------------------- --
---                                                                                           --
--- ----------------------------------------------------------------------------------------- --+    usedFids  =  concatMap usedFids