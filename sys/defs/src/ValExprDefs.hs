{-
TorXakis - Model Based Testing
Copyright (c) 2015-2017 TNO and Radboud University
See LICENSE at root directory of this repository.
-}
{-# LANGUAGE DeriveAnyClass #-}
{-# LANGUAGE DeriveGeneric  #-}
module ValExprDefs
where

import qualified Data.Map        as Map
import           Data.Set        (Set)
import           Data.Text       (Text)

import           Control.DeepSeq
import           GHC.Generics    (Generic)

import           ConstDefs
import           CstrId
import           FreeMonoidX
import           FuncId
import           Product
import           Sum
import           VarId



-- ----------------------------------------------------------------------------------------- --
-- value expression

-- | ValExprView: the public view of value expression 'ValExpr'
data  ValExprView v = Vconst  Const
                    | Vvar    v
                    -- Boolean
<<<<<<< HEAD
                    | Vequal    (ValExpr v) (ValExpr v)
                    | Vite      {   condition   :: ValExpr v
                                ,   trueBranch  :: ValExpr v
                                ,   falseBranch :: ValExpr v
                                }
                    | Vnot      (ValExpr v)
                    | Vand      (Set (ValExpr v))
                    -- Int 
                    | Vdivide   {   dividend    :: ValExpr v
                                ,   divisor     :: ValExpr v
                                }
                    | Vmodulo   {   dividend    :: ValExpr v
                                ,   divisor     :: ValExpr v
                                }
                    | Vsum      (Sum (ValExpr v))
                    | Vproduct  (Product (ValExpr v))
=======
                    | Vequal  (ValExpr v) (ValExpr v)
                    | Vite    {   condition   :: ValExpr v
                              ,   trueBranch  :: ValExpr v
                              ,   falseBranch :: ValExpr v
                              }
                    | Vnot    (ValExpr v)
                    | Vand    (Set (ValExpr v))
                    -- Int
                    | Vdivide     {   dividend :: ValExpr v
                                  ,   divisor  :: ValExpr v
                                  }
                    | Vmodulo     {   dividend :: ValExpr v
                                  ,   divisor  :: ValExpr v
                                  }
                    | Vsum      (FreeSum (ValExpr v))
                    | Vproduct  (FreeProduct (ValExpr v))
>>>>>>> 47696f53
                    | Vgez      (ValExpr v)
                    -- String
                    | Vlength   (ValExpr v)
                    | Vat       {   string    :: ValExpr v
                                ,   position  :: ValExpr v
                                }
                    | Vconcat   [ValExpr v]
                    -- Regex
                    | Vstrinre {    string    :: ValExpr v
                               ,    regex     :: ValExpr v
                               }
                    -- ADT
                    | Vcstr   CstrId [ValExpr v]
                    | Viscstr CstrId (ValExpr v)
                    | Vaccess CstrId Int (ValExpr v)

                    | Venv    (VarEnv v v) (ValExpr v)
                    | Vfunc   FuncId [ValExpr v]
                    | Vpredef PredefKind FuncId [ValExpr v]
                    | Verror  Text
     deriving (Eq, Ord, Read, Show, Generic, NFData)

-- These instances are needed to use the symbolic representation of sums and
-- products of val expressions. These instances have no implementation, which
-- means that if an attempt is made to compute the value of a sum or product of
-- `ValExpr` then a runtime error will occur. When GADT's are used it will be
-- possible to define instances for `ValExpr` of numeric types.
instance Num (ValExpr v)
instance Enum (ValExpr v)
instance Ord v => Real (ValExpr v)
instance Ord v => Integral (ValExpr v)

-- | ValExpr: value expression
--
-- 1. User can't directly construct ValExpr (such that invariants will always hold)
--
-- 2. User can still pattern match on ValExpr using 'ValExprView'
--
-- 3. Overhead at run-time is zero. See https://wiki.haskell.org/Performance/Data_types#Newtypes
newtype ValExpr v = ValExpr {
                        -- | View on value expression.
                        view :: ValExprView v }
  deriving (Eq, Ord, Read, Show, Generic, NFData)

data PredefKind     = AST     -- Algebraic To String
                    | ASF     -- Algebraic From String
                    | AXT     -- Algebraic To Xml
                    | AXF     -- Algebraic From Xml
                    | SSB     -- Standard Sort Bool
                    | SSI     -- Standard Sort Int
                    | SSS     -- Standard Sort String
                    | SSR     -- Standard Sort Regex
     deriving (Eq,Ord,Read,Show, Generic, NFData)


type  VarEnv v w    =  Map.Map v (ValExpr w)     -- simultaneous substitution
                                                 -- all variables different
                                                 -- non-recursive


type  VExpr         =  ValExpr VarId


type  VEnv          =  VarEnv VarId VarId

-- ----------------------------------------------------------------------------------------- --
--
-- ----------------------------------------------------------------------------------------- --<|MERGE_RESOLUTION|>--- conflicted
+++ resolved
@@ -32,7 +32,6 @@
 data  ValExprView v = Vconst  Const
                     | Vvar    v
                     -- Boolean
-<<<<<<< HEAD
                     | Vequal    (ValExpr v) (ValExpr v)
                     | Vite      {   condition   :: ValExpr v
                                 ,   trueBranch  :: ValExpr v
@@ -40,43 +39,25 @@
                                 }
                     | Vnot      (ValExpr v)
                     | Vand      (Set (ValExpr v))
-                    -- Int 
-                    | Vdivide   {   dividend    :: ValExpr v
-                                ,   divisor     :: ValExpr v
+                    -- Int
+                    | Vdivide   {   dividend :: ValExpr v
+                                ,   divisor  :: ValExpr v
                                 }
-                    | Vmodulo   {   dividend    :: ValExpr v
-                                ,   divisor     :: ValExpr v
+                    | Vmodulo   {   dividend :: ValExpr v
+                                ,   divisor  :: ValExpr v
                                 }
-                    | Vsum      (Sum (ValExpr v))
-                    | Vproduct  (Product (ValExpr v))
-=======
-                    | Vequal  (ValExpr v) (ValExpr v)
-                    | Vite    {   condition   :: ValExpr v
-                              ,   trueBranch  :: ValExpr v
-                              ,   falseBranch :: ValExpr v
-                              }
-                    | Vnot    (ValExpr v)
-                    | Vand    (Set (ValExpr v))
-                    -- Int
-                    | Vdivide     {   dividend :: ValExpr v
-                                  ,   divisor  :: ValExpr v
-                                  }
-                    | Vmodulo     {   dividend :: ValExpr v
-                                  ,   divisor  :: ValExpr v
-                                  }
                     | Vsum      (FreeSum (ValExpr v))
                     | Vproduct  (FreeProduct (ValExpr v))
->>>>>>> 47696f53
                     | Vgez      (ValExpr v)
                     -- String
                     | Vlength   (ValExpr v)
-                    | Vat       {   string    :: ValExpr v
-                                ,   position  :: ValExpr v
+                    | Vat       {   string   :: ValExpr v
+                                ,   position :: ValExpr v
                                 }
                     | Vconcat   [ValExpr v]
                     -- Regex
-                    | Vstrinre {    string    :: ValExpr v
-                               ,    regex     :: ValExpr v
+                    | Vstrinre {    string :: ValExpr v
+                               ,    regex  :: ValExpr v
                                }
                     -- ADT
                     | Vcstr   CstrId [ValExpr v]
