{-
TorXakis - Model Based Testing
Copyright (c) 2015-2017 TNO and Radboud University
See LICENSE at root directory of this repository.
-}
{-# LANGUAGE DeriveAnyClass #-}
{-# LANGUAGE DeriveGeneric  #-}
module ValExprDefs
where

import qualified Data.Map        as Map
import           Data.Set        (Set)
import           Data.Text       (Text)

import           Control.DeepSeq
import           GHC.Generics    (Generic)

import           ConstDefs
import           CstrId
import           FreeMonoidX
import           FuncId
import           Product
import           Sum
import           VarId



-- ----------------------------------------------------------------------------------------- --
-- value expression

-- | ValExprView: the public view of value expression 'ValExpr'
data  ValExprView v = Vconst  Const
                    | Vvar    v
                    -- Boolean
                    | Vequal  (ValExpr v) (ValExpr v)
                    | Vite    {   condition   :: ValExpr v
                              ,   trueBranch  :: ValExpr v
                              ,   falseBranch :: ValExpr v
                              }
                    | Vnot    (ValExpr v)
                    | Vand    (Set (ValExpr v))
                    -- Int
                    | Vdivide     {   dividend :: ValExpr v
                                  ,   divisor  :: ValExpr v
                                  }
                    | Vmodulo     {   dividend :: ValExpr v
                                  ,   divisor  :: ValExpr v
                                  }
<<<<<<< HEAD
                    | Vsum      (FreeSum (ValExpr v))
                    | Vproduct  (FreeProduct (ValExpr v))
=======
                    | Vsum      (Sum (ValExpr v))
                    | Vproduct  (Product (ValExpr v))
                    | Vgez      (ValExpr v)
>>>>>>> ce624499
                    -- ADT
                    | Vcstr   CstrId [ValExpr v]
                    | Viscstr CstrId (ValExpr v)
                    | Vaccess CstrId Int (ValExpr v)

                    | Venv    (VarEnv v v) (ValExpr v)
                    | Vfunc   FuncId [ValExpr v]
                    | Vpredef PredefKind FuncId [ValExpr v]
                    | Verror  Text
     deriving (Eq, Ord, Read, Show, Generic, NFData)

-- These instances are needed to use the symbolic representation of sums and
-- products of val expressions. These instances have no implementation, which
-- means that if an attempt is made to compute the value of a sum or product of
-- `ValExpr` then a runtime error will occur. When GADT's are used it will be
-- possible to define instances for `ValExpr` of numeric types.
instance Num (ValExpr v)
instance Enum (ValExpr v)
instance Ord v => Real (ValExpr v)
instance Ord v => Integral (ValExpr v)

-- | ValExpr: value expression
--
-- 1. User can't directly construct ValExpr (such that invariants will always hold)
--
-- 2. User can still pattern match on ValExpr using 'ValExprView'
--
-- 3. Overhead at run-time is zero. See https://wiki.haskell.org/Performance/Data_types#Newtypes
newtype ValExpr v = ValExpr {
                        -- | View on value expression.
                        view :: ValExprView v }
  deriving (Eq, Ord, Read, Show, Generic, NFData)

data PredefKind     = AST     -- Algebraic To String
                    | ASF     -- Algebraic From String
                    | AXT     -- Algebraic To Xml
                    | AXF     -- Algebraic From Xml
                    | SSB     -- Standard Sort Bool
                    | SSI     -- Standard Sort Int
                    | SSS     -- Standard Sort String
                    | SSR     -- Standard Sort Regex
     deriving (Eq,Ord,Read,Show, Generic, NFData)


type  VarEnv v w    =  Map.Map v (ValExpr w)     -- simultaneous substitution
                                                 -- all variables different
                                                 -- non-recursive


type  VExpr         =  ValExpr VarId


type  VEnv          =  VarEnv VarId VarId

-- ----------------------------------------------------------------------------------------- --
--
-- ----------------------------------------------------------------------------------------- --<|MERGE_RESOLUTION|>--- conflicted
+++ resolved
@@ -46,14 +46,9 @@
                     | Vmodulo     {   dividend :: ValExpr v
                                   ,   divisor  :: ValExpr v
                                   }
-<<<<<<< HEAD
                     | Vsum      (FreeSum (ValExpr v))
                     | Vproduct  (FreeProduct (ValExpr v))
-=======
-                    | Vsum      (Sum (ValExpr v))
-                    | Vproduct  (Product (ValExpr v))
                     | Vgez      (ValExpr v)
->>>>>>> ce624499
                     -- ADT
                     | Vcstr   CstrId [ValExpr v]
                     | Viscstr CstrId (ValExpr v)
