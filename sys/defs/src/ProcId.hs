--- conflicted
+++ resolved
@@ -16,17 +16,10 @@
 import           Data.Data
 import           GHC.Generics    (Generic)
 
-<<<<<<< HEAD
-import ChanId
-import Name
-import SortId
-import VarId
-=======
 import           ChanId
 import           Name
 import           SortId
 import           VarId
->>>>>>> 4598649e
 
 data  ExitSort      =  NoExit
                      | Exit [SortId]
