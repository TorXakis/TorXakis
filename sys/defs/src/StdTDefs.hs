--- conflicted
+++ resolved
@@ -75,10 +75,6 @@
 import           FuncId
 import           FuncTable
 import           Ident
-<<<<<<< HEAD
-=======
-import qualified Product
->>>>>>> 47696f53
 import           SortDef
 import           SortId
 import           SortOf
@@ -181,23 +177,14 @@
     , ("=>",   Map.fromList [ ( Signature [sortId_Bool,sortId_Bool] sortId_Bool, twoArgumentHandler cstrImplies ) ] )
     , ("<=>",  Map.fromList [ ( Signature [sortId_Bool,sortId_Bool] sortId_Bool, twoArgumentHandler cstrEqual ) ] )
 
-<<<<<<< HEAD
     , ("+",   Map.fromList [ ( Signature [sortId_Int] sortId_Int, oneArgumentHandler cstrUnaryPlus)
                            , ( Signature [sortId_Int,sortId_Int] sortId_Int, twoArgumentHandler cstrPlus )
-=======
-    , ("+",   Map.fromList [ ( Signature [sortId_Int] sortId_Int, oneArgumentHandler id)
-                           , ( Signature [sortId_Int,sortId_Int] sortId_Int, cstrSum . FMX.fromListT )
->>>>>>> 47696f53
                            ] )
     , ("-",   Map.fromList [ ( Signature [sortId_Int] sortId_Int, oneArgumentHandler cstrUnaryMinus )
                            , ( Signature [sortId_Int,sortId_Int] sortId_Int, twoArgumentHandler cstrMinus )
                            ] )
     , ("abs", Map.fromList [ ( Signature [sortId_Int] sortId_Int, oneArgumentHandler cstrAbs ) ] )
-<<<<<<< HEAD
     , ("*",   Map.fromList [ ( Signature [sortId_Int,sortId_Int] sortId_Int, twoArgumentHandler cstrTimes ) ] )
-=======
-    , ("*",   Map.fromList [ ( Signature [sortId_Int,sortId_Int] sortId_Int, cstrProduct . FMX.fromListT ) ] )
->>>>>>> 47696f53
     , ("/",   Map.fromList [ ( Signature [sortId_Int,sortId_Int] sortId_Int, twoArgumentHandler cstrDivide ) ] )
     , ("%",   Map.fromList [ ( Signature [sortId_Int,sortId_Int] sortId_Int, twoArgumentHandler cstrModulo ) ] )
     , ("<",   Map.fromList [ ( Signature [sortId_Int,sortId_Int] sortId_Bool, twoArgumentHandler cstrLT ) ] )
