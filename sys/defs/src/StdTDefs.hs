{-
TorXakis - Model Based Testing
Copyright (c) 2015-2017 TNO and Radboud University
See LICENSE at root directory of this repository.
-}


-- ----------------------------------------------------------------------------------------- --
{-# LANGUAGE FlexibleContexts  #-}
{-# LANGUAGE OverloadedLists   #-}
{-# LANGUAGE OverloadedStrings #-}
{-# OPTIONS_GHC -fno-warn-missing-signatures #-}
-- | Predefined, Standard TorXakis Data Types : Bool, Int, Char, String.
module StdTDefs
( eqName
, neqName
, toStringName
, fromStringName
, toXmlName
, fromXmlName

, funcId_BoolToString
, funcId_BoolFromString
, funcId_BoolToXml
, funcId_BoolFromXml

, funcId_IntToString
, funcId_IntFromString
, funcId_IntToXml
, funcId_IntFromXml

, funcId_StringToString
, funcId_StringFromString
, funcId_StringToXml
, funcId_StringFromXml
, funcId_catString
, funcId_lenString
, funcId_takeWhile
, funcId_takeWhileNot
, funcId_dropWhile
, funcId_dropWhileNot
, funcId_atString

, funcId_strinre

, equalHandler
, notEqualHandler
, cstrHandler
, iscstrHandler
, accessHandler

, stdSortTable
, stdFuncTable
, stdTDefs

, chanId_Exit
, chanId_Istep
, chanId_Qstep
, chanId_Hit
, chanId_Miss
, module SortOf
)
where

import           Control.Arrow ((***))
import qualified Data.Map      as Map
import qualified Data.Set      as Set
import           Data.Text     (Text)
import qualified GHC.Exts      as Exts

import           ChanId
import           CstrId
import qualified FreeMonoidX   as FMX
import           FuncDef
import           FuncId
import           FuncTable
import           Ident
import qualified Product
import           SortDef
import           SortId
import           SortOf
import           Sum
import           TxsDef
import           ValExprDefs
import           ValExprImpls
import           ValExprImplsExtension
import           VarId

stdSortTable :: Map.Map Text SortId
stdSortTable = Map.fromList [ ("Bool",   sortId_Bool)
                            , ("Int",    sortId_Int)
                            , ("String", sortId_String)
                            , ("Regex",  sortId_Regex)
                            ]

stdSortDefs' :: [ ( SortId,       SortDef  ) ]
stdSortDefs' = [ (sortId_Bool,   SortDef)
               , (sortId_Int,    SortDef)
               , (sortId_String, SortDef)
               , (sortId_Regex,  SortDef)
               ]

stdSortDefs :: [ ( Ident,       TxsDef  ) ]
stdSortDefs = map (IdSort Control.Arrow.*** DefSort) stdSortDefs'

-- ----------------------------------------------------------------------------------------- --
-- standard function names

eqName, neqName :: Text
eqName   =  "=="
neqName  =  "<>"

toStringName, fromStringName :: Text
toStringName   = "toString"
fromStringName = "fromString"

toXmlName, fromXmlName :: Text
toXmlName   = "toXml"
fromXmlName = "fromXml"

-- ----------------------------------------------------------------------------------------- --
-- Helper function

oneArgumentHandler :: (ValExpr v -> ValExpr v) -> Handler v
oneArgumentHandler f [a] = f a
oneArgumentHandler _ _   = error "oneArgumentHandler expects one argument"

twoArgumentHandler :: (ValExpr v -> ValExpr v -> ValExpr v) -> Handler v
twoArgumentHandler f [a,b] = f a b
twoArgumentHandler _ _     = error "twoArgumentHandler expects two arguments"

equalHandler :: Ord v => Handler v
equalHandler = twoArgumentHandler cstrEqual

notEqualHandler :: Ord v => Handler v
notEqualHandler = twoArgumentHandler (\a b -> cstrNot (cstrEqual a b))

cstrHandler :: CstrId -> Handler v
cstrHandler = cstrCstr

iscstrHandler :: CstrId -> Handler v
iscstrHandler c = oneArgumentHandler (cstrIsCstr c)

accessHandler :: CstrId -> Int -> Handler v
accessHandler c p = oneArgumentHandler (cstrAccess c p)

<<<<<<< HEAD
moduloHandler :: Handler v
moduloHandler = twoArgumentHandler cstrModulo

twoArgumentHandler :: (ValExpr v -> ValExpr v -> ValExpr v) -> Handler v
twoArgumentHandler f [a,b] = f a b
twoArgumentHandler _ _     = error "twoArgumentHandler expects two arguments"

xorHandler :: Ord v => Handler v
xorHandler [a, b] = cstrOr (Set.fromList [arg0, arg1])
  where arg0 = cstrAnd (Set.fromList [a, cstrNot b])
        arg1 = cstrAnd (Set.fromList [cstrNot a, b])
xorHandler _      = error "xorHandler expects two arguments"

cstrUniMinusHandler :: (Ord v, Integral (ValExpr v)) => Handler v
cstrUniMinusHandler [a] = cstrMinus a
cstrUniMinusHandler _   = error "cstrUniMinusHandler expects one argument"

cstrMinusHandler :: (Ord v, Integral (ValExpr v)) => Handler v
cstrMinusHandler [a,b] = cstrSum $ FMX.fromMultiplierList [(SumTerm a,1), (SumTerm b,-1)]
cstrMinusHandler _     = error "cstrMinusHandler expects two arguments"
=======
>>>>>>> ce624499
-- ----------------------------------------------------------------------------------------- --
-- FuncTable
stdFuncTable :: (Ord v, Integral (ValExpr v)) => FuncTable v
stdFuncTable = FuncTable ( Map.fromList
    [ ( eqName , Map.fromList [ ( Signature [sortId_Bool,     sortId_Bool]    sortId_Bool, equalHandler )
                              , ( Signature [sortId_Int,      sortId_Int]     sortId_Bool, equalHandler )
                              , ( Signature [sortId_String,   sortId_String]  sortId_Bool, equalHandler )
                              ] )
    , ( neqName, Map.fromList [ ( Signature [sortId_Bool,     sortId_Bool]    sortId_Bool, notEqualHandler )
                              , ( Signature [sortId_Int,      sortId_Int]     sortId_Bool, notEqualHandler )
                              , ( Signature [sortId_String,   sortId_String]  sortId_Bool, notEqualHandler )
                              ] )
    , (toStringName, Map.fromList [ ( Signature [sortId_Bool]    sortId_String, cstrPredef SSB funcId_BoolToString )
                                  , ( Signature [sortId_Int]     sortId_String, cstrPredef SSI funcId_IntToString )
                                  , ( Signature [sortId_String]  sortId_String, cstrPredef SSS funcId_StringToString )
                                  ] )
    , (fromStringName, Map.fromList [ ( Signature [sortId_String]  sortId_Bool,   cstrPredef SSB funcId_BoolFromString )
                                    , ( Signature [sortId_String]  sortId_Int,    cstrPredef SSI funcId_IntFromString )
                                    , ( Signature [sortId_String]  sortId_String, cstrPredef SSS funcId_StringFromString )
                                    ] )
    , (toXmlName, Map.fromList [ ( Signature [sortId_Bool]    sortId_String, cstrPredef SSB funcId_BoolToXml )
                               , ( Signature [sortId_Int]     sortId_String, cstrPredef SSI funcId_IntToXml )
                               , ( Signature [sortId_String]  sortId_String, cstrPredef SSS funcId_StringToXml )
                               ] )
    , (fromXmlName, Map.fromList [ ( Signature [sortId_String]  sortId_Bool,     cstrPredef SSB funcId_BoolFromXml )
                                 , ( Signature [sortId_String]  sortId_Int,      cstrPredef SSI funcId_IntFromXml )
                                 , ( Signature [sortId_String]  sortId_String,   cstrPredef SSS funcId_StringFromXml )
                                 ] )
    , ("not",  Map.fromList [ ( Signature [sortId_Bool] sortId_Bool, oneArgumentHandler cstrNot ) ] )
    , ("/\\",  Map.fromList [ ( Signature [sortId_Bool,sortId_Bool] sortId_Bool, cstrAnd . Set.fromList ) ] )
    , ("\\/",  Map.fromList [ ( Signature [sortId_Bool,sortId_Bool] sortId_Bool, cstrOr . Set.fromList ) ] )
    , ("\\|/", Map.fromList [ ( Signature [sortId_Bool,sortId_Bool] sortId_Bool, twoArgumentHandler cstrXor) ] )
    , ("=>",   Map.fromList [ ( Signature [sortId_Bool,sortId_Bool] sortId_Bool, twoArgumentHandler cstrImplies ) ] )
    , ("<=>",  Map.fromList [ ( Signature [sortId_Bool,sortId_Bool] sortId_Bool, twoArgumentHandler cstrEqual ) ] )

<<<<<<< HEAD
    , ("+",   Map.fromList [ ( Signature [sortId_Int] sortId_Int, head)
                           , ( Signature [sortId_Int,sortId_Int] sortId_Int, cstrSum . Exts.fromList . (SumTerm <$>))
=======
    , ("+",   Map.fromList [ ( Signature [sortId_Int] sortId_Int, oneArgumentHandler id)
                           , ( Signature [sortId_Int,sortId_Int] sortId_Int, cstrSum . Sum.fromList )
>>>>>>> ce624499
                           ] )
    , ("-",   Map.fromList [ ( Signature [sortId_Int] sortId_Int, oneArgumentHandler cstrUnaryMinus )
                           , ( Signature [sortId_Int,sortId_Int] sortId_Int, twoArgumentHandler cstrMinus )
                           ] )
<<<<<<< HEAD
    , ("abs", Map.fromList [ ( Signature [sortId_Int] sortId_Int, cstrPredef SSI funcId_absInt ) ] )
    , ("*",   Map.fromList [ ( Signature [sortId_Int,sortId_Int] sortId_Int, cstrProduct . FMX.fromListT ) ] )
    , ("/",   Map.fromList [ ( Signature [sortId_Int,sortId_Int] sortId_Int, divideHandler ) ] )
    , ("%",   Map.fromList [ ( Signature [sortId_Int,sortId_Int] sortId_Int, moduloHandler ) ] )
    , ("<",   Map.fromList [ ( Signature [sortId_Int,sortId_Int] sortId_Bool, cstrPredef SSI funcId_ltInt ) ] )
    , ("<=",  Map.fromList [ ( Signature [sortId_Int,sortId_Int] sortId_Bool, cstrPredef SSI funcId_leInt ) ] )
    , (">",   Map.fromList [ ( Signature [sortId_Int,sortId_Int] sortId_Bool, cstrPredef SSI funcId_gtInt ) ] )
    , (">=",  Map.fromList [ ( Signature [sortId_Int,sortId_Int] sortId_Bool, cstrPredef SSI funcId_geInt ) ] )
=======
    , ("abs", Map.fromList [ ( Signature [sortId_Int] sortId_Int, oneArgumentHandler cstrAbs ) ] )
    , ("*",   Map.fromList [ ( Signature [sortId_Int,sortId_Int] sortId_Int, cstrProduct . Product.fromList ) ] )
    , ("/",   Map.fromList [ ( Signature [sortId_Int,sortId_Int] sortId_Int, twoArgumentHandler cstrDivide ) ] )
    , ("%",   Map.fromList [ ( Signature [sortId_Int,sortId_Int] sortId_Int, twoArgumentHandler cstrModulo ) ] )
    , ("<",   Map.fromList [ ( Signature [sortId_Int,sortId_Int] sortId_Bool, twoArgumentHandler cstrLT ) ] )
    , ("<=",  Map.fromList [ ( Signature [sortId_Int,sortId_Int] sortId_Bool, twoArgumentHandler cstrLE ) ] )
    , (">",   Map.fromList [ ( Signature [sortId_Int,sortId_Int] sortId_Bool, twoArgumentHandler cstrGT ) ] )
    , (">=",  Map.fromList [ ( Signature [sortId_Int,sortId_Int] sortId_Bool, twoArgumentHandler cstrGE ) ] )
>>>>>>> ce624499

    , ("len",  Map.fromList [ ( Signature [sortId_String] sortId_Int, cstrPredef SSS funcId_lenString ) ] )
    , ("at",   Map.fromList [ ( Signature [sortId_String,sortId_Int] sortId_String, cstrPredef SSS funcId_atString ) ] )
    , ("++",   Map.fromList [ ( Signature [sortId_String,sortId_String] sortId_String, cstrPredef SSS funcId_catString ) ] )
    , ("takeWhile",    Map.fromList [ ( Signature [sortId_String,sortId_String] sortId_String, cstrPredef SSS funcId_takeWhile ) ] )
    , ("takeWhileNot", Map.fromList [ ( Signature [sortId_String,sortId_String] sortId_String, cstrPredef SSS funcId_takeWhileNot ) ] )
    , ("dropWhile",    Map.fromList [ ( Signature [sortId_String,sortId_String] sortId_String, cstrPredef SSS funcId_dropWhile ) ] )
    , ("dropWhileNot", Map.fromList [ ( Signature [sortId_String,sortId_String] sortId_String, cstrPredef SSS funcId_dropWhileNot ) ] )

    , ("strinre",   Map.fromList [ ( Signature [sortId_String,sortId_Regex] sortId_Bool, cstrPredef SSR funcId_strinre ) ] )

    ] )

-- ----------------------------------------------------------------------------------------- --
-- SSB :  Standard Sort Bool


funcId_BoolToString     = FuncId toStringName   213 [sortId_Bool]             sortId_String
funcId_BoolFromString   = FuncId fromStringName 214 [sortId_String]           sortId_Bool

funcId_BoolToXml        = FuncId toXmlName      215 [sortId_Bool]             sortId_String
funcId_BoolFromXml      = FuncId fromXmlName    216 [sortId_String]           sortId_Bool

stdFuncDefsBool' :: [ ( FuncId, FuncDef ) ]
stdFuncDefsBool'
  =  [ ( funcId_BoolToString,   let x = VarId "x" 243 sortId_Bool
                                    in FuncDef [x] (cstrPredef SSB funcId_BoolToString [cstrVar x]) )
     , ( funcId_BoolFromString, let x = VarId "x" 244 sortId_String
                                    in FuncDef [x] (cstrPredef SSB funcId_BoolFromString [cstrVar x]) )
     , ( funcId_BoolToXml,      let x = VarId "x" 245 sortId_Bool
                                    in FuncDef [x] (cstrPredef SSB funcId_BoolToXml [cstrVar x]) )
     , ( funcId_BoolFromXml,    let x = VarId "x" 246 sortId_String
                                    in FuncDef [x] (cstrPredef SSB funcId_BoolFromXml [cstrVar x]) )
     ]

stdFuncDefsBool :: [ ( Ident, TxsDef ) ]
stdFuncDefsBool = map (IdFunc Control.Arrow.*** DefFunc) stdFuncDefsBool'

-- ----------------------------------------------------------------------------------------- --
-- SSI :  Standard Sort Int


funcId_IntToString      = FuncId toStringName       301 [sortId_Int]            sortId_String
funcId_IntFromString    = FuncId fromStringName     302 [sortId_String]         sortId_Int

funcId_IntToXml         = FuncId toXmlName          303 [sortId_Int]            sortId_String
funcId_IntFromXml       = FuncId fromXmlName        304 [sortId_String]         sortId_Int


stdFuncDefsInt' :: [ ( FuncId, FuncDef ) ]
stdFuncDefsInt'
  =  [ ( funcId_IntToString,    let x = VarId "x" 341 sortId_Int
                                    in FuncDef [x] (cstrPredef SSI funcId_IntToString [cstrVar x]) )
     , ( funcId_IntFromString,  let x = VarId "x" 342 sortId_String
                                    in FuncDef [x] (cstrPredef SSI funcId_IntFromString [cstrVar x]) )
     , ( funcId_IntToXml,       let x = VarId "x" 343 sortId_Int
                                    in FuncDef [x] (cstrPredef SSI funcId_IntToXml [cstrVar x]) )
     , ( funcId_IntFromXml,     let x = VarId "x" 344 sortId_String
                                    in FuncDef [x] (cstrPredef SSI funcId_IntFromXml [cstrVar x]) )
     ]

stdFuncDefsInt :: [ ( Ident, TxsDef ) ]
stdFuncDefsInt = map (IdFunc Control.Arrow.*** DefFunc) stdFuncDefsInt'
-- ----------------------------------------------------------------------------------------- --
-- SSS :  Standard Sort String

funcId_StringToString       = FuncId toStringName       525 [sortId_String]                 sortId_String
funcId_StringFromString     = FuncId fromStringName     526 [sortId_String]                 sortId_String

funcId_StringToXml          = FuncId toXmlName          527 [sortId_String]                 sortId_String
funcId_StringFromXml        = FuncId fromXmlName        528 [sortId_String]                 sortId_String

funcId_catString            = FuncId "++"               531 [sortId_String,sortId_String]   sortId_String
funcId_lenString            = FuncId "len"              532 [sortId_String]                 sortId_Int

funcId_takeWhile            = FuncId "takeWhile"        533 [sortId_String,sortId_String]   sortId_String
funcId_takeWhileNot         = FuncId "takeWhileNot"     534 [sortId_String,sortId_String]   sortId_String
funcId_dropWhile            = FuncId "dropWhile"        535 [sortId_String,sortId_String]   sortId_String
funcId_dropWhileNot         = FuncId "dropWhileNot"     536 [sortId_String,sortId_String]   sortId_String

funcId_atString             = FuncId "at"               537 [sortId_String, sortId_Int]     sortId_String

stdFuncDefsString' :: [ ( FuncId, FuncDef ) ]
stdFuncDefsString'
  =  [
       ( funcId_StringToString,     let { s = VarId "s" 543 sortId_String }
                                        in FuncDef [s] (cstrPredef SSS funcId_StringToString [cstrVar s]) )
     , ( funcId_StringFromString,   let { r = VarId "r" 544 sortId_String }
                                        in FuncDef [r] (cstrPredef SSS funcId_StringFromString [cstrVar r]) )
     , ( funcId_StringToXml,        let { s = VarId "s" 545 sortId_String }
                                        in FuncDef [s] (cstrPredef SSS funcId_StringToXml [cstrVar s]) )
     , ( funcId_StringFromXml,      let { r = VarId "r" 546 sortId_String }
                                        in FuncDef [r] (cstrPredef SSS funcId_StringFromXml [cstrVar r]) )
     , ( funcId_catString, let { x = VarId "x" 551 sortId_String
                               ; y = VarId "y" 552 sortId_String
                               }
                            in FuncDef [x,y] (cstrPredef SSS funcId_catString [cstrVar x,cstrVar y]) )
     , ( funcId_lenString, let { x = VarId "x" 553 sortId_String
                               }
                            in FuncDef [x] (cstrPredef SSS funcId_lenString [cstrVar x]) )
     , ( funcId_takeWhile
       , let { x = VarId "x" 554 sortId_String
             ; y = VarId "y" 555 sortId_String
             }
          in FuncDef [x,y] (cstrPredef SSS funcId_takeWhile [cstrVar x,cstrVar y])
       )
     , ( funcId_takeWhileNot
       , let { x = VarId "x" 556 sortId_String
             ; y = VarId "y" 557 sortId_String
             }
          in FuncDef [x,y] (cstrPredef SSS funcId_takeWhileNot [cstrVar x,cstrVar y])
       )
     , ( funcId_dropWhile
       , let { x = VarId "x" 558 sortId_String
             ; y = VarId "y" 559 sortId_String
             }
          in FuncDef [x,y] (cstrPredef SSS funcId_dropWhile [cstrVar x,cstrVar y])
       )
     , ( funcId_dropWhileNot
       , let { x = VarId "x" 560 sortId_String
             ; y = VarId "y" 561 sortId_String
             }
          in FuncDef [x,y] (cstrPredef SSS funcId_dropWhileNot [cstrVar x,cstrVar y])
       )
     , ( funcId_atString
       , let { s = VarId "s" 562 sortId_String
             ; n = VarId "n" 563 sortId_Int
             }
          in FuncDef [s,n] (cstrPredef SSS funcId_atString [cstrVar s, cstrVar n])
       )
     ]

stdFuncDefsString :: [ ( Ident, TxsDef ) ]
stdFuncDefsString = map (IdFunc Control.Arrow.*** DefFunc) stdFuncDefsString'

-- * SSR :  Standard Sort Regex
funcId_strinre    = FuncId "strinre"     611 [sortId_String, sortId_Regex]    sortId_Bool

stdFuncDefsRegex' :: [ ( FuncId, FuncDef ) ]
stdFuncDefsRegex'
  =  [ ( funcId_strinre,  let { x = VarId "s" 643 sortId_String
                              ; y = VarId "r" 644 sortId_Regex
                              }
                            in FuncDef [x,y] (cstrPredef SSR funcId_strinre [cstrVar x,cstrVar y]) )
     ]

stdFuncDefsRegex :: [ ( Ident, TxsDef ) ]
stdFuncDefsRegex = map (IdFunc Control.Arrow.*** DefFunc) stdFuncDefsRegex'

-- * Combined TorXakis standard type definitions
stdTDefs :: [ ( Ident, TxsDef ) ]
stdTDefs =    stdSortDefs
           ++ stdFuncDefsBool
           ++ stdFuncDefsInt
           ++ stdFuncDefsString
           ++ stdFuncDefsRegex

-- * Standard channel identifiers
chanId_Exit  = ChanId "EXIT"  901 []
chanId_Istep = ChanId "ISTEP" 902 []
chanId_Qstep = ChanId "QSTEP" 903 []
chanId_Hit   = ChanId "HIT"   904 []
chanId_Miss  = ChanId "MISS"  905 []<|MERGE_RESOLUTION|>--- conflicted
+++ resolved
@@ -62,15 +62,15 @@
 )
 where
 
-import           Control.Arrow ((***))
-import qualified Data.Map      as Map
-import qualified Data.Set      as Set
-import           Data.Text     (Text)
-import qualified GHC.Exts      as Exts
+import           Control.Arrow         ((***))
+import qualified Data.Map              as Map
+import qualified Data.Set              as Set
+import           Data.Text             (Text)
+import qualified GHC.Exts              as Exts
 
 import           ChanId
 import           CstrId
-import qualified FreeMonoidX   as FMX
+import qualified FreeMonoidX           as FMX
 import           FuncDef
 import           FuncId
 import           FuncTable
@@ -144,29 +144,6 @@
 accessHandler :: CstrId -> Int -> Handler v
 accessHandler c p = oneArgumentHandler (cstrAccess c p)
 
-<<<<<<< HEAD
-moduloHandler :: Handler v
-moduloHandler = twoArgumentHandler cstrModulo
-
-twoArgumentHandler :: (ValExpr v -> ValExpr v -> ValExpr v) -> Handler v
-twoArgumentHandler f [a,b] = f a b
-twoArgumentHandler _ _     = error "twoArgumentHandler expects two arguments"
-
-xorHandler :: Ord v => Handler v
-xorHandler [a, b] = cstrOr (Set.fromList [arg0, arg1])
-  where arg0 = cstrAnd (Set.fromList [a, cstrNot b])
-        arg1 = cstrAnd (Set.fromList [cstrNot a, b])
-xorHandler _      = error "xorHandler expects two arguments"
-
-cstrUniMinusHandler :: (Ord v, Integral (ValExpr v)) => Handler v
-cstrUniMinusHandler [a] = cstrMinus a
-cstrUniMinusHandler _   = error "cstrUniMinusHandler expects one argument"
-
-cstrMinusHandler :: (Ord v, Integral (ValExpr v)) => Handler v
-cstrMinusHandler [a,b] = cstrSum $ FMX.fromMultiplierList [(SumTerm a,1), (SumTerm b,-1)]
-cstrMinusHandler _     = error "cstrMinusHandler expects two arguments"
-=======
->>>>>>> ce624499
 -- ----------------------------------------------------------------------------------------- --
 -- FuncTable
 stdFuncTable :: (Ord v, Integral (ValExpr v)) => FuncTable v
@@ -202,36 +179,20 @@
     , ("=>",   Map.fromList [ ( Signature [sortId_Bool,sortId_Bool] sortId_Bool, twoArgumentHandler cstrImplies ) ] )
     , ("<=>",  Map.fromList [ ( Signature [sortId_Bool,sortId_Bool] sortId_Bool, twoArgumentHandler cstrEqual ) ] )
 
-<<<<<<< HEAD
-    , ("+",   Map.fromList [ ( Signature [sortId_Int] sortId_Int, head)
+    , ("+",   Map.fromList [ ( Signature [sortId_Int] sortId_Int, oneArgumentHandler id)
                            , ( Signature [sortId_Int,sortId_Int] sortId_Int, cstrSum . Exts.fromList . (SumTerm <$>))
-=======
-    , ("+",   Map.fromList [ ( Signature [sortId_Int] sortId_Int, oneArgumentHandler id)
-                           , ( Signature [sortId_Int,sortId_Int] sortId_Int, cstrSum . Sum.fromList )
->>>>>>> ce624499
                            ] )
     , ("-",   Map.fromList [ ( Signature [sortId_Int] sortId_Int, oneArgumentHandler cstrUnaryMinus )
                            , ( Signature [sortId_Int,sortId_Int] sortId_Int, twoArgumentHandler cstrMinus )
                            ] )
-<<<<<<< HEAD
-    , ("abs", Map.fromList [ ( Signature [sortId_Int] sortId_Int, cstrPredef SSI funcId_absInt ) ] )
+    , ("abs", Map.fromList [ ( Signature [sortId_Int] sortId_Int, oneArgumentHandler cstrAbs ) ] )
     , ("*",   Map.fromList [ ( Signature [sortId_Int,sortId_Int] sortId_Int, cstrProduct . FMX.fromListT ) ] )
-    , ("/",   Map.fromList [ ( Signature [sortId_Int,sortId_Int] sortId_Int, divideHandler ) ] )
-    , ("%",   Map.fromList [ ( Signature [sortId_Int,sortId_Int] sortId_Int, moduloHandler ) ] )
-    , ("<",   Map.fromList [ ( Signature [sortId_Int,sortId_Int] sortId_Bool, cstrPredef SSI funcId_ltInt ) ] )
-    , ("<=",  Map.fromList [ ( Signature [sortId_Int,sortId_Int] sortId_Bool, cstrPredef SSI funcId_leInt ) ] )
-    , (">",   Map.fromList [ ( Signature [sortId_Int,sortId_Int] sortId_Bool, cstrPredef SSI funcId_gtInt ) ] )
-    , (">=",  Map.fromList [ ( Signature [sortId_Int,sortId_Int] sortId_Bool, cstrPredef SSI funcId_geInt ) ] )
-=======
-    , ("abs", Map.fromList [ ( Signature [sortId_Int] sortId_Int, oneArgumentHandler cstrAbs ) ] )
-    , ("*",   Map.fromList [ ( Signature [sortId_Int,sortId_Int] sortId_Int, cstrProduct . Product.fromList ) ] )
     , ("/",   Map.fromList [ ( Signature [sortId_Int,sortId_Int] sortId_Int, twoArgumentHandler cstrDivide ) ] )
     , ("%",   Map.fromList [ ( Signature [sortId_Int,sortId_Int] sortId_Int, twoArgumentHandler cstrModulo ) ] )
     , ("<",   Map.fromList [ ( Signature [sortId_Int,sortId_Int] sortId_Bool, twoArgumentHandler cstrLT ) ] )
     , ("<=",  Map.fromList [ ( Signature [sortId_Int,sortId_Int] sortId_Bool, twoArgumentHandler cstrLE ) ] )
     , (">",   Map.fromList [ ( Signature [sortId_Int,sortId_Int] sortId_Bool, twoArgumentHandler cstrGT ) ] )
     , (">=",  Map.fromList [ ( Signature [sortId_Int,sortId_Int] sortId_Bool, twoArgumentHandler cstrGE ) ] )
->>>>>>> ce624499
 
     , ("len",  Map.fromList [ ( Signature [sortId_String] sortId_Int, cstrPredef SSS funcId_lenString ) ] )
     , ("at",   Map.fromList [ ( Signature [sortId_String,sortId_Int] sortId_String, cstrPredef SSS funcId_atString ) ] )
