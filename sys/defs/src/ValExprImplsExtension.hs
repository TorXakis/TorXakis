--- conflicted
+++ resolved
@@ -25,7 +25,7 @@
 , cstrXor
   -- ** Implies (=>)
 , cstrImplies
-  -- * Derived Integer operators: 
+  -- * Derived Integer operators:
   -- ** Unary Plus
 , cstrUnaryPlus
   -- ** Unary Minus = negate single argument
@@ -52,12 +52,7 @@
 
 import qualified Data.Set     as Set
 
-<<<<<<< HEAD
-import           Product
-import           Sum
-=======
 import           FreeMonoidX
->>>>>>> 47696f53
 import           ValExprDefs
 import           ValExprImpls
 
@@ -92,14 +87,9 @@
 cstrUnaryMinus v = cstrSum (Sum.fromMultiplierList [(v,-1)])
 
 -- | Apply operator Add on the provided value expressions.
-<<<<<<< HEAD
 -- Preconditions are /not/ checked.
 cstrPlus :: Ord v => ValExpr v -> ValExpr v -> ValExpr v
-cstrPlus a b = cstrSum (Sum.fromList [a,b])
-=======
-cstrAdd :: Ord v => ValExpr v -> ValExpr v -> ValExpr v
-cstrAdd a b = cstrSum (fromListT [a,b])
->>>>>>> 47696f53
+cstrPlus a b = cstrSum (fromListT [a,b])
 
 -- | Apply operator Minus on the provided value expressions.
 -- Preconditions are /not/ checked.
