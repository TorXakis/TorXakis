--- conflicted
+++ resolved
@@ -17,13 +17,8 @@
 
 import           Network.TextViaSockets (Connection)
 
-<<<<<<< HEAD
-import           ConstDefs              (Const)
-import           TxsDefs                (ChanId, VExpr)
-=======
 import           Constant (Constant)
 import           TxsDefs   (ChanId, VExpr)
->>>>>>> df092a27
 import           TxsShow
 import           VarId                  (VarId)
 
