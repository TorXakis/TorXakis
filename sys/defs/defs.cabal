name:                   defs
version:                0.2.1.0
synopsis:               Definitions for TorXakis
license:                BSD3
license-file:           license.txt
author:                 Jan Tretmans
                      , Pierre van de Laar
maintainer:
                      , pierre.vandelaar@tno.nl
copyright:              TNO
category:               Web
build-type:             Simple
cabal-version:          >=1.10

library
  hs-source-dirs:       src

  exposed-modules:      BehExprDefs
                      , TxsDDefs
                      , TxsDefs
                      , TxsShow
                      , TxsUtils
                      , StdTDefs
                      , Utils
                      , XmlFormat
                      , ChanId
                      , CnectId
                      , GoalId
                      , MapperId
                      , ModelId
                      , ProcId
                      , PurpId
                      , StatId
                      , FuncTable
                      , Sigs

  other-modules:        ConnectionDefs
                      , Ident
                      , TxsDef
                      , CnectDef
                      , MapperDef
                      , ModelDef
                      , ProcDef
                      , PurpDef
                      , VarEnv


  ghc-options:         -Werror -Wall -O2 -optc-O3 -optc-ffast-math -Wall

  build-tools:          happy
  build-depends:        array
                      , base
                      , bytestring
                      , containers
                      , deepseq
                      , hexpat
                      , mtl
                      , text
                      , MissingH
                      , lexregexxsd
                      , text-via-sockets
                      , valexpr
<<<<<<< HEAD
                      
  default-language:     Haskell2010
=======
  default-language:     Haskell2010
>>>>>>> e2411d80
<|MERGE_RESOLUTION|>--- conflicted
+++ resolved
@@ -60,9 +60,4 @@
                       , lexregexxsd
                       , text-via-sockets
                       , valexpr
-<<<<<<< HEAD
-                      
   default-language:     Haskell2010
-=======
-  default-language:     Haskell2010
->>>>>>> e2411d80
