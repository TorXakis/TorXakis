--- conflicted
+++ resolved
@@ -5,7 +5,7 @@
 license-file:           license.txt
 author:                 Jan Tretmans
                       , Pierre van de Laar
-maintainer:          
+maintainer:
                       , pierre.vandelaar@tno.nl
 copyright:              TNO
 category:               Web
@@ -35,22 +35,10 @@
                       , StatId
                       , FuncTable
                       , Sigs
-                      
-<<<<<<< HEAD
+
   other-modules:        ConnectionDefs
-                      , ConstDefs
-=======
-  other-modules:        BehExprDefs
-                      , ConnectionDefs
->>>>>>> 14fb1268
                       , Ident
                       , TxsDef
-<<<<<<< HEAD
-                      , ValExprDefs
-                      , ValExprImpls
-                      , ValExprImplsExtension
-=======
->>>>>>> 14fb1268
                       , CnectDef
                       , MapperDef
                       , ModelDef
@@ -60,9 +48,9 @@
 
 
   ghc-options:         -Werror -Wall -O2 -optc-O3 -optc-ffast-math -Wall
-  
+
   build-tools:          happy
-  
+
   build-depends:        array
                       , base
                       , bytestring
@@ -75,8 +63,8 @@
                       , regex-tdfa
                       , text
                       , MissingH
-                      
+
                       , lexregexxsd
                       , valexpr
-                      
+
   default-language:     Haskell2010