name:                   defs
version:                0.2.1.0
synopsis:               Definitions for TorXakis
license:                BSD3
license-file:           license.txt
author:                 Jan Tretmans
                      , Pierre van de Laar
maintainer:
                      , pierre.vandelaar@tno.nl
copyright:              TNO
category:               Web
build-type:             Simple
cabal-version:          >=1.10

library
  hs-source-dirs:       src

<<<<<<< HEAD
  exposed-modules:      TxsDDefs
=======
  exposed-modules:      BehExprDefs
                      , Params
                      , TxsDDefs
>>>>>>> 5d63631e
                      , TxsDefs
                      , TxsShow
                      , TxsUtils
                      , StdTDefs
                      , Utils
                      , XmlFormat
                      , ChanId
                      , CnectId
                      , GoalId
                      , MapperId
                      , ModelId
                      , ProcId
                      , PurpId
                      , StatId
                      , FuncTable
                      , Sigs

  other-modules:        ConnectionDefs
                      , Ident
                      , TxsDef
                      , CnectDef
                      , MapperDef
                      , ModelDef
                      , ProcDef
                      , PurpDef
                      , VarEnv


  ghc-options:         -Werror -Wall -O2 -optc-O3 -optc-ffast-math -Wall

  build-tools:          happy
  build-depends:        array
                      , base
                      , bytestring
                      , containers
                      , deepseq
                      , hexpat
                      , mtl
                      , text
                      , MissingH
                      , lexregexxsd
                      , text-via-sockets
                      , valexpr
  default-language:     Haskell2010<|MERGE_RESOLUTION|>--- conflicted
+++ resolved
@@ -15,13 +15,8 @@
 library
   hs-source-dirs:       src
 
-<<<<<<< HEAD
-  exposed-modules:      TxsDDefs
-=======
   exposed-modules:      BehExprDefs
-                      , Params
                       , TxsDDefs
->>>>>>> 5d63631e
                       , TxsDefs
                       , TxsShow
                       , TxsUtils
