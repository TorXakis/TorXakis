name:                   defs
version:                0.2.1.0
synopsis:               Definitions for TorXakis
license:                BSD3
license-file:           license.txt
author:                 Jan Tretmans
                      , Pierre van de Laar
maintainer:
                      , pierre.vandelaar@tno.nl
copyright:              TNO
category:               Web
build-type:             Simple
cabal-version:          >=1.10

library
  hs-source-dirs:       src

<<<<<<< HEAD
  exposed-modules:      ChanId
=======
  exposed-modules:      BehExprDefs
                      , Params
                      , TxsDDefs
                      , TxsDefs
                      , TxsShow
                      , TxsUtils
                      , StdTDefs
                      , Utils
                      , XmlFormat
                      , ChanId
>>>>>>> 5d63631e
                      , CnectId
                      , FuncTable
                      , GoalId
                      , Ident
                      , MapperId
                      , ModelId
                      , Params
                      , ProcId
                      , PurpId
                      , Sigs
<<<<<<< HEAD
                      , StatId
                      , StdTDefs
                      , TxsDDefs
                      , TxsDef
                      , TxsDefs
                      , TxsShow
                      , TxsUtils
                      , Utils
                      , XmlFormat

  other-modules:        BehExprDefs
                      , ConnectionDefs
=======

  other-modules:        ConnectionDefs
                      , Ident
                      , TxsDef
>>>>>>> 5d63631e
                      , CnectDef
                      , MapperDef
                      , ModelDef
                      , ProcDef
                      , PurpDef
                      , VarEnv


  ghc-options:         -Werror -Wall -O2 -optc-O3 -optc-ffast-math -Wall

  build-tools:          happy
  build-depends:        array
                      , base
                      , bytestring
                      , containers
                      , deepseq
                      , hexpat
                      , mtl
                      , text
                      , MissingH
<<<<<<< HEAD

                      , sort
                      , text-via-sockets
                      , valexpr

=======
                      , lexregexxsd
                      , text-via-sockets
                      , valexpr
>>>>>>> 5d63631e
  default-language:     Haskell2010<|MERGE_RESOLUTION|>--- conflicted
+++ resolved
@@ -15,20 +15,8 @@
 library
   hs-source-dirs:       src
 
-<<<<<<< HEAD
-  exposed-modules:      ChanId
-=======
   exposed-modules:      BehExprDefs
-                      , Params
-                      , TxsDDefs
-                      , TxsDefs
-                      , TxsShow
-                      , TxsUtils
-                      , StdTDefs
-                      , Utils
-                      , XmlFormat
                       , ChanId
->>>>>>> 5d63631e
                       , CnectId
                       , FuncTable
                       , GoalId
@@ -39,7 +27,6 @@
                       , ProcId
                       , PurpId
                       , Sigs
-<<<<<<< HEAD
                       , StatId
                       , StdTDefs
                       , TxsDDefs
@@ -50,14 +37,7 @@
                       , Utils
                       , XmlFormat
 
-  other-modules:        BehExprDefs
-                      , ConnectionDefs
-=======
-
   other-modules:        ConnectionDefs
-                      , Ident
-                      , TxsDef
->>>>>>> 5d63631e
                       , CnectDef
                       , MapperDef
                       , ModelDef
@@ -78,15 +58,9 @@
                       , mtl
                       , text
                       , MissingH
-<<<<<<< HEAD
-
+                      , lexregexxsd
                       , sort
                       , text-via-sockets
                       , valexpr
 
-=======
-                      , lexregexxsd
-                      , text-via-sockets
-                      , valexpr
->>>>>>> 5d63631e
   default-language:     Haskell2010