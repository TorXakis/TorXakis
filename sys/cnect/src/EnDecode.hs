{-
TorXakis - Model Based Testing
Copyright (c) 2015-2017 TNO and Radboud University
See LICENSE at root directory of this repository.
-}


-- ----------------------------------------------------------------------------------------- --
{-# LANGUAGE OverloadedStrings #-}
module EnDecode

-- ----------------------------------------------------------------------------------------- --
--
-- En- and Decoding between abstract model actions and
-- concrete representations of actions on connections
--
-- ----------------------------------------------------------------------------------------- --
-- export

( encode    -- :: [DD.ConnHandle] -> DD.Action -> IOC.IOC DD.SAction
            -- mapping from Abstract to Representation
, decode    -- :: [DD.ConnHandle] -> DD.SAction -> IOC.IOC DD.Action
            -- mapping from Representation to Abstract
)

-- ----------------------------------------------------------------------------------------- --
-- import

where

import           Control.Monad.State

<<<<<<< HEAD
import           Data.Either
import qualified Data.Map            as Map
import qualified Data.Set            as Set
import qualified Data.String.Utils   as Utils

-- import from serverenv
import qualified EnvServer           as IOS

-- import from core
import qualified EnvCore             as IOC
=======
import qualified Data.Map        as Map
import qualified Data.Set        as Set

-- import from serverenv
-- import qualified EnvServer    as IOS

-- import from core
import qualified EnvCore         as IOC
>>>>>>> 108995bb
import qualified TxsCore

--import from defs
import qualified TxsDDefs        as DD
import qualified TxsDefs         as D
import           TxsShow

-- import from valexpr
import           ConstDefs
import           ValExpr

-- ----------------------------------------------------------------------------------------- --
-- encode :  encoding from Abstract to Concrete (String)


<<<<<<< HEAD
encode :: IOS.EnvS -> Action -> IOC.IOC SAction

encode envs (Act offs)  =  do
     let ( _, _, towhdls ) = IOS.tow envs
     let ss = [ tow
              | tow@(ConnHtoW chan' _conn _vars _vexp) <- towhdls
              , Set.singleton chan' == Set.map fst offs
              ]
     let ConnHtoW _chan conn vars' vexp =
                             case ss of
                               [ tow ] -> tow
                               _       -> error $ "Encode 1: No (unique) action: " ++ fshow ss
     let walues = case Set.toList offs of
                        [ ( _chanid, wals ) ] -> wals
                        _                     -> error $ "Encode 2: No (unique) action: " ++ fshow offs
     let wenv = Map.fromList $ zip vars' walues
     st <- gets IOC.state
     mval     <- TxsCore.txsEval $ subst (Map.map cstrConst wenv) (funcDefs (IOC.tdefs st)) vexp
     return $ case mval of
                Right (Cstring s) -> SAct conn s
                _                 -> error "Encode 3: No encoding to String\n"

encode _envs ActQui  =
     return SActQui
=======
encode :: [DD.ConnHandle] -> DD.Action -> IOC.IOC DD.SAction
encode towhdls (DD.Act offs)
  =  let ss     = [ tow
                  | tow@(DD.ConnHtoW chan' _h _vars _vexp) <- towhdls
                  , Set.singleton chan' == Set.map fst offs
                  ]
         DD.ConnHtoW _chan h vars' vexp
                = case ss of
                    [ tow ] -> tow
                    _       -> error $ "Encode 1: No (unique) action: " ++ fshow ss
         walues = case Set.toList offs of
                    [ ( _chanid, wals ) ] -> wals
                    _                     -> error $ "Encode 2: " ++
                                                     "No (unique) action: " ++ fshow offs
         wenv   = Map.fromList $ zip vars' walues
      in do st   <- gets IOC.state
            sval <- TxsCore.txsEval $
                      subst (Map.map cstrConst wenv) (D.funcDefs (IOC.tdefs st)) vexp
            return $ case sval of
                       Cstring s -> DD.SAct h s
                       _         -> error "Encode 3: No encoding to String\n"

encode _towhdls DD.ActQui
  =  return DD.SActQui
>>>>>>> 108995bb


-- ----------------------------------------------------------------------------------------- --
-- decode :  decoding from Concrete (String) to Abstract


decode :: [DD.ConnHandle] -> DD.SAction -> IOC.IOC DD.Action
decode frowhdls (DD.SAct hdl sval)
  =  let DD.ConnHfroW chan' _h var' vexps
              = case [ frow | frow@(DD.ConnHfroW _ h _ _) <- frowhdls, h == hdl ] of
                  [ frow ] -> frow
                  _        -> error "Decode: No (unique) handle\n"
         senv = Map.fromList [ (var', cstrConst (Cstring sval)) ]
      in do st   <- gets IOC.state
            wals <- mapM (TxsCore.txsEval . subst senv (D.funcDefs (IOC.tdefs st))) vexps
            return $ DD.Act ( Set.singleton (chan',wals) )

<<<<<<< HEAD
decode envs (SAct hdl sval)  =
     let ( _, _, frowhdls )         = IOS.frow envs
         ConnHfroW chan' _h var' vexps = case [ frow
                                             | frow@(ConnHfroW _ h _ _) <- frowhdls
                                             , h == hdl
                                             ] of
                                          { [ frow ] -> frow
                                          ; _        -> error "Decode: No (unique) handle\n"
                                          }
      in do let senv = Map.fromList [ (var', cstrConst (Cstring sval)) ]
            st <- gets IOC.state
            mwals     <- mapM (TxsCore.txsEval . subst senv (funcDefs (IOC.tdefs st))) vexps
            case partitionEithers mwals of
                ([], wals) -> return $ Act ( Set.singleton (chan',wals) )
                (es, _)    -> error $ "Decode: eval failed\n  " ++ Utils.join "\n  " es

decode _envs SActQui  =
     return ActQui
=======
decode _frowhdls DD.SActQui
  =  return DD.ActQui
>>>>>>> 108995bb


-- ----------------------------------------------------------------------------------------- --
--                                                                                           --
-- ----------------------------------------------------------------------------------------- --
<|MERGE_RESOLUTION|>--- conflicted
+++ resolved
@@ -30,27 +30,16 @@
 
 import           Control.Monad.State
 
-<<<<<<< HEAD
 import           Data.Either
-import qualified Data.Map            as Map
-import qualified Data.Set            as Set
+import qualified Data.Map  as Map
+import qualified Data.Set  as Set
 import qualified Data.String.Utils   as Utils
-
--- import from serverenv
-import qualified EnvServer           as IOS
-
--- import from core
-import qualified EnvCore             as IOC
-=======
-import qualified Data.Map        as Map
-import qualified Data.Set        as Set
 
 -- import from serverenv
 -- import qualified EnvServer    as IOS
 
 -- import from core
-import qualified EnvCore         as IOC
->>>>>>> 108995bb
+import qualified EnvCore   as IOC
 import qualified TxsCore
 
 --import from defs
@@ -66,32 +55,6 @@
 -- encode :  encoding from Abstract to Concrete (String)
 
 
-<<<<<<< HEAD
-encode :: IOS.EnvS -> Action -> IOC.IOC SAction
-
-encode envs (Act offs)  =  do
-     let ( _, _, towhdls ) = IOS.tow envs
-     let ss = [ tow
-              | tow@(ConnHtoW chan' _conn _vars _vexp) <- towhdls
-              , Set.singleton chan' == Set.map fst offs
-              ]
-     let ConnHtoW _chan conn vars' vexp =
-                             case ss of
-                               [ tow ] -> tow
-                               _       -> error $ "Encode 1: No (unique) action: " ++ fshow ss
-     let walues = case Set.toList offs of
-                        [ ( _chanid, wals ) ] -> wals
-                        _                     -> error $ "Encode 2: No (unique) action: " ++ fshow offs
-     let wenv = Map.fromList $ zip vars' walues
-     st <- gets IOC.state
-     mval     <- TxsCore.txsEval $ subst (Map.map cstrConst wenv) (funcDefs (IOC.tdefs st)) vexp
-     return $ case mval of
-                Right (Cstring s) -> SAct conn s
-                _                 -> error "Encode 3: No encoding to String\n"
-
-encode _envs ActQui  =
-     return SActQui
-=======
 encode :: [DD.ConnHandle] -> DD.Action -> IOC.IOC DD.SAction
 encode towhdls (DD.Act offs)
   =  let ss     = [ tow
@@ -116,7 +79,6 @@
 
 encode _towhdls DD.ActQui
   =  return DD.SActQui
->>>>>>> 108995bb
 
 
 -- ----------------------------------------------------------------------------------------- --
@@ -134,29 +96,8 @@
             wals <- mapM (TxsCore.txsEval . subst senv (D.funcDefs (IOC.tdefs st))) vexps
             return $ DD.Act ( Set.singleton (chan',wals) )
 
-<<<<<<< HEAD
-decode envs (SAct hdl sval)  =
-     let ( _, _, frowhdls )         = IOS.frow envs
-         ConnHfroW chan' _h var' vexps = case [ frow
-                                             | frow@(ConnHfroW _ h _ _) <- frowhdls
-                                             , h == hdl
-                                             ] of
-                                          { [ frow ] -> frow
-                                          ; _        -> error "Decode: No (unique) handle\n"
-                                          }
-      in do let senv = Map.fromList [ (var', cstrConst (Cstring sval)) ]
-            st <- gets IOC.state
-            mwals     <- mapM (TxsCore.txsEval . subst senv (funcDefs (IOC.tdefs st))) vexps
-            case partitionEithers mwals of
-                ([], wals) -> return $ Act ( Set.singleton (chan',wals) )
-                (es, _)    -> error $ "Decode: eval failed\n  " ++ Utils.join "\n  " es
-
-decode _envs SActQui  =
-     return ActQui
-=======
 decode _frowhdls DD.SActQui
   =  return DD.ActQui
->>>>>>> 108995bb
 
 
 -- ----------------------------------------------------------------------------------------- --
