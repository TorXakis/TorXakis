name:                   solve
version:                0.2.2.0
synopsis:               SMT Solver
license:                BSD3
license-file:           license.txt
author:                 Jan Tretmans
                      , Pierre van de Laar
maintainer:
                      , pierre.vandelaar@tno.nl
copyright:              TNO
category:               Web
build-type:             Simple
cabal-version:          >=1.10

library
  hs-source-dirs:       src
                      , src/Solve

  exposed-modules:      FreeVar
                      , RandPartition
                      , RandTrueBins
                      , RandIncrementChoice
                      , RegexXSD2SMT
                      , SMT
                      , SMTData
                      , SMTString
                      , Solve
                      , Solve.Params
                      , SolveDefs

  other-modules:        SMTInternal
                      , SMT2TXS
                      , SMTAlex
                      , SMTHappy
                      , SMTStringAlex
                      , SMTStringHappy
                      , SolveRandParam
                      , TXS2SMT

  build-depends:        array
                      , base
                      , containers
                      , mtl
                      , process
                      , random
                      , random-shuffle
                      , regex-tdfa
                      , time
                      , MissingH
                      , text

                      , lexregexxsd
<<<<<<< HEAD
                      , sort
                      , solvedefs
=======
>>>>>>> 5d63631e
                      , valexpr
                      
  build-tools:          alex
                      , happy

  ghc-options:          -Wall -Werror -O2 -optc-O3 -optc-ffast-math
  
  default-language:     Haskell2010


test-suite SmtSolver-WhiteBox
  type:                 exitcode-stdio-1.0
  hs-source-dirs:       test
                      , src
                                            
  main-is:              TestMainWhiteBox.hs

  other-modules:        HelperFuncDefToSMT
                      , HelperToSMT
                      , HelperVexprToSMT

                      , TestExternal
                      , TestFuncDefToSMT
                      , TestRecursiveFunction
                      , TestSMTCount
                      , TestSMTValue
                      , TestSortDefToSMT
                      , TestVexprToSMT
                      , TestSolvers

                      , RegexXSD2SMT
                      , SMT
                      , SMT2TXS
                      , SMTAlex
                      , SMTData
                      , SMTHappy
                      , SMTInternal
                      , SMTString
                      , SMTStringAlex
                      , SMTStringHappy
                      , SolveDefs
                      , TXS2SMT

  build-depends:        array
                      , base
                      , containers
                      , mtl
                      , process
                      , regex-tdfa
                      , time
                      , HUnit
                      , MissingH
                      , text

                      , lexregexxsd
<<<<<<< HEAD
                      , solvedefs
                      , sort
=======
>>>>>>> 5d63631e
                      , valexpr
                      
  ghc-options:          -Wall -Werror -O2 -optc-O3 -optc-ffast-math -threaded -rtsopts -with-rtsopts=-N

  default-language:     Haskell2010

test-suite SmtSolver-BlackBox
  type:                 exitcode-stdio-1.0
  hs-source-dirs:       test
                                            
  main-is:              TestMainBlackBox.hs

  other-modules:        TestConstraint
                      , TestMultipleInstances
                      , TestPushPop
                      , TestSolvers
                      , TestXSD2SMT

  build-depends:        base
                      , containers
                      , mtl
                      , process
                      , regex-tdfa
                      , HUnit
                      , text

                      , solve
<<<<<<< HEAD
                      , solvedefs
                      , sort
=======
>>>>>>> 5d63631e
                      , valexpr
                      
  ghc-options:          -Wall -Werror -O2 -optc-O3 -optc-ffast-math -threaded -rtsopts -with-rtsopts=-N

  default-language:     Haskell2010<|MERGE_RESOLUTION|>--- conflicted
+++ resolved
@@ -50,11 +50,7 @@
                       , text
 
                       , lexregexxsd
-<<<<<<< HEAD
                       , sort
-                      , solvedefs
-=======
->>>>>>> 5d63631e
                       , valexpr
                       
   build-tools:          alex
@@ -110,11 +106,7 @@
                       , text
 
                       , lexregexxsd
-<<<<<<< HEAD
-                      , solvedefs
                       , sort
-=======
->>>>>>> 5d63631e
                       , valexpr
                       
   ghc-options:          -Wall -Werror -O2 -optc-O3 -optc-ffast-math -threaded -rtsopts -with-rtsopts=-N
@@ -142,11 +134,7 @@
                       , text
 
                       , solve
-<<<<<<< HEAD
-                      , solvedefs
                       , sort
-=======
->>>>>>> 5d63631e
                       , valexpr
                       
   ghc-options:          -Wall -Werror -O2 -optc-O3 -optc-ffast-math -threaded -rtsopts -with-rtsopts=-N
