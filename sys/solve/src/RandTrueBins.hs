--- conflicted
+++ resolved
@@ -42,12 +42,7 @@
 import           SMTData
 import           Solve.Params
 import           SolveDefs
-<<<<<<< HEAD
-import           SolveDefs.Params
 import           Sort
-=======
-import           SortId
->>>>>>> 5d63631e
 import           SortOf
 import           ValExpr
 import           Variable
