{-
TorXakis - Model Based Testing
Copyright (c) 2015-2016 TNO and Radboud University
See license.txt
-}


-- ----------------------------------------------------------------------------------------- --

module Purpose

-- ----------------------------------------------------------------------------------------- --
-- 
-- Test Primitives for a Test Purpose, built on Behave
-- 
-- ----------------------------------------------------------------------------------------- --
-- export


( goalMenu          -- :: String -> IOC.IOC BTree.Menu
, purpMenuIn        -- :: IOC.IOC BTree.Menu
, purpAfter         -- :: TxsDDefs.Action -> IOC.IOC (Bool,Bool)
, purpVerdict       -- :: IOC.IOC ()
)

-- these functions shoulds also work properly if there is no purpose

-- ----------------------------------------------------------------------------------------- --
-- import 

where

import System.IO
import BTShow

import Control.Monad.State

import qualified Data.Set  as Set
import qualified Data.Map  as Map

-- import from local
import CoreUtils

import qualified Behave    as Behave

-- import from behavedef
import qualified BTree     as BTree

-- import from coreenv
import qualified EnvCore   as IOC
import qualified EnvData   as EnvData

-- import from defs
import qualified TxsDefs   as TxsDefs
import qualified TxsDDefs  as TxsDDefs
import qualified StdTDefs  as StdTDefs
import qualified TxsShow   as TxsShow
import qualified Utils     as Utils


-- ----------------------------------------------------------------------------------------- --
-- assumes Testing modus and valid PurpDef

-- ----------------------------------------------------------------------------------------- --
-- goalMenu :  menu on current btree of goal with name

getPurpdef :: StateT IOC.EnvC IO (Maybe TxsDefs.PurpDef)
getPurpdef = gets (IOC.purpdef . IOC.state)

getPupsts :: StateT IOC.EnvC IO  [(TxsDefs.GoalId, BTree.BTree)]
getPupsts = gets (IOC.purpsts . IOC.state)

goalMenu :: String -> IOC.IOC BTree.Menu
goalMenu gnm  =  do
<<<<<<< HEAD
     Just (TxsDefs.PurpDef insyncs outsyncs splsyncs goals) <- getPurpdef
     allSyncs <- return $ insyncs ++ outsyncs ++ splsyncs
     purpSts  <- getPupsts
     case [ (gid,gtree) | (gid@(TxsDefs.GoalId nm uid), gtree) <- purpSts, nm == gnm ] of
       [(gid,bt)] -> do return $ Behave.behMayMenu allSyncs bt
       _          -> do IOC.putMsgs [ EnvData.TXS_CORE_SYSTEM_ERROR "no (unique) goal given" ]
                        return []
=======
     envc <- get
     case envc of
     { IOC.Testing _ _ _ mdef adef (Just (TxsDefs.PurpDef pinsyncs poutsyncs psplsyncs goals))
                   _ _ _ _ _ _ _ purpsts _ _ _ -> do
            pAllSyncs <- return $ pinsyncs ++ poutsyncs ++ psplsyncs
            case [ (gid,gtree) | (gid@(TxsDefs.GoalId nm uid), gtree) <- purpsts, nm == gnm ] of
            { [(gid,bt)] -> do return $ Behave.behMayMenu pAllSyncs bt
            ; _          -> do IOC.putMsgs [ EnvData.TXS_CORE_SYSTEM_ERROR
                                             $ "no (unique) goal given" ]
                               return []
            }
     ; _ -> do
            IOC.putMsgs [ EnvData.TXS_CORE_USER_ERROR "goalMenu: no test purpose given" ]
            return $ []
     }
>>>>>>> 94abae78


-- ----------------------------------------------------------------------------------------- --
-- purpMenuIn :  menu of input actions of test purpose


purpMenuIn :: IOC.IOC (Maybe BTree.Menu)
purpMenuIn  =  do
<<<<<<< HEAD
     Just (TxsDefs.PurpDef insyncs outsyncs splsyncs goals) <- getPurpdef
     allSyncs <- return $ insyncs ++ outsyncs ++ splsyncs
     purpSts  <- getPupsts
     menus    <- mapM goalMenuIn [ (gid,btree)
                                 | (gid,btree) <- purpSts
                                 , not $ isHit  allSyncs btree
                                 , not $ isMiss allSyncs btree
                                 , not $ isHalt btree
                                 ]
     return $ menuConjuncts menus
=======
     envc <- get
     case envc of
     { IOC.Testing _ _ _ mdef adef (Just (TxsDefs.PurpDef pinsyncs poutsyncs psplsyncs goals))
                   _ _ _ _ _ _ _ purpsts _ _ _ | not $ null pinsyncs -> do
            pAllSyncs <- return $ pinsyncs ++ poutsyncs ++ psplsyncs
            menus     <- mapM goalMenuIn [ (gid,btree)
                                         | (gid,btree) <- purpsts
                                         , not $ isHit  pAllSyncs btree
                                         , not $ isMiss pAllSyncs btree
                                         , not $ isHalt btree
                                         ]
            return $ let menu = menuConjuncts menus
                      in if  not $ null menu
                           then Just $ menu
                           else Just $ concat menus
     ; _ -> do   -- 
            -- IOC.putMsgs [ EnvData.TXS_CORE_SYSTEM_ERROR "purpMenuIn incorrectly used" ]
            return Nothing
     }
>>>>>>> 94abae78


goalMenuIn :: (TxsDefs.GoalId,BTree.BTree) -> IOC.IOC BTree.Menu
goalMenuIn (gid,btree)  =  do
<<<<<<< HEAD
     Just (TxsDefs.PurpDef insyncs outsyncs splsyncs goals) <- getPurpdef
     allSyncs <- return $ insyncs ++ outsyncs ++ splsyncs
     chins    <- return $ Set.unions insyncs
     return $ [ (ctoffs, hvars, preds)
              | (ctoffs, hvars, preds) <- Behave.behMayMenu allSyncs btree
              , (Set.map BTree.ctchan ctoffs) `Set.isSubsetOf` chins
              ]
=======
     envc <- get
     case envc of
     { IOC.Testing _ _ _ mdef adef (Just (TxsDefs.PurpDef pinsyncs poutsyncs psplsyncs goals))
                   _ _ _ _ _ _ _ purpsts _ _ _ -> do
            pAllSyncs <- return $ pinsyncs ++ poutsyncs ++ psplsyncs
            chins     <- return $ Set.unions pinsyncs
            return $ [ (ctoffs, hvars, preds)
                     | (ctoffs, hvars, preds) <- Behave.behMayMenu pAllSyncs btree
                     , (Set.map BTree.ctchan ctoffs) `Set.isSubsetOf` chins
                     ]
     ; _ -> do   -- 
            -- IOC.putMsgs [ EnvData.TXS_CORE_SYSTEM_ERROR "goalMenuIn incorrectly used" ]
            return []
     }
>>>>>>> 94abae78


-- ----------------------------------------------------------------------------------------- --
-- purpAfter :  after state for test purpose


purpAfter :: TxsDDefs.Action -> IOC.IOC (Bool,Bool)                            -- (Hit,Miss) --
purpAfter act  =  do
<<<<<<< HEAD
     Just (TxsDefs.PurpDef insyncs outsyncs splsyncs goals) <- getPurpdef
     allSyncs <- return $ insyncs ++ outsyncs ++ splsyncs
     purpSts  <- getPupsts
     aftGoals <- mapM (goalAfter allSyncs outsyncs act) [ (gid,btree)
                                                        | (gid,btree) <- purpSts
                                                        , not $ isHit  allSyncs btree
                                                        , not $ isMiss allSyncs btree
                                                        , not $ isHalt btree
                                                        ]
     newGoals <- return $ aftGoals ++
                   [ (gid,btree) | (gid,btree) <- purpSts, gid `notElem` (map fst aftGoals) ]
     modify $ \envc -> envc { IOC.state = (IOC.state envc) { IOC.purpsts = newGoals } }
     return $ ( and [ isHit  allSyncs btree | (gid,btree) <- newGoals ]
              , and [ isMiss allSyncs btree | (gid,btree) <- newGoals ]
              )
=======
     envc  <- get
     isInp <- isInAct act
     case envc of
     { IOC.Testing _ _ _ mdef adef (Just (TxsDefs.PurpDef pinsyncs poutsyncs psplsyncs goals))
                   _ _ _ _ _ _ _ purpsts _ _ _ | isInp -> do
            pAllSyncs <- return $ pinsyncs ++ poutsyncs ++ psplsyncs
            case (isInp,pinsyncs,poutsyncs) of
            { (_,[],[])    -> do return $ (False,False)
            ; (True,[],_)  -> do return $ (False,False)
            ; (False,_,[]) -> do return $ (False,False)
            ; (_,_,_)      -> do
                   aftGoals  <- mapM (goalAfter pAllSyncs poutsyncs act)
                                     [ (gid,btree) | (gid,btree) <- purpsts
                                                   , not $ isHit  pAllSyncs btree
                                                   , not $ isMiss pAllSyncs btree
                                                   , not $ isHalt btree
                                     ]
                   newGoals  <- return $ aftGoals ++ [ (gid,btree)
                                                     | (gid,btree) <- purpsts
                                                     , gid `notElem` (map fst aftGoals)
                                                     ]
                   modify $ \envc -> envc { IOC.purpsts = newGoals }
                   return $ ( and [ isHit  pAllSyncs btree | (gid,btree) <- newGoals ]
                            , and [ isMiss pAllSyncs btree | (gid,btree) <- newGoals ]
                            )
            }
     ; _ -> do
            IOC.putMsgs [ EnvData.TXS_CORE_SYSTEM_ERROR "purpAfter incorrectly used" ]
            return $ (False,False)
     }
>>>>>>> 94abae78


goalAfter :: [Set.Set TxsDefs.ChanId] -> [Set.Set TxsDefs.ChanId] -> TxsDDefs.Action ->
             (TxsDefs.GoalId,BTree.BTree) -> IOC.IOC (TxsDefs.GoalId,BTree.BTree)

goalAfter allsyncs outsyncs (TxsDDefs.Act acts) (gid,btree)  =  do 
     envb           <- filterEnvCtoEnvB
     (maybt',envb') <- lift $ runStateT (Behave.behAfterAct allsyncs btree acts) envb
     writeEnvBtoEnvC envb'
     case maybt' of
     { Nothing  -> do return $ (gid,[])
     ; Just bt' -> do return $ (gid,bt')
     }

goalAfter allsyncs outsyncs (TxsDDefs.ActQui) (gid,btree)  =  do
     qacts          <- return $ Set.singleton (StdTDefs.chanId_Qstep,[])
     envb           <- filterEnvCtoEnvB
     (maybt1,envb1) <- lift $ runStateT (Behave.behAfterRef btree (Set.unions outsyncs)) envb
     (maybt2,envb2) <- lift $ runStateT (Behave.behAfterAct allsyncs btree qacts) envb1
     writeEnvBtoEnvC envb2
     case (maybt1,maybt2) of
     { (Nothing ,Nothing ) -> do return $ (gid,[])
     ; (Just bt1,Nothing ) -> do return $ (gid,bt1)
     ; (Nothing ,Just bt2) -> do return $ (gid,bt2)
     ; (Just bt1,Just bt2) -> do return $ (gid,bt1++bt2)
     }


-- ----------------------------------------------------------------------------------------- --
-- purpVerdict :  output of  hit/miss verdicts


purpVerdict :: IOC.IOC ()
purpVerdict  =  do
<<<<<<< HEAD
     purpSts <- getPupsts
     mapM_ goalVerdict purpSts
=======
     envc <- get
     case envc of
     { IOC.Testing _ _ _ modeldef mapperdef purpdef _ _ _ _ _ _ _ purpsts _ _ _ -> do
            mapM_ goalVerdict purpsts
     ; _ -> do
            IOC.putMsgs [ EnvData.TXS_CORE_SYSTEM_ERROR "purpVerdict incorrectly used" ]
            return $ ()
     }
>>>>>>> 94abae78


goalVerdict :: (TxsDefs.GoalId,BTree.BTree) -> IOC.IOC ()
goalVerdict (gid,btree)  =  do
<<<<<<< HEAD
     Just (TxsDefs.PurpDef insyncs outsyncs splsyncs goals) <- getPurpdef
     allSyncs <- return $ insyncs ++ outsyncs ++ splsyncs
     IOC.putMsgs [ EnvData.TXS_CORE_USER_INFO
                   $ "Goal " ++ (TxsShow.fshow gid) ++ " : " ++
                     ( case (isHit allSyncs btree, isMiss allSyncs btree, isHalt btree) of
                       { (False,False,False) -> "still active"
                       ; (True ,False,False) -> "Hit"
                       ; (False,True ,False) -> "Miss"
                       ; (False,False,True ) -> "halted"
                       ; (True ,True ,False) -> "Hit and Miss: should not occur"
                       ; (_    ,_    ,_    ) -> "Hit/Miss/Halted: ???"
                       }
                 )   ] 
=======
     envc <- get
     case envc of
     { IOC.Testing _ _ _ mdef adef (Just (TxsDefs.PurpDef pinsyncs poutsyncs psplsyncs goals))
                   _ _ _ _ _ _ _ purpsts _ _ _ -> do
            pAllSyncs <- return $ pinsyncs ++ poutsyncs ++ psplsyncs
            IOC.putMsgs [ EnvData.TXS_CORE_USER_INFO
                        $ "Goal " ++ (TxsShow.fshow gid) ++ ": " ++
                          ( case (isHit pAllSyncs btree, isMiss pAllSyncs btree, isHalt btree) of
                            { (False,False,False) -> "still active"
                            ; (True ,False,False) -> "Hit"
                            ; (False,True ,False) -> "Miss"
                            ; (False,False,True ) -> "halted"
                            ; (True ,True ,False) -> "Hit and Miss: should not occur"
                            ; (_    ,_    ,_    ) -> "Hit/Miss/Halted: ???"
                            }
                          )
                        ] 
     ; _ -> do
            IOC.putMsgs [ EnvData.TXS_CORE_SYSTEM_ERROR "goalVerdict incorrectly used" ]
            return $ ()
     }
>>>>>>> 94abae78


-- ----------------------------------------------------------------------------------------- --
--  hit, miss


isHit :: [ Set.Set TxsDefs.ChanId ] -> BTree.BTree -> Bool
isHit allsyncs btree
  =  let menu = Behave.behMayMenu allsyncs btree
         chanids = Set.map BTree.ctchan (Set.unions (map Utils.frst menu))
      in StdTDefs.chanId_Hit `Set.member` chanids


isMiss :: [ Set.Set TxsDefs.ChanId ] -> BTree.BTree -> Bool
isMiss allsyncs btree
  =  let menu = Behave.behMayMenu allsyncs btree
         chanids = Set.map BTree.ctchan (Set.unions (map Utils.frst menu))
      in StdTDefs.chanId_Miss `Set.member` chanids

isHalt :: BTree.BTree -> Bool
isHalt btree
  =  null btree


-- ----------------------------------------------------------------------------------------- --
--                                                                                           --
-- ----------------------------------------------------------------------------------------- --
<|MERGE_RESOLUTION|>--- conflicted
+++ resolved
@@ -10,9 +10,9 @@
 module Purpose
 
 -- ----------------------------------------------------------------------------------------- --
--- 
+--
 -- Test Primitives for a Test Purpose, built on Behave
--- 
+--
 -- ----------------------------------------------------------------------------------------- --
 -- export
 
@@ -26,36 +26,36 @@
 -- these functions shoulds also work properly if there is no purpose
 
 -- ----------------------------------------------------------------------------------------- --
--- import 
+-- import
 
 where
 
-import System.IO
-import BTShow
-
-import Control.Monad.State
-
-import qualified Data.Set  as Set
-import qualified Data.Map  as Map
+import           BTShow
+import           System.IO
+
+import           Control.Monad.State
+
+import qualified Data.Map            as Map
+import qualified Data.Set            as Set
 
 -- import from local
-import CoreUtils
-
-import qualified Behave    as Behave
+import           CoreUtils
+
+import qualified Behave              as Behave
 
 -- import from behavedef
-import qualified BTree     as BTree
+import qualified BTree               as BTree
 
 -- import from coreenv
-import qualified EnvCore   as IOC
-import qualified EnvData   as EnvData
+import qualified EnvCore             as IOC
+import qualified EnvData             as EnvData
 
 -- import from defs
-import qualified TxsDefs   as TxsDefs
-import qualified TxsDDefs  as TxsDDefs
-import qualified StdTDefs  as StdTDefs
-import qualified TxsShow   as TxsShow
-import qualified Utils     as Utils
+import qualified StdTDefs            as StdTDefs
+import qualified TxsDDefs            as TxsDDefs
+import qualified TxsDefs             as TxsDefs
+import qualified TxsShow             as TxsShow
+import qualified Utils               as Utils
 
 
 -- ----------------------------------------------------------------------------------------- --
@@ -71,182 +71,140 @@
 getPupsts = gets (IOC.purpsts . IOC.state)
 
 goalMenu :: String -> IOC.IOC BTree.Menu
-goalMenu gnm  =  do
-<<<<<<< HEAD
-     Just (TxsDefs.PurpDef insyncs outsyncs splsyncs goals) <- getPurpdef
-     allSyncs <- return $ insyncs ++ outsyncs ++ splsyncs
-     purpSts  <- getPupsts
-     case [ (gid,gtree) | (gid@(TxsDefs.GoalId nm uid), gtree) <- purpSts, nm == gnm ] of
-       [(gid,bt)] -> do return $ Behave.behMayMenu allSyncs bt
-       _          -> do IOC.putMsgs [ EnvData.TXS_CORE_SYSTEM_ERROR "no (unique) goal given" ]
-                        return []
-=======
-     envc <- get
-     case envc of
-     { IOC.Testing _ _ _ mdef adef (Just (TxsDefs.PurpDef pinsyncs poutsyncs psplsyncs goals))
-                   _ _ _ _ _ _ _ purpsts _ _ _ -> do
-            pAllSyncs <- return $ pinsyncs ++ poutsyncs ++ psplsyncs
-            case [ (gid,gtree) | (gid@(TxsDefs.GoalId nm uid), gtree) <- purpsts, nm == gnm ] of
-            { [(gid,bt)] -> do return $ Behave.behMayMenu pAllSyncs bt
-            ; _          -> do IOC.putMsgs [ EnvData.TXS_CORE_SYSTEM_ERROR
-                                             $ "no (unique) goal given" ]
-                               return []
-            }
-     ; _ -> do
-            IOC.putMsgs [ EnvData.TXS_CORE_USER_ERROR "goalMenu: no test purpose given" ]
-            return $ []
-     }
->>>>>>> 94abae78
-
+goalMenu gnm = do
+  envc <- get
+  case IOC.state envc of
+    IOC.Testing { IOC.purpdef = Just (TxsDefs.PurpDef pinsyncs poutsyncs psplsyncs _)
+                , IOC.purpsts = purpsts
+                } -> do
+      let pAllSyncs = pinsyncs ++ poutsyncs ++ psplsyncs
+      case [ (gid, gtree) | (gid@(TxsDefs.GoalId nm _), gtree) <- purpsts, nm == gnm ] of
+        [(_, bt)] -> return $ Behave.behMayMenu pAllSyncs bt
+        _ -> do
+          IOC.putMsgs [EnvData.TXS_CORE_SYSTEM_ERROR "no (unique) goal given"]
+          return []
+    _ -> do
+      IOC.putMsgs [EnvData.TXS_CORE_USER_ERROR "goalMenu: no test purpose given"]
+      return []
 
 -- ----------------------------------------------------------------------------------------- --
 -- purpMenuIn :  menu of input actions of test purpose
 
 
 purpMenuIn :: IOC.IOC (Maybe BTree.Menu)
-purpMenuIn  =  do
-<<<<<<< HEAD
-     Just (TxsDefs.PurpDef insyncs outsyncs splsyncs goals) <- getPurpdef
-     allSyncs <- return $ insyncs ++ outsyncs ++ splsyncs
-     purpSts  <- getPupsts
-     menus    <- mapM goalMenuIn [ (gid,btree)
-                                 | (gid,btree) <- purpSts
-                                 , not $ isHit  allSyncs btree
-                                 , not $ isMiss allSyncs btree
-                                 , not $ isHalt btree
-                                 ]
-     return $ menuConjuncts menus
-=======
-     envc <- get
-     case envc of
-     { IOC.Testing _ _ _ mdef adef (Just (TxsDefs.PurpDef pinsyncs poutsyncs psplsyncs goals))
-                   _ _ _ _ _ _ _ purpsts _ _ _ | not $ null pinsyncs -> do
-            pAllSyncs <- return $ pinsyncs ++ poutsyncs ++ psplsyncs
-            menus     <- mapM goalMenuIn [ (gid,btree)
-                                         | (gid,btree) <- purpsts
-                                         , not $ isHit  pAllSyncs btree
-                                         , not $ isMiss pAllSyncs btree
-                                         , not $ isHalt btree
-                                         ]
-            return $ let menu = menuConjuncts menus
-                      in if  not $ null menu
-                           then Just $ menu
-                           else Just $ concat menus
-     ; _ -> do   -- 
-            -- IOC.putMsgs [ EnvData.TXS_CORE_SYSTEM_ERROR "purpMenuIn incorrectly used" ]
-            return Nothing
-     }
->>>>>>> 94abae78
-
-
-goalMenuIn :: (TxsDefs.GoalId,BTree.BTree) -> IOC.IOC BTree.Menu
-goalMenuIn (gid,btree)  =  do
-<<<<<<< HEAD
-     Just (TxsDefs.PurpDef insyncs outsyncs splsyncs goals) <- getPurpdef
-     allSyncs <- return $ insyncs ++ outsyncs ++ splsyncs
-     chins    <- return $ Set.unions insyncs
-     return $ [ (ctoffs, hvars, preds)
-              | (ctoffs, hvars, preds) <- Behave.behMayMenu allSyncs btree
-              , (Set.map BTree.ctchan ctoffs) `Set.isSubsetOf` chins
+purpMenuIn = do
+  envc <- get
+  case IOC.state envc of
+    IOC.Testing { IOC.purpdef = Just (TxsDefs.PurpDef pinsyncs poutsyncs psplsyncs goals)
+                , IOC.purpsts = purpsts
+                }
+      | not $ null pinsyncs -> do
+        pAllSyncs <- return $ pinsyncs ++ poutsyncs ++ psplsyncs
+        menus <-
+          mapM
+            goalMenuIn
+            [ (gid, btree)
+            | (gid, btree) <- purpsts
+            , not $ isHit pAllSyncs btree
+            , not $ isMiss pAllSyncs btree
+            , not $ isHalt btree
+            ]
+        return $
+          let menu = menuConjuncts menus
+          in if not $ null menu
+               then Just $ menu
+               else Just $ concat menus
+    _ -> return Nothing
+
+goalMenuIn :: (TxsDefs.GoalId, BTree.BTree) -> IOC.IOC BTree.Menu
+goalMenuIn (gid, btree) = do
+  envc <- get
+  case IOC.state envc of
+    IOC.Testing { IOC.purpdef = Just (TxsDefs.PurpDef pinsyncs poutsyncs psplsyncs goals)
+                , IOC.purpsts = purpsts
+                } -> do
+      pAllSyncs <- return $ pinsyncs ++ poutsyncs ++ psplsyncs
+      chins <- return $ Set.unions pinsyncs
+      return $
+        [ (ctoffs, hvars, preds)
+        | (ctoffs, hvars, preds) <- Behave.behMayMenu pAllSyncs btree
+        , (Set.map BTree.ctchan ctoffs) `Set.isSubsetOf` chins
+        ]
+    _ -> return []
+
+-- | After state for test purpose
+--
+-- The values contained in the IOC monad are of the form (Hit, Miss).
+purpAfter :: TxsDDefs.Action -> IOC.IOC (Bool, Bool)
+purpAfter act = do
+  envc <- get
+  isInp <- isInAct act
+  case IOC.state envc of
+    IOC.Testing { IOC.purpdef = Just (TxsDefs.PurpDef pinsyncs poutsyncs psplsyncs goals)
+                , IOC.purpsts = purpsts
+                }
+      | isInp -> do
+        pAllSyncs <- return $ pinsyncs ++ poutsyncs ++ psplsyncs
+        case (isInp, pinsyncs, poutsyncs) of
+          (_, [], []) -> do
+            return $ (False, False)
+          (True, [], _) -> do
+            return $ (False, False)
+          (False, _, []) -> do
+            return $ (False, False)
+          (_, _, _) -> do
+            aftGoals <-
+              mapM
+                (goalAfter pAllSyncs poutsyncs act)
+                [ (gid, btree)
+                | (gid, btree) <- purpsts
+                , not $ isHit pAllSyncs btree
+                , not $ isMiss pAllSyncs btree
+                , not $ isHalt btree
+                ]
+            newGoals <-
+              return $
+              aftGoals ++
+              [ (gid, btree)
+              | (gid, btree) <- purpsts
+              , gid `notElem` (map fst aftGoals)
               ]
-=======
-     envc <- get
-     case envc of
-     { IOC.Testing _ _ _ mdef adef (Just (TxsDefs.PurpDef pinsyncs poutsyncs psplsyncs goals))
-                   _ _ _ _ _ _ _ purpsts _ _ _ -> do
-            pAllSyncs <- return $ pinsyncs ++ poutsyncs ++ psplsyncs
-            chins     <- return $ Set.unions pinsyncs
-            return $ [ (ctoffs, hvars, preds)
-                     | (ctoffs, hvars, preds) <- Behave.behMayMenu pAllSyncs btree
-                     , (Set.map BTree.ctchan ctoffs) `Set.isSubsetOf` chins
-                     ]
-     ; _ -> do   -- 
-            -- IOC.putMsgs [ EnvData.TXS_CORE_SYSTEM_ERROR "goalMenuIn incorrectly used" ]
-            return []
-     }
->>>>>>> 94abae78
-
-
--- ----------------------------------------------------------------------------------------- --
--- purpAfter :  after state for test purpose
-
-
-purpAfter :: TxsDDefs.Action -> IOC.IOC (Bool,Bool)                            -- (Hit,Miss) --
-purpAfter act  =  do
-<<<<<<< HEAD
-     Just (TxsDefs.PurpDef insyncs outsyncs splsyncs goals) <- getPurpdef
-     allSyncs <- return $ insyncs ++ outsyncs ++ splsyncs
-     purpSts  <- getPupsts
-     aftGoals <- mapM (goalAfter allSyncs outsyncs act) [ (gid,btree)
-                                                        | (gid,btree) <- purpSts
-                                                        , not $ isHit  allSyncs btree
-                                                        , not $ isMiss allSyncs btree
-                                                        , not $ isHalt btree
-                                                        ]
-     newGoals <- return $ aftGoals ++
-                   [ (gid,btree) | (gid,btree) <- purpSts, gid `notElem` (map fst aftGoals) ]
-     modify $ \envc -> envc { IOC.state = (IOC.state envc) { IOC.purpsts = newGoals } }
-     return $ ( and [ isHit  allSyncs btree | (gid,btree) <- newGoals ]
-              , and [ isMiss allSyncs btree | (gid,btree) <- newGoals ]
-              )
-=======
-     envc  <- get
-     isInp <- isInAct act
-     case envc of
-     { IOC.Testing _ _ _ mdef adef (Just (TxsDefs.PurpDef pinsyncs poutsyncs psplsyncs goals))
-                   _ _ _ _ _ _ _ purpsts _ _ _ | isInp -> do
-            pAllSyncs <- return $ pinsyncs ++ poutsyncs ++ psplsyncs
-            case (isInp,pinsyncs,poutsyncs) of
-            { (_,[],[])    -> do return $ (False,False)
-            ; (True,[],_)  -> do return $ (False,False)
-            ; (False,_,[]) -> do return $ (False,False)
-            ; (_,_,_)      -> do
-                   aftGoals  <- mapM (goalAfter pAllSyncs poutsyncs act)
-                                     [ (gid,btree) | (gid,btree) <- purpsts
-                                                   , not $ isHit  pAllSyncs btree
-                                                   , not $ isMiss pAllSyncs btree
-                                                   , not $ isHalt btree
-                                     ]
-                   newGoals  <- return $ aftGoals ++ [ (gid,btree)
-                                                     | (gid,btree) <- purpsts
-                                                     , gid `notElem` (map fst aftGoals)
-                                                     ]
-                   modify $ \envc -> envc { IOC.purpsts = newGoals }
-                   return $ ( and [ isHit  pAllSyncs btree | (gid,btree) <- newGoals ]
-                            , and [ isMiss pAllSyncs btree | (gid,btree) <- newGoals ]
-                            )
-            }
-     ; _ -> do
-            IOC.putMsgs [ EnvData.TXS_CORE_SYSTEM_ERROR "purpAfter incorrectly used" ]
-            return $ (False,False)
-     }
->>>>>>> 94abae78
-
-
-goalAfter :: [Set.Set TxsDefs.ChanId] -> [Set.Set TxsDefs.ChanId] -> TxsDDefs.Action ->
-             (TxsDefs.GoalId,BTree.BTree) -> IOC.IOC (TxsDefs.GoalId,BTree.BTree)
-
-goalAfter allsyncs outsyncs (TxsDDefs.Act acts) (gid,btree)  =  do 
+            IOC.modifyCS $ \st -> st {IOC.purpsts = newGoals}
+            return $
+              ( and [isHit pAllSyncs btree | (gid, btree) <- newGoals]
+              , and [isMiss pAllSyncs btree | (gid, btree) <- newGoals])
+    _ -> do
+      IOC.putMsgs [EnvData.TXS_CORE_SYSTEM_ERROR "purpAfter incorrectly used"]
+      return $ (False, False)
+
+goalAfter ::
+     [Set.Set TxsDefs.ChanId]
+  -> [Set.Set TxsDefs.ChanId]
+  -> TxsDDefs.Action
+  -> (TxsDefs.GoalId, BTree.BTree)
+  -> IOC.IOC (TxsDefs.GoalId, BTree.BTree)
+goalAfter allsyncs outsyncs (TxsDDefs.Act acts) (gid,btree)  =  do
      envb           <- filterEnvCtoEnvB
-     (maybt',envb') <- lift $ runStateT (Behave.behAfterAct allsyncs btree acts) envb
+     (maybt',envb') <- lift $
+       runStateT (Behave.behAfterAct allsyncs btree acts) envb
      writeEnvBtoEnvC envb'
      case maybt' of
-     { Nothing  -> do return $ (gid,[])
-     ; Just bt' -> do return $ (gid,bt')
-     }
-
+      Nothing  -> do return $ (gid,[])
+      Just bt' -> do return $ (gid,bt')
 goalAfter allsyncs outsyncs (TxsDDefs.ActQui) (gid,btree)  =  do
-     qacts          <- return $ Set.singleton (StdTDefs.chanId_Qstep,[])
+     qacts          <- return $ Set.singleton (StdTDefs.chanId_Qstep, [])
      envb           <- filterEnvCtoEnvB
-     (maybt1,envb1) <- lift $ runStateT (Behave.behAfterRef btree (Set.unions outsyncs)) envb
-     (maybt2,envb2) <- lift $ runStateT (Behave.behAfterAct allsyncs btree qacts) envb1
+     (maybt1,envb1) <- lift $
+       runStateT (Behave.behAfterRef btree (Set.unions outsyncs)) envb
+     (maybt2,envb2) <- lift $
+       runStateT (Behave.behAfterAct allsyncs btree qacts) envb1
      writeEnvBtoEnvC envb2
      case (maybt1,maybt2) of
-     { (Nothing ,Nothing ) -> do return $ (gid,[])
-     ; (Just bt1,Nothing ) -> do return $ (gid,bt1)
-     ; (Nothing ,Just bt2) -> do return $ (gid,bt2)
-     ; (Just bt1,Just bt2) -> do return $ (gid,bt1++bt2)
-     }
+      (Nothing ,Nothing ) -> do return $ (gid,[])
+      (Just bt1,Nothing ) -> do return $ (gid,bt1)
+      (Nothing ,Just bt2) -> do return $ (gid,bt2)
+      (Just bt1,Just bt2) -> do return $ (gid,bt1++bt2)
+
 
 
 -- ----------------------------------------------------------------------------------------- --
@@ -254,67 +212,40 @@
 
 
 purpVerdict :: IOC.IOC ()
-purpVerdict  =  do
-<<<<<<< HEAD
-     purpSts <- getPupsts
-     mapM_ goalVerdict purpSts
-=======
-     envc <- get
-     case envc of
-     { IOC.Testing _ _ _ modeldef mapperdef purpdef _ _ _ _ _ _ _ purpsts _ _ _ -> do
-            mapM_ goalVerdict purpsts
-     ; _ -> do
-            IOC.putMsgs [ EnvData.TXS_CORE_SYSTEM_ERROR "purpVerdict incorrectly used" ]
-            return $ ()
-     }
->>>>>>> 94abae78
-
+purpVerdict = do
+  envc <- get
+  case IOC.state envc of
+    IOC.Testing {IOC.purpsts = purpsts} -> do
+      mapM_ goalVerdict purpsts
+    _ -> do
+      IOC.putMsgs [EnvData.TXS_CORE_SYSTEM_ERROR "purpVerdict incorrectly used"]
+      return ()
 
 goalVerdict :: (TxsDefs.GoalId,BTree.BTree) -> IOC.IOC ()
-goalVerdict (gid,btree)  =  do
-<<<<<<< HEAD
-     Just (TxsDefs.PurpDef insyncs outsyncs splsyncs goals) <- getPurpdef
-     allSyncs <- return $ insyncs ++ outsyncs ++ splsyncs
-     IOC.putMsgs [ EnvData.TXS_CORE_USER_INFO
-                   $ "Goal " ++ (TxsShow.fshow gid) ++ " : " ++
-                     ( case (isHit allSyncs btree, isMiss allSyncs btree, isHalt btree) of
-                       { (False,False,False) -> "still active"
-                       ; (True ,False,False) -> "Hit"
-                       ; (False,True ,False) -> "Miss"
-                       ; (False,False,True ) -> "halted"
-                       ; (True ,True ,False) -> "Hit and Miss: should not occur"
-                       ; (_    ,_    ,_    ) -> "Hit/Miss/Halted: ???"
-                       }
-                 )   ] 
-=======
-     envc <- get
-     case envc of
-     { IOC.Testing _ _ _ mdef adef (Just (TxsDefs.PurpDef pinsyncs poutsyncs psplsyncs goals))
-                   _ _ _ _ _ _ _ purpsts _ _ _ -> do
-            pAllSyncs <- return $ pinsyncs ++ poutsyncs ++ psplsyncs
-            IOC.putMsgs [ EnvData.TXS_CORE_USER_INFO
-                        $ "Goal " ++ (TxsShow.fshow gid) ++ ": " ++
-                          ( case (isHit pAllSyncs btree, isMiss pAllSyncs btree, isHalt btree) of
-                            { (False,False,False) -> "still active"
-                            ; (True ,False,False) -> "Hit"
-                            ; (False,True ,False) -> "Miss"
-                            ; (False,False,True ) -> "halted"
-                            ; (True ,True ,False) -> "Hit and Miss: should not occur"
-                            ; (_    ,_    ,_    ) -> "Hit/Miss/Halted: ???"
-                            }
-                          )
-                        ] 
-     ; _ -> do
-            IOC.putMsgs [ EnvData.TXS_CORE_SYSTEM_ERROR "goalVerdict incorrectly used" ]
-            return $ ()
-     }
->>>>>>> 94abae78
-
+goalVerdict (gid, btree) = do
+  envc <- get
+  case IOC.state envc of
+    IOC.Testing { IOC.purpdef = Just (TxsDefs.PurpDef pinsyncs poutsyncs psplsyncs _) } -> do
+      pAllSyncs <- return $ pinsyncs ++ poutsyncs ++ psplsyncs
+      IOC.putMsgs
+        [ EnvData.TXS_CORE_USER_INFO $
+          "Goal " ++
+          (TxsShow.fshow gid) ++
+          ": " ++
+          (case (isHit pAllSyncs btree, isMiss pAllSyncs btree, isHalt btree) of
+             (False, False, False) -> "still active"
+             (True, False, False)  -> "Hit"
+             (False, True, False)  -> "Miss"
+             (False, False, True)  -> "halted"
+             (True, True, False)   -> "Hit and Miss: should not occur"
+             (_, _, _)             -> "Hit/Miss/Halted: ???")
+        ]
+    _ -> do
+      IOC.putMsgs [EnvData.TXS_CORE_SYSTEM_ERROR "goalVerdict incorrectly used"]
+      return ()
 
 -- ----------------------------------------------------------------------------------------- --
 --  hit, miss
-
-
 isHit :: [ Set.Set TxsDefs.ChanId ] -> BTree.BTree -> Bool
 isHit allsyncs btree
   =  let menu = Behave.behMayMenu allsyncs btree
@@ -329,10 +260,4 @@
       in StdTDefs.chanId_Miss `Set.member` chanids
 
 isHalt :: BTree.BTree -> Bool
-isHalt btree
-  =  null btree
-
-
--- ----------------------------------------------------------------------------------------- --
---                                                                                           --
--- ----------------------------------------------------------------------------------------- --
+isHalt btree = null btree
