{-
TorXakis - Model Based Testing
Copyright (c) 2015-2016 TNO and Radboud University
See license.txt
-}


-- ----------------------------------------------------------------------------------------- --

module Sim

-- ----------------------------------------------------------------------------------------- --
--                                                                                           --
-- Simulation of a Model
--                                                                                           --
-- ----------------------------------------------------------------------------------------- --
-- export

( simN      -- :: simN :: Int -> Int -> IOC.IOC TxsDDefs.Verdict
)

-- ----------------------------------------------------------------------------------------- --
-- import

where

import System.Random
import Control.Monad.State

import Ioco
import Mapper
import CoreUtils

import qualified ParamCore   as ParamCore
import qualified EnvCore     as IOC
import qualified EnvData     as EnvData

import qualified TxsDefs     as TxsDefs
import qualified TxsDDefs    as TxsDDefs
import qualified TxsShow     as TxsShow


-- ----------------------------------------------------------------------------------------- --
-- simN depth :  simulation of depth>0 steps, or infinitely if depth<0


simN :: Int -> Int -> IOC.IOC TxsDDefs.Verdict
simN depth step  =  do
     envc <- get
     [(parname,parval)] <- IOC.getParams ["param_InputCompletion"]
<<<<<<< HEAD
     case (read parval, envc) of
     { ( ParamCore.ANGELIC
       , IOC.Simuling _ _ (TxsDefs.DefModel (TxsDefs.ModelDef insyncs outsyncs splsyncs bexp))
                      mapperdef _ _ _ _ _ _ _ _ _ _
       ) -> do
            simA depth step
--   ; ParamCore.DEMONIC  -> do simD depth step
--   ; ParamCore.BUFFERED -> do simB depth step
     ; ( _
       , _
       ) -> do
            do IOC.putMsgs [ EnvData.TXS_CORE_SYSTEM_ERROR $ "Incorrect start of simulation" ]
               return $ TxsDDefs.NoVerdict
     }
=======
     case read parval of
       ParamCore.ANGELIC  -> do simA depth step
--     ParamCore.DEMONIC  -> do simD depth step
--     ParamCore.BUFFERED -> do simB depth step
--     _                  -> do IOC.putMsgs [ EnvData.TXS_CORE_SYSTEM_ERROR
--                                            $ "Simulation with unknown input completion" ]
--                              return $ TxsDDefs.Fail TxsDDefs.ActQui
>>>>>>> 96662c80


-- ----------------------------------------------------------------------------------------- --
-- simA depth :  angelic simulation of depth>0 steps, or infinitely if depth<0


simA :: Int -> Int -> IOC.IOC TxsDDefs.Verdict
simA depth step  =  do
     if  depth == 0
       then do return $ TxsDDefs.Pass
       else do iochoice <- lift $ randomRIO (True, False)
               if  iochoice
                 then do simAfroW depth step
                 else do simAtoW  depth step


simAfroW :: Int -> Int -> IOC.IOC TxsDDefs.Verdict
simAfroW depth step  =  do
     getFroW <- gets IOC.getfrow
     act     <- getFroW                                      -- get next output or quiescence
     mact    <- mapperMap act                                -- apply mapper
     case mact of
     { TxsDDefs.Act acts -> do                               -- world provided input to system
          IOC.putMsgs [ EnvData.TXS_CORE_USER_INFO
                        $ (TxsShow.showN step 6) ++ ":  IN:  "++ (TxsShow.fshow mact) ]
          done <- iocoModelAfter mact                        -- do input in model
          if  done
            then do simA (depth-1) (step+1)                  -- continue whether done or not
            else do simA (depth-1) (step+1)                  -- (angelic)
     ; TxsDDefs.ActQui -> do                                 -- world did not provide input
          simAtoW depth step                                 -- continue with output to world
     }


simAtoW :: Int -> Int -> IOC.IOC TxsDDefs.Verdict
simAtoW depth step  =  do
     putToW  <- gets IOC.puttow
     mayAct  <- ranMenuOut
     case mayAct of
     { Just act -> do                                        -- proposed real output or qui
         mact  <- mapperMap act                              -- apply mapper
         mact' <- putToW mact                                -- do output to world
         if mact == mact'
           then do
             IOC.putMsgs [ EnvData.TXS_CORE_USER_INFO        -- output to world was done
                           $ (TxsShow.showN step 6) ++ ": OUT: " ++ (TxsShow.fshow act) ]
             done <- iocoModelAfter act                      -- do output in model
             if  done
               then do simA (depth-1) (step+1)               -- continue
               else do IOC.putMsgs [ EnvData.TXS_CORE_SYSTEM_ERROR
                                     $ "proposed output could not happen in model" ]
                       return $ TxsDDefs.NoVerdict
           else do                                           -- input from world was faster
             act <- mapperMap mact'                          -- map input to model action
             case act of
             { TxsDDefs.Act acts -> do                       -- world provided input to system
                 IOC.putMsgs [ EnvData.TXS_CORE_USER_INFO
                               $ (TxsShow.showN step 6) ++ ":  IN:  "++ (TxsShow.fshow act) ]
                 done <- iocoModelAfter act                  -- do input in model
                 if  done
                   then do simA (depth-1) (step+1)           -- continue whether done or not
                   else do simA (depth-1) (step+1)           -- (angelic)
             ; TxsDDefs.ActQui -> do                         -- world did not provide input
                 simAtoW depth step                          -- continue with output to world
             }
     ; Nothing -> do                                         -- no proposed output
          IOC.putMsgs [ EnvData.TXS_CORE_SYSTEM_ERROR "no proposed output: should not happen" ]
          return $ TxsDDefs.NoVerdict
     }


-- ----------------------------------------------------------------------------------------- --
-- randMenuOut :  random output action from menuOut


ranMenuOut :: IOC.IOC (Maybe TxsDDefs.Action)
ranMenuOut  =  do
     menuOut <- iocoModelMenuOut
     isQui   <- iocoModelIsQui
     if isQui
       then do r <- lift $ randomRIO (0, length menuOut)
               if r == 0
                 then return $ Just TxsDDefs.ActQui
                 else randMenu menuOut
       else randMenu menuOut


-- ----------------------------------------------------------------------------------------- --
--                                                                                           --
-- ----------------------------------------------------------------------------------------- --
<|MERGE_RESOLUTION|>--- conflicted
+++ resolved
@@ -48,31 +48,20 @@
 simN depth step  =  do
      envc <- get
      [(parname,parval)] <- IOC.getParams ["param_InputCompletion"]
-<<<<<<< HEAD
      case (read parval, envc) of
-     { ( ParamCore.ANGELIC
-       , IOC.Simuling _ _ (TxsDefs.DefModel (TxsDefs.ModelDef insyncs outsyncs splsyncs bexp))
-                      mapperdef _ _ _ _ _ _ _ _ _ _
-       ) -> do
-            simA depth step
---   ; ParamCore.DEMONIC  -> do simD depth step
---   ; ParamCore.BUFFERED -> do simB depth step
-     ; ( _
-       , _
-       ) -> do
-            do IOC.putMsgs [ EnvData.TXS_CORE_SYSTEM_ERROR $ "Incorrect start of simulation" ]
-               return $ TxsDDefs.NoVerdict
-     }
-=======
-     case read parval of
-       ParamCore.ANGELIC  -> do simA depth step
---     ParamCore.DEMONIC  -> do simD depth step
---     ParamCore.BUFFERED -> do simB depth step
---     _                  -> do IOC.putMsgs [ EnvData.TXS_CORE_SYSTEM_ERROR
---                                            $ "Simulation with unknown input completion" ]
---                              return $ TxsDDefs.Fail TxsDDefs.ActQui
->>>>>>> 96662c80
-
+        { ( ParamCore.ANGELIC
+          , IOC.Simuling _ _ (TxsDefs.ModelDef insyncs outsyncs splsyncs bexp)
+                         mapperdef _ _ _ _ _ _ _ _ _ _
+          ) -> do
+                   simA depth step
+--      ;  ParamCore.DEMONIC  -> do simD depth step
+--      ;  ParamCore.BUFFERED -> do simB depth step
+        ; ( _
+          , _
+          ) -> do
+                    IOC.putMsgs [ EnvData.TXS_CORE_SYSTEM_ERROR $ "Incorrect start of simulation" ]
+                    return TxsDDefs.NoVerdict
+        }
 
 -- ----------------------------------------------------------------------------------------- --
 -- simA depth :  angelic simulation of depth>0 steps, or infinitely if depth<0
