<<<<<<< HEAD
{-
TorXakis - Model Based Testing
Copyright (c) 2015-2016 TNO and Radboud University
See license.txt
-}
{-# LANGUAGE RecordWildCards #-}

-- ----------------------------------------------------------------------------------------- --

module Sim

-- ----------------------------------------------------------------------------------------- --
--                                                                                           --
-- Simulation of a Model
--                                                                                           --
-- ----------------------------------------------------------------------------------------- --
-- export

( simN      -- :: simN :: Int -> Int -> IOC.IOC TxsDDefs.Verdict
)

-- ----------------------------------------------------------------------------------------- --
-- import

where

import System.Random
import Control.Monad.State

import Ioco
import Mapper
import CoreUtils

import qualified ParamCore   as ParamCore
import qualified EnvCore     as IOC
import qualified EnvData     as EnvData

import qualified TxsDefs     as TxsDefs
import qualified TxsDDefs    as TxsDDefs
import qualified TxsShow     as TxsShow


-- ----------------------------------------------------------------------------------------- --
-- simN depth :  simulation of depth>0 steps, or infinitely if depth<0


simN :: Int -> Int -> IOC.IOC TxsDDefs.Verdict
simN depth step  =  do
     envc <- get
     [(parname,parval)] <- IOC.getParams ["param_InputCompletion"]
     case (read parval, IOC.state envc) of
        { ( ParamCore.ANGELIC
          , IOC.Simuling {..}
          ) -> do
            simA depth step
--      ;  ParamCore.DEMONIC  -> do simD depth step
--      ;  ParamCore.BUFFERED -> do simB depth step
        ; ( _
          , _
          ) -> do
            IOC.putMsgs [ EnvData.TXS_CORE_SYSTEM_ERROR $ "Incorrect start of simulation" ]
            return TxsDDefs.NoVerdict
        }

-- ----------------------------------------------------------------------------------------- --
-- simA depth :  angelic simulation of depth>0 steps, or infinitely if depth<0


simA :: Int -> Int -> IOC.IOC TxsDDefs.Verdict
simA depth step  =  do
     if  depth == 0
       then do return $ TxsDDefs.Pass
       else do iochoice <- lift $ randomRIO (True, False)
               if  iochoice
                 then do simAfroW depth step
                 else do simAtoW  depth step


simAfroW :: Int -> Int -> IOC.IOC TxsDDefs.Verdict
simAfroW depth step  =  do
     getFroW <- gets (IOC.getfrow . IOC.state)
     act     <- getFroW                                      -- get next output or quiescence
     mact    <- mapperMap act                                -- apply mapper
     case mact of
     { TxsDDefs.Act acts -> do                               -- world provided input to system
          IOC.putMsgs [ EnvData.TXS_CORE_USER_INFO
                        $ (TxsShow.showN step 6) ++ ":  IN:  "++ (TxsShow.fshow mact) ]
          done <- iocoModelAfter mact                        -- do input in model
          if  done
            then do simA (depth-1) (step+1)                  -- continue whether done or not
            else do simA (depth-1) (step+1)                  -- (angelic)
     ; TxsDDefs.ActQui -> do                                 -- world did not provide input
          simAtoW depth step                                 -- continue with output to world
     }


simAtoW :: Int -> Int -> IOC.IOC TxsDDefs.Verdict
simAtoW depth step  =  do
     putToW  <- gets (IOC.puttow . IOC.state)
     mayAct  <- ranMenuOut
     case mayAct of
     { Just act -> do                                        -- proposed real output or qui
         mact  <- mapperMap act                              -- apply mapper
         mact' <- putToW mact                                -- do output to world
         if mact == mact'
           then do
             IOC.putMsgs [ EnvData.TXS_CORE_USER_INFO        -- output to world was done
                           $ (TxsShow.showN step 6) ++ ": OUT: " ++ (TxsShow.fshow act) ]
             done <- iocoModelAfter act                      -- do output in model
             if  done
               then do simA (depth-1) (step+1)               -- continue
               else do IOC.putMsgs [ EnvData.TXS_CORE_SYSTEM_ERROR
                                     $ "proposed output could not happen in model" ]
                       return $ TxsDDefs.NoVerdict
           else do                                           -- input from world was faster
             act <- mapperMap mact'                          -- map input to model action
             case act of
             { TxsDDefs.Act acts -> do                       -- world provided input to system
                 IOC.putMsgs [ EnvData.TXS_CORE_USER_INFO
                               $ (TxsShow.showN step 6) ++ ":  IN:  "++ (TxsShow.fshow act) ]
                 done <- iocoModelAfter act                  -- do input in model
                 if  done
                   then do simA (depth-1) (step+1)           -- continue whether done or not
                   else do simA (depth-1) (step+1)           -- (angelic)
             ; TxsDDefs.ActQui -> do                         -- world did not provide input
                 simAtoW depth step                          -- continue with output to world
             }
     ; Nothing -> do                                         -- no proposed output
          IOC.putMsgs [ EnvData.TXS_CORE_SYSTEM_ERROR "no proposed output: should not happen" ]
          return $ TxsDDefs.NoVerdict
     }


-- ----------------------------------------------------------------------------------------- --
-- randMenuOut :  random output action from menuOut


ranMenuOut :: IOC.IOC (Maybe TxsDDefs.Action)
ranMenuOut  =  do
     menuOut <- iocoModelMenuOut
     isQui   <- iocoModelIsQui
     if isQui
       then do r <- lift $ randomRIO (0, length menuOut)
               if r == 0
                 then return $ Just TxsDDefs.ActQui
                 else randMenu menuOut
       else randMenu menuOut


-- ----------------------------------------------------------------------------------------- --
--                                                                                           --
-- ----------------------------------------------------------------------------------------- --
=======
{-
TorXakis - Model Based Testing
Copyright (c) 2015-2016 TNO and Radboud University
See license.txt
-}


-- ----------------------------------------------------------------------------------------- --

module Sim

-- ----------------------------------------------------------------------------------------- --
--                                                                                           --
-- Simulation of a Model
--                                                                                           --
-- ----------------------------------------------------------------------------------------- --
-- export

( simN      -- :: simN :: Int -> Int -> IOC.IOC TxsDDefs.Verdict
)

-- ----------------------------------------------------------------------------------------- --
-- import

where

import System.Random
import Control.Monad.State

import Ioco
import Mapper
import CoreUtils

import qualified ParamCore   as ParamCore
import qualified EnvCore     as IOC
import qualified EnvData     as EnvData

import qualified TxsDefs     as TxsDefs
import qualified TxsDDefs    as TxsDDefs
import qualified TxsShow     as TxsShow


-- ----------------------------------------------------------------------------------------- --
-- simN depth :  simulation of depth>0 steps, or infinitely if depth<0


simN :: Int -> Int -> IOC.IOC TxsDDefs.Verdict
simN depth step  =  do
     envc <- get
     [(parname,parval)] <- IOC.getParams ["param_InputCompletion"]
     case (read parval, envc) of
        { ( ParamCore.ANGELIC
          , IOC.Simuling _ _ _ (TxsDefs.ModelDef insyncs outsyncs splsyncs bexp)
                         mapperdef _ _ _ _ _ _ _ _ _ _
          ) -> do
                   simA depth step
--      ;  ParamCore.DEMONIC  -> do simD depth step
--      ;  ParamCore.BUFFERED -> do simB depth step
        ; ( _
          , _
          ) -> do
                    IOC.putMsgs [ EnvData.TXS_CORE_SYSTEM_ERROR $ "Incorrect start of simulation" ]
                    return TxsDDefs.NoVerdict
        }

-- ----------------------------------------------------------------------------------------- --
-- simA depth :  angelic simulation of depth>0 steps, or infinitely if depth<0


simA :: Int -> Int -> IOC.IOC TxsDDefs.Verdict
simA depth step  =  do
     if  depth == 0
       then do return $ TxsDDefs.Pass
       else do iochoice <- lift $ randomRIO (True, False)
               if  iochoice
                 then do simAfroW depth step
                 else do simAtoW  depth step


simAfroW :: Int -> Int -> IOC.IOC TxsDDefs.Verdict
simAfroW depth step  =  do
     getFroW <- gets IOC.getfrow
     act     <- getFroW                                      -- get next output or quiescence
     mact    <- mapperMap act                                -- apply mapper
     case mact of
     { TxsDDefs.Act acts -> do                               -- world provided input to system
          IOC.putMsgs [ EnvData.TXS_CORE_USER_INFO
                        $ (TxsShow.showN step 6) ++ ":  IN:  "++ (TxsShow.fshow mact) ]
          done <- iocoModelAfter mact                        -- do input in model
          nextBehTrie mact
          if  done
            then do simA (depth-1) (step+1)                  -- continue whether done or not
            else do simA (depth-1) (step+1)                  -- (angelic)
     ; TxsDDefs.ActQui -> do                                 -- world did not provide input
          simAtoW depth step                                 -- continue with output to world
     }


simAtoW :: Int -> Int -> IOC.IOC TxsDDefs.Verdict
simAtoW depth step  =  do
     putToW  <- gets IOC.puttow
     mayAct  <- ranMenuOut
     case mayAct of
     { Just act -> do                                        -- proposed real output or qui
         mact  <- mapperMap act                              -- apply mapper
         mact' <- putToW mact                                -- do output to world
         if mact == mact'
           then do
             IOC.putMsgs [ EnvData.TXS_CORE_USER_INFO        -- output to world was done
                           $ (TxsShow.showN step 6) ++ ": OUT: " ++ (TxsShow.fshow act) ]
             done <- iocoModelAfter act                      -- do output in model
             nextBehTrie act
             if  done
               then do simA (depth-1) (step+1)               -- continue
               else do IOC.putMsgs [ EnvData.TXS_CORE_SYSTEM_ERROR
                                     $ "proposed output could not happen in model" ]
                       return $ TxsDDefs.NoVerdict
           else do                                           -- input from world was faster
             act <- mapperMap mact'                          -- map input to model action
             case act of
             { TxsDDefs.Act acts -> do                       -- world provided input to system
                 IOC.putMsgs [ EnvData.TXS_CORE_USER_INFO
                               $ (TxsShow.showN step 6) ++ ":  IN:  "++ (TxsShow.fshow act) ]
                 done <- iocoModelAfter act                  -- do input in model
                 nextBehTrie act
                 if  done
                   then do simA (depth-1) (step+1)           -- continue whether done or not
                   else do simA (depth-1) (step+1)           -- (angelic)
             ; TxsDDefs.ActQui -> do                         -- world did not provide input
                 simAtoW depth step                          -- continue with output to world
             }
     ; Nothing -> do                                         -- no proposed output
          IOC.putMsgs [ EnvData.TXS_CORE_SYSTEM_ERROR "no proposed output: should not happen" ]
          return $ TxsDDefs.NoVerdict
     }


-- ----------------------------------------------------------------------------------------- --
-- randMenuOut :  random output action from menuOut


ranMenuOut :: IOC.IOC (Maybe TxsDDefs.Action)
ranMenuOut  =  do
     menuOut <- iocoModelMenuOut
     isQui   <- iocoModelIsQui
     if isQui
       then do r <- lift $ randomRIO (0, length menuOut)
               if r == 0
                 then return $ Just TxsDDefs.ActQui
                 else randMenu menuOut
       else randMenu menuOut


-- ----------------------------------------------------------------------------------------- --
--                                                                                           --
-- ----------------------------------------------------------------------------------------- --

>>>>>>> fee5c772
<|MERGE_RESOLUTION|>--- conflicted
+++ resolved
@@ -1,4 +1,3 @@
-<<<<<<< HEAD
 {-
 TorXakis - Model Based Testing
 Copyright (c) 2015-2016 TNO and Radboud University
@@ -87,6 +86,7 @@
           IOC.putMsgs [ EnvData.TXS_CORE_USER_INFO
                         $ (TxsShow.showN step 6) ++ ":  IN:  "++ (TxsShow.fshow mact) ]
           done <- iocoModelAfter mact                        -- do input in model
+          nextBehTrie mact
           if  done
             then do simA (depth-1) (step+1)                  -- continue whether done or not
             else do simA (depth-1) (step+1)                  -- (angelic)
@@ -108,6 +108,7 @@
              IOC.putMsgs [ EnvData.TXS_CORE_USER_INFO        -- output to world was done
                            $ (TxsShow.showN step 6) ++ ": OUT: " ++ (TxsShow.fshow act) ]
              done <- iocoModelAfter act                      -- do output in model
+             nextBehTrie act
              if  done
                then do simA (depth-1) (step+1)               -- continue
                else do IOC.putMsgs [ EnvData.TXS_CORE_SYSTEM_ERROR
@@ -120,6 +121,7 @@
                  IOC.putMsgs [ EnvData.TXS_CORE_USER_INFO
                                $ (TxsShow.showN step 6) ++ ":  IN:  "++ (TxsShow.fshow act) ]
                  done <- iocoModelAfter act                  -- do input in model
+                 nextBehTrie act
                  if  done
                    then do simA (depth-1) (step+1)           -- continue whether done or not
                    else do simA (depth-1) (step+1)           -- (angelic)
@@ -151,162 +153,3 @@
 -- ----------------------------------------------------------------------------------------- --
 --                                                                                           --
 -- ----------------------------------------------------------------------------------------- --
-=======
-{-
-TorXakis - Model Based Testing
-Copyright (c) 2015-2016 TNO and Radboud University
-See license.txt
--}
-
-
--- ----------------------------------------------------------------------------------------- --
-
-module Sim
-
--- ----------------------------------------------------------------------------------------- --
---                                                                                           --
--- Simulation of a Model
---                                                                                           --
--- ----------------------------------------------------------------------------------------- --
--- export
-
-( simN      -- :: simN :: Int -> Int -> IOC.IOC TxsDDefs.Verdict
-)
-
--- ----------------------------------------------------------------------------------------- --
--- import
-
-where
-
-import System.Random
-import Control.Monad.State
-
-import Ioco
-import Mapper
-import CoreUtils
-
-import qualified ParamCore   as ParamCore
-import qualified EnvCore     as IOC
-import qualified EnvData     as EnvData
-
-import qualified TxsDefs     as TxsDefs
-import qualified TxsDDefs    as TxsDDefs
-import qualified TxsShow     as TxsShow
-
-
--- ----------------------------------------------------------------------------------------- --
--- simN depth :  simulation of depth>0 steps, or infinitely if depth<0
-
-
-simN :: Int -> Int -> IOC.IOC TxsDDefs.Verdict
-simN depth step  =  do
-     envc <- get
-     [(parname,parval)] <- IOC.getParams ["param_InputCompletion"]
-     case (read parval, envc) of
-        { ( ParamCore.ANGELIC
-          , IOC.Simuling _ _ _ (TxsDefs.ModelDef insyncs outsyncs splsyncs bexp)
-                         mapperdef _ _ _ _ _ _ _ _ _ _
-          ) -> do
-                   simA depth step
---      ;  ParamCore.DEMONIC  -> do simD depth step
---      ;  ParamCore.BUFFERED -> do simB depth step
-        ; ( _
-          , _
-          ) -> do
-                    IOC.putMsgs [ EnvData.TXS_CORE_SYSTEM_ERROR $ "Incorrect start of simulation" ]
-                    return TxsDDefs.NoVerdict
-        }
-
--- ----------------------------------------------------------------------------------------- --
--- simA depth :  angelic simulation of depth>0 steps, or infinitely if depth<0
-
-
-simA :: Int -> Int -> IOC.IOC TxsDDefs.Verdict
-simA depth step  =  do
-     if  depth == 0
-       then do return $ TxsDDefs.Pass
-       else do iochoice <- lift $ randomRIO (True, False)
-               if  iochoice
-                 then do simAfroW depth step
-                 else do simAtoW  depth step
-
-
-simAfroW :: Int -> Int -> IOC.IOC TxsDDefs.Verdict
-simAfroW depth step  =  do
-     getFroW <- gets IOC.getfrow
-     act     <- getFroW                                      -- get next output or quiescence
-     mact    <- mapperMap act                                -- apply mapper
-     case mact of
-     { TxsDDefs.Act acts -> do                               -- world provided input to system
-          IOC.putMsgs [ EnvData.TXS_CORE_USER_INFO
-                        $ (TxsShow.showN step 6) ++ ":  IN:  "++ (TxsShow.fshow mact) ]
-          done <- iocoModelAfter mact                        -- do input in model
-          nextBehTrie mact
-          if  done
-            then do simA (depth-1) (step+1)                  -- continue whether done or not
-            else do simA (depth-1) (step+1)                  -- (angelic)
-     ; TxsDDefs.ActQui -> do                                 -- world did not provide input
-          simAtoW depth step                                 -- continue with output to world
-     }
-
-
-simAtoW :: Int -> Int -> IOC.IOC TxsDDefs.Verdict
-simAtoW depth step  =  do
-     putToW  <- gets IOC.puttow
-     mayAct  <- ranMenuOut
-     case mayAct of
-     { Just act -> do                                        -- proposed real output or qui
-         mact  <- mapperMap act                              -- apply mapper
-         mact' <- putToW mact                                -- do output to world
-         if mact == mact'
-           then do
-             IOC.putMsgs [ EnvData.TXS_CORE_USER_INFO        -- output to world was done
-                           $ (TxsShow.showN step 6) ++ ": OUT: " ++ (TxsShow.fshow act) ]
-             done <- iocoModelAfter act                      -- do output in model
-             nextBehTrie act
-             if  done
-               then do simA (depth-1) (step+1)               -- continue
-               else do IOC.putMsgs [ EnvData.TXS_CORE_SYSTEM_ERROR
-                                     $ "proposed output could not happen in model" ]
-                       return $ TxsDDefs.NoVerdict
-           else do                                           -- input from world was faster
-             act <- mapperMap mact'                          -- map input to model action
-             case act of
-             { TxsDDefs.Act acts -> do                       -- world provided input to system
-                 IOC.putMsgs [ EnvData.TXS_CORE_USER_INFO
-                               $ (TxsShow.showN step 6) ++ ":  IN:  "++ (TxsShow.fshow act) ]
-                 done <- iocoModelAfter act                  -- do input in model
-                 nextBehTrie act
-                 if  done
-                   then do simA (depth-1) (step+1)           -- continue whether done or not
-                   else do simA (depth-1) (step+1)           -- (angelic)
-             ; TxsDDefs.ActQui -> do                         -- world did not provide input
-                 simAtoW depth step                          -- continue with output to world
-             }
-     ; Nothing -> do                                         -- no proposed output
-          IOC.putMsgs [ EnvData.TXS_CORE_SYSTEM_ERROR "no proposed output: should not happen" ]
-          return $ TxsDDefs.NoVerdict
-     }
-
-
--- ----------------------------------------------------------------------------------------- --
--- randMenuOut :  random output action from menuOut
-
-
-ranMenuOut :: IOC.IOC (Maybe TxsDDefs.Action)
-ranMenuOut  =  do
-     menuOut <- iocoModelMenuOut
-     isQui   <- iocoModelIsQui
-     if isQui
-       then do r <- lift $ randomRIO (0, length menuOut)
-               if r == 0
-                 then return $ Just TxsDDefs.ActQui
-                 else randMenu menuOut
-       else randMenu menuOut
-
-
--- ----------------------------------------------------------------------------------------- --
---                                                                                           --
--- ----------------------------------------------------------------------------------------- --
-
->>>>>>> fee5c772
