{-
TorXakis - Model Based Testing
Copyright (c) 2015-2016 TNO and Radboud University
See license.txt
-}


-- ----------------------------------------------------------------------------------------- --

module Step

-- ----------------------------------------------------------------------------------------- --
-- 
-- Visibly stepping through an STS
--
-- ----------------------------------------------------------------------------------------- --
-- export

( stepN      -- :: Int -> Int -> IOC.IOC TxsDDefs.Verdict
, stepA      -- :: TxsDDefs.Action -> IOC.IOC TxsDDefs.Verdict 
)

-- ----------------------------------------------------------------------------------------- --
-- import

where

import System.IO
import Control.Monad.State

import qualified Data.Map  as Map

import CoreUtils

import qualified EnvCore   as IOC

import qualified EnvData   as EnvData
import qualified TxsDefs   as TxsDefs
import qualified TxsDDefs  as TxsDDefs
import qualified TxsShow   as TxsShow

import qualified Behave    as Behave


-- ----------------------------------------------------------------------------------------- --
-- stepN :  make 'depth' random steps (visible) from current mstate
--       :  steps are input or output, no quiescence, i.e., trace semantics


stepN :: Int -> Int -> IOC.IOC TxsDDefs.Verdict
stepN depth step  =  do
     if  depth == 0
       then do
         return $ TxsDDefs.Pass
       else do
<<<<<<< HEAD
         envc <- get
         case envc of
         { IOC.Stepping _ _ (TxsDefs.DefModel (TxsDefs.ModelDef insyncs outsyncs splsyncs bexp))
                        _ _ _ _ _ _ _ _ -> do
                let allSyncs = insyncs ++ outsyncs ++ splsyncs
                    curState = IOC.curstate envc
                    nexState = (IOC.maxstate envc) + 1
                    modSts   = case Map.lookup curState (IOC.modstss envc) of
                               { Nothing -> []
                               ; Just bt -> bt
                               }
                    menu     = Behave.behMayMenu allSyncs modSts
                mact <- randMenu menu
                case mact of
                { Nothing -> do
                       IOC.putMsgs [ EnvData.TXS_CORE_USER_INFO $ "no state or deadlock" ]
                       return $ TxsDDefs.Fail TxsDDefs.ActQui
                ; Just TxsDDefs.ActQui -> do
                       IOC.putMsgs [ EnvData.TXS_CORE_SYSTEM_ERROR $ "no step with quiescence" ]
                       return $ TxsDDefs.NoVerdict
                ; Just act@(TxsDDefs.Act acts) -> do
                       IOC.putMsgs [ EnvData.TXS_CORE_USER_INFO
                                     $ (TxsShow.showN step 6) ++ ": " ++ (TxsShow.fshow act) ]
                       envb           <- filterEnvCtoEnvB
                       (maybt',envb') <- lift $ runStateT
                                                  (Behave.behAfterAct allSyncs modSts acts) envb
                       case maybt' of
                       { Nothing  -> do
                              IOC.putMsgs [ EnvData.TXS_CORE_SYSTEM_ERROR $ "cannot do action" ]
                              return $ TxsDDefs.Fail act
                       ; Just bt' -> do
                              writeEnvBtoEnvC envb'
                              modify $ \env -> env
                                { IOC.behtrie  = (IOC.behtrie env) ++ [(curState,act,nexState)]
                                , IOC.curstate = nexState
                                , IOC.maxstate = nexState
                                , IOC.modstss  = Map.insert nexState bt' (IOC.modstss envc)
                                }
                              stepN (depth-1) (step+1)
                }      }
         ; _ -> do
                IOC.putMsgs [ EnvData.TXS_CORE_SYSTEM_ERROR "Stepping not in Stepper mode" ]
                return $ TxsDDefs.NoVerdict
         }
=======
         menu  <- traceModelMenu
         mact  <- randMenu menu
         case mact of
           Nothing  -> do
              IOC.putMsgs [ EnvData.TXS_CORE_USER_INFO $ "probably deadlock" ]
              return $ TxsDDefs.Fail TxsDDefs.ActQui
           Just TxsDDefs.ActQui -> do
              IOC.putMsgs [ EnvData.TXS_CORE_SYSTEM_ERROR $ "no stepping with quiescence" ]
              return $ TxsDDefs.Fail TxsDDefs.ActQui
           Just act@(TxsDDefs.Act acts) -> do
              IOC.putMsgs [ EnvData.TXS_CORE_USER_INFO
                            $ (TxsShow.showN step 6) ++ ": " ++ (TxsShow.fshow act) ]
              done <- traceModelAfter acts
              if  done
                then do trieStateNext act
                        stepN (depth-1) (step+1)
                else do IOC.putMsgs [ EnvData.TXS_CORE_SYSTEM_ERROR
                                      $ "cannot do selected action" ]
                        return $ TxsDDefs.Fail act
>>>>>>> 96662c80

     
-- ----------------------------------------------------------------------------------------- --
-- stepA :  make step with specified action
--       :  step is input or output, no quiescence, i.e., trace semantics


stepA :: TxsDDefs.Action -> IOC.IOC TxsDDefs.Verdict 
stepA act  =  do
     envc <- get
     case (act,envc) of
     { ( TxsDDefs.ActQui
       , _
       ) -> do
            IOC.putMsgs [ EnvData.TXS_CORE_SYSTEM_ERROR $ "no stepping with quiescence" ]
            return $ TxsDDefs.Fail TxsDDefs.ActQui
     ; ( act@(TxsDDefs.Act acts)
       , IOC.Stepping _ _ (TxsDefs.DefModel (TxsDefs.ModelDef insyncs outsyncs splsyncs bexp))
                      _ _ _ _ _ _ _ _
       ) -> do
            let allSyncs = insyncs ++ outsyncs ++ splsyncs
                curState = IOC.curstate envc
                nexState = (IOC.maxstate envc) + 1
                modSts   = case Map.lookup curState (IOC.modstss envc) of
                           { Nothing -> []
                           ; Just bt -> bt
                           }
            IOC.putMsgs [ EnvData.TXS_CORE_USER_INFO
                          $ (TxsShow.showN 1 6) ++ ": " ++ (TxsShow.fshow act) ]
            envb           <- filterEnvCtoEnvB
            (maybt',envb') <- lift $ runStateT (Behave.behAfterAct allSyncs modSts acts) envb
            case maybt' of
            { Nothing  -> do
                   IOC.putMsgs [ EnvData.TXS_CORE_SYSTEM_ERROR $ "cannot do action" ]
                   return $ TxsDDefs.Fail act
            ; Just bt' -> do
                   writeEnvBtoEnvC envb'
                   modify $ \env -> env
                     { IOC.behtrie  = (IOC.behtrie env) ++ [(curState,act,nexState)]
                     , IOC.curstate = nexState
                     , IOC.maxstate = nexState
                     , IOC.modstss  = Map.insert nexState bt' (IOC.modstss envc)
                     }
                   return $ TxsDDefs.Pass
            }
     ; ( _
       , _
       ) -> do
            IOC.putMsgs [ EnvData.TXS_CORE_SYSTEM_ERROR "Stepping not in Stepper mode" ]
            return $ TxsDDefs.NoVerdict
     }


-- ----------------------------------------------------------------------------------------- --
--                                                                                           --
-- ----------------------------------------------------------------------------------------- --
<|MERGE_RESOLUTION|>--- conflicted
+++ resolved
@@ -53,10 +53,9 @@
        then do
          return $ TxsDDefs.Pass
        else do
-<<<<<<< HEAD
          envc <- get
          case envc of
-         { IOC.Stepping _ _ (TxsDefs.DefModel (TxsDefs.ModelDef insyncs outsyncs splsyncs bexp))
+            IOC.Stepping _ _ (TxsDefs.ModelDef insyncs outsyncs splsyncs bexp)
                         _ _ _ _ _ _ _ _ -> do
                 let allSyncs = insyncs ++ outsyncs ++ splsyncs
                     curState = IOC.curstate envc
@@ -68,13 +67,13 @@
                     menu     = Behave.behMayMenu allSyncs modSts
                 mact <- randMenu menu
                 case mact of
-                { Nothing -> do
+                  Nothing  -> do
                        IOC.putMsgs [ EnvData.TXS_CORE_USER_INFO $ "no state or deadlock" ]
                        return $ TxsDDefs.Fail TxsDDefs.ActQui
-                ; Just TxsDDefs.ActQui -> do
+                  Just TxsDDefs.ActQui -> do
                        IOC.putMsgs [ EnvData.TXS_CORE_SYSTEM_ERROR $ "no step with quiescence" ]
                        return $ TxsDDefs.NoVerdict
-                ; Just act@(TxsDDefs.Act acts) -> do
+                  Just act@(TxsDDefs.Act acts) -> do
                        IOC.putMsgs [ EnvData.TXS_CORE_USER_INFO
                                      $ (TxsShow.showN step 6) ++ ": " ++ (TxsShow.fshow act) ]
                        envb           <- filterEnvCtoEnvB
@@ -93,38 +92,14 @@
                                 , IOC.modstss  = Map.insert nexState bt' (IOC.modstss envc)
                                 }
                               stepN (depth-1) (step+1)
-                }      }
-         ; _ -> do
+                       }
+            _ -> do
                 IOC.putMsgs [ EnvData.TXS_CORE_SYSTEM_ERROR "Stepping not in Stepper mode" ]
                 return $ TxsDDefs.NoVerdict
-         }
-=======
-         menu  <- traceModelMenu
-         mact  <- randMenu menu
-         case mact of
-           Nothing  -> do
-              IOC.putMsgs [ EnvData.TXS_CORE_USER_INFO $ "probably deadlock" ]
-              return $ TxsDDefs.Fail TxsDDefs.ActQui
-           Just TxsDDefs.ActQui -> do
-              IOC.putMsgs [ EnvData.TXS_CORE_SYSTEM_ERROR $ "no stepping with quiescence" ]
-              return $ TxsDDefs.Fail TxsDDefs.ActQui
-           Just act@(TxsDDefs.Act acts) -> do
-              IOC.putMsgs [ EnvData.TXS_CORE_USER_INFO
-                            $ (TxsShow.showN step 6) ++ ": " ++ (TxsShow.fshow act) ]
-              done <- traceModelAfter acts
-              if  done
-                then do trieStateNext act
-                        stepN (depth-1) (step+1)
-                else do IOC.putMsgs [ EnvData.TXS_CORE_SYSTEM_ERROR
-                                      $ "cannot do selected action" ]
-                        return $ TxsDDefs.Fail act
->>>>>>> 96662c80
 
-     
 -- ----------------------------------------------------------------------------------------- --
 -- stepA :  make step with specified action
 --       :  step is input or output, no quiescence, i.e., trace semantics
-
 
 stepA :: TxsDDefs.Action -> IOC.IOC TxsDDefs.Verdict 
 stepA act  =  do
@@ -136,7 +111,7 @@
             IOC.putMsgs [ EnvData.TXS_CORE_SYSTEM_ERROR $ "no stepping with quiescence" ]
             return $ TxsDDefs.Fail TxsDDefs.ActQui
      ; ( act@(TxsDDefs.Act acts)
-       , IOC.Stepping _ _ (TxsDefs.DefModel (TxsDefs.ModelDef insyncs outsyncs splsyncs bexp))
+       , IOC.Stepping _ _ (TxsDefs.ModelDef insyncs outsyncs splsyncs bexp)
                       _ _ _ _ _ _ _ _
        ) -> do
             let allSyncs = insyncs ++ outsyncs ++ splsyncs
