--- conflicted
+++ resolved
@@ -62,25 +62,12 @@
 where
 
 import           Control.Monad.State
-<<<<<<< HEAD
-
-
-=======
--- import qualified Data.List           as List
--- import qualified Data.Map            as Map
->>>>>>> 8b578c9a
+
 import           Data.Maybe
 import           System.Random
 
-<<<<<<< HEAD
 import CoreUtils
 
-=======
--- import           Config              (Config)
--- import qualified Config
-
-import           CoreUtils
->>>>>>> 8b578c9a
 -- import from coreenv
 import qualified EnvCore       as IOC
 import qualified EnvData
@@ -197,11 +184,7 @@
                Right <$> putmsgs [ EnvData.TXS_CORE_USER_INFO
                                    "Manualing Mode stopped" ]
        _ -> return $ Left $ EnvData.TXS_CORE_USER_ERROR
-<<<<<<< HEAD
                             "Manualing Mode must be stopped from Manualing Mode"
-=======
-                           "Manualing Mode must be stopped from Manualing Mode"
->>>>>>> 8b578c9a
 
 -- ----------------------------------------------------------------------------------------- --
 -- | Provide action to External World
@@ -221,7 +204,6 @@
                IOC.modifyCS $ \cs -> cs { IOC.behtrie = behtrie ++ [(curstate,act',curstate+1)]
                                         , IOC.curstate = curstate+1
                                         }
-<<<<<<< HEAD
                if  act == act'
                  then do putmsgs [ EnvData.TXS_CORE_USER_INFO
                                  $ TxsShow.showN (curstate+1) 6 ++
@@ -235,16 +217,6 @@
                          return $ Right $ DD.Fail act'
        _ -> return $ Left $ EnvData.TXS_CORE_USER_ERROR
                             "Manual input on EWorld only in Manualing Mode"
-=======
-               IOC.putMsgs [ EnvData.TXS_CORE_USER_INFO
-                           $ TxsShow.showN (curstate+1) 6 ++
-                             "  IN: " ++ TxsShow.fshow act'
-                           ]
-               return DD.Pass
-       _ -> do IOC.putMsgs [ EnvData.TXS_CORE_USER_ERROR
-                             "Manual input on EWorld only in Manualing Mode" ]
-               return DD.NoVerdict
->>>>>>> 8b578c9a
 
 -- ----------------------------------------------------------------------------------------- --
 -- | Observe action from External World
@@ -263,7 +235,6 @@
                IOC.modifyCS $ \cs -> cs { IOC.behtrie = behtrie ++ [(curstate,act',curstate+1)]
                                         , IOC.curstate = curstate+1
                                         }
-<<<<<<< HEAD
                putmsgs [ EnvData.TXS_CORE_USER_INFO
                        $ TxsShow.showN (curstate+1) 6 ++
                          " OUT: " ++ TxsShow.fshow act'
@@ -271,15 +242,6 @@
                return $ Right DD.Pass
        _ -> return $ Left $ EnvData.TXS_CORE_USER_ERROR
                             "Manual observation on EWorld only in Manualing Mode"
-=======
-               IOC.putMsgs [ EnvData.TXS_CORE_USER_INFO
-                           $ TxsShow.showN (curstate+1) 6 ++ " OUT: " ++ TxsShow.fshow act'
-                           ]
-               return DD.Pass
-       _ -> do IOC.putMsgs [ EnvData.TXS_CORE_USER_ERROR
-                             "Manual observation on EWorld only in Manualing Mode" ]
-               return DD.NoVerdict
->>>>>>> 8b578c9a
 
 -- ----------------------------------------------------------------------------------------- --
 -- | Provide action according to offer pattern to External World
@@ -307,7 +269,6 @@
                                { IOC.behtrie  = behtrie ++ [(curstate,act',curstate+1)]
                                , IOC.curstate = curstate+1
                                }
-<<<<<<< HEAD
                          putmsgs [ EnvData.TXS_CORE_USER_INFO
                                  $ TxsShow.showN (curstate+1) 6 ++
                                  "  IN: " ++ TxsShow.fshow act'
@@ -316,30 +277,14 @@
        _ -> return $ Left $ EnvData.TXS_CORE_USER_ERROR
                             "Manual offer on EWorld only in Manualing Mode"
  
-=======
-                         IOC.putMsgs [ EnvData.TXS_CORE_USER_INFO
-                                     $ TxsShow.showN (curstate+1) 6 ++
-                                       "  IN: " ++ TxsShow.fshow act'
-                                     ]
-                         return DD.Pass
-       _ -> do IOC.putMsgs [ EnvData.TXS_CORE_USER_ERROR
-                             "Manual offer on EWorld only in Manualing Mode" ]
-               return DD.NoVerdict
-
->>>>>>> 8b578c9a
 -- ----------------------------------------------------------------------------------------- --
 -- | Run a number of random actions on External World
 --
 --   Only possible when in Manualing Mode.
-<<<<<<< HEAD
 txsRunW :: Int                               -- ^ Number of actions on External World.
         -> IOC.IOC (Either EnvData.Msg DD.Verdict)
 txsRunW nrsteps  =  do
      runW nrsteps False
-=======
-txsRunW :: Int -> IOC.IOC DD.Verdict
-txsRunW nrsteps  =  runW nrsteps False
->>>>>>> 8b578c9a
   where
      runW :: Int -> Bool -> IOC.IOC (Either EnvData.Msg DD.Verdict)
      runW depth lastDelta  =  do
@@ -382,22 +327,12 @@
                                      ]
                              runW (depth-1) (act'==DD.ActQui)
                            else do                          -- lastDelta and no inputs: stop --
-<<<<<<< HEAD
                              putmsgs [ EnvData.TXS_CORE_USER_INFO
                                        "No more actions on EWorld" ]
                              return $ Right DD.Pass
             _ -> return $ Left $ EnvData.TXS_CORE_USER_ERROR
                                  "Run on EWorld only in ManualActive Mode"
  
-=======
-                             IOC.putMsgs [ EnvData.TXS_CORE_USER_INFO
-                                           "No more actions on EWorld" ]
-                             return DD.Pass
-            _ -> do IOC.putMsgs [ EnvData.TXS_CORE_USER_ERROR
-                                  "Run on EWorld only in ManualActive Mode" ]
-                    return DD.NoVerdict
-
->>>>>>> 8b578c9a
 -- ----------------------------------------------------------------------------------------- --
 -- | Give current state number
 --
@@ -407,18 +342,10 @@
      envc <- get
      case IOC.state envc of
        IOC.Manualing { IOC.curstate = curstate }
-<<<<<<< HEAD
          -> return $ Right curstate
        _ -> return $ Left $ EnvData.TXS_CORE_USER_ERROR
                             "Current state of EWorld only in Manualing Mode"
     
-=======
-         -> return curstate
-       _ -> do IOC.putMsgs [ EnvData.TXS_CORE_USER_ERROR
-                             "Current state of EWorld only in Manualing Mode" ]
-               return $ -1
-
->>>>>>> 8b578c9a
 -- ----------------------------------------------------------------------------------------- --
 -- | Give trace from initial state to current state
 --
