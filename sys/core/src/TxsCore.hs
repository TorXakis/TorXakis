{-
TorXakis - Model Based Testing
Copyright (c) 2015-2016 TNO and Radboud University
See license.txt
-}
{-# LANGUAGE RecordWildCards #-}

-----------------------------------------------------------------------------
-- |
-- Module      :  TxsCore
-- Copyright   :  TNO and Radboud University
-- License     :  BSD3
-- Maintainer  :  jan.tretmans
-- Stability   :  experimental
--
-- Core Module TorXakis API:
-- API for TorXakis core functionality.
-----------------------------------------------------------------------------
module TxsCore
( -- * run torxakis core
  runTxsCore
  
  -- * initialize torxakis core
, txsInit

  -- * terminate torxakis core
, txsTermit

  -- * Mode
  -- ** start testing 
, txsSetTest

  -- *** test Input Action
, txsTestIn

  -- *** test Output Action
, txsTestOut

  -- *** test number of Actions
, txsTestN

  -- ** start simulating 
, txsSetSim

  -- *** simulate number of Actions
, txsSimN

  -- ** start stepping
, txsSetStep

  -- *** step Action
, txsStepA

  -- *** step number of Actions
, txsStepN

  -- *** go back to previous state
, txsGoTo

  -- ** stop testing/simulating/stepping
, txsStop

  -- * Parameters
  -- ** get all parameter values
, txsGetParams

  -- ** get value of parameter
, txsGetParam

  -- ** set value of parameter
, txsSetParam

  -- * set random seed
, txsSetSeed

  -- * evaluation of value expression
, txsEval 

  -- * Solving
  -- ** finding a solution for value expression
, txsSolve

  -- ** finding an unique solution for value expression
, txsUniSolve

  -- ** finding a random solution for value expression
, txsRanSolve

  -- * show item
, txsShow

  -- * give path
, txsPath

  -- * give menu
, txsMenu

  -- * give action to mapper
, txsMapper

)

-- ----------------------------------------------------------------------------------------- --
-- import

where

import Control.Monad.State
import System.Random

import qualified Data.Set  as Set
import qualified Data.Map  as Map

-- import from local
import Ioco
import Mapper
import Purpose
import CoreUtils
import Test
import Sim
import Step

-- import from behave(defs)
import qualified BTree       as BTree
import qualified Behave      as Behave

-- import from behaveenv
import qualified EnvBTree    as EnvBTree

-- import from coreenv
import qualified EnvCore     as IOC
import qualified EnvData     as EnvData
import qualified ParamCore   as ParamCore

-- import from defs
import qualified TxsDefs
import qualified SortOf
import qualified TxsDDefs
import qualified TxsShow
import qualified TxsUtils
import qualified StdTDefs
import qualified Sigs

-- import from solve
import qualified FreeVar     as FreeVar
import qualified SMT         as SMT
import qualified Solve       as Solve
import qualified SolveDefs   as SolveDefs
import qualified SolveDefs.Params as SolveDefs.Params
-- import from value
import qualified Eval        as Eval


-- | torxakis core main api -- start
runTxsCore :: StateT s IOC.IOC a -> s -> IO ()
runTxsCore ctrl s0  =  do
     runStateT (runTxsCtrl ctrl s0)
               (IOC.Noning { IOC.params = Map.union ParamCore.initParams
                                                    SolveDefs.Params.initParams
                           , IOC.unid   = 0
                           }
               )
     return ()

runTxsCtrl :: StateT s IOC.IOC a -> s -> IOC.IOC ()
runTxsCtrl ctrl s0  =  do 
     runStateT ctrl s0
     return ()


<<<<<<< HEAD
-- | torxakis core main api -- modus transition general
txsInit :: TxsDefs.TxsDefs -> ([EnvData.Msg] -> IOC.IOC ()) -> IOC.IOC ()
txsInit tdefs putMsgs  =  do
=======
-- ----------------------------------------------------------------------------------------- --
-- torxakis core main api -- modus transition general


txsInit :: TxsDefs.TxsDefs -> Sigs.Sigs TxsDefs.VarId -> ([EnvData.Msg] -> IOC.IOC ()) -> IOC.IOC ()
txsInit tdefs sigs putMsgs  =  do
>>>>>>> e0b80b95
     envc <- get
     case envc of
       IOC.Noning params unid
         -> do smtEnv         <- lift $ SMT.createSMTEnv SMT.cmdZ3 False tdefs
               (info,smtEnv') <- lift $ runStateT SMT.openSolver smtEnv
               (_,smtEnv'')   <- lift $ runStateT (SMT.addDefinitions tdefs) smtEnv'
               putMsgs [ EnvData.TXS_CORE_USER_INFO $ "Solver initialized : " ++ info
                       , EnvData.TXS_CORE_USER_INFO $ "TxsCore initialized"
                       ]
               put $ IOC.Initing { IOC.smts    = Map.singleton "current" smtEnv''
                                 , IOC.tdefs   = tdefs
                                 , IOC.sigs    = sigs
                                 , IOC.params  = params
                                 , IOC.unid    = unid
                                 , IOC.putmsgs = putMsgs
                                 }
       IOC.Initing { }
         -> do TxsCore.txsTermit
               TxsCore.txsInit tdefs sigs putMsgs
       _ -> do TxsCore.txsStop                    -- IOC.Testing, IOC.Simuling, IOC.Stepping --
               TxsCore.txsTermit
               TxsCore.txsInit tdefs sigs putMsgs
                    
-- | terminate torxakis core
txsTermit :: IOC.IOC ()
txsTermit  =  do
     envc <- get
     case envc of
       IOC.Noning { }
         -> return ()
       IOC.Initing { IOC.smts = smts , IOC.params = params , IOC.unid = unid, IOC.putmsgs = putmsgs }
         -> do lift $ mapM_ (runStateT SMT.close) (Map.elems smts)
               putmsgs [ EnvData.TXS_CORE_USER_INFO "Solver(s) closed"
                       , EnvData.TXS_CORE_USER_INFO "TxsCore terminated"
                       ]
               put $ IOC.Noning { IOC.params = params
                                , IOC.unid   = unid
                                }
       _ -> do TxsCore.txsStop                    -- IOC.Testing, IOC.Simuling, IOC.Stepping --
               TxsCore.txsTermit

-- ----------------------------------------------------------------------------------------- --

-- | stop testing/simulating/stepping
txsStop :: IOC.IOC ()
txsStop  =  do
     envc <- get
     case envc of
       IOC.Noning params unid
         -> return ()
       IOC.Initing smts tdefs sigs params unid putmsgs
         -> return ()
       _ -> do                                    -- IOC.Testing, IOC.Simuling, IOC.Stepping --
               IOC.putMsgs [ EnvData.TXS_CORE_USER_INFO "Simulation/Testing/Stepping stopped" ]
               put $ IOC.Initing { IOC.smts    = IOC.smts    envc
                                 , IOC.tdefs   = IOC.tdefs   envc
                                 , IOC.sigs    = IOC.sigs    envc
                                 , IOC.params  = IOC.params  envc
                                 , IOC.unid    = IOC.unid    envc
                                 , IOC.putmsgs = IOC.putmsgs envc
                                 }


-- | Get the values of all parameters.
txsGetParams :: IOC.IOC [(String,String)]
txsGetParams  =  do
     IOC.getParams []

-- | Get the value of the provided parameter.
txsGetParam :: String -> IOC.IOC [(String,String)]
txsGetParam prm  =  do
     IOC.getParams [prm]

-- | Set the provided parameter to the provided value.
txsSetParam :: String -> String -> IOC.IOC [(String,String)]
txsSetParam prm val  =  do
     IOC.setParams [(prm,val)]

-- | Set the random seed to the provided value.
txsSetSeed :: Int -> IOC.IOC ()
txsSetSeed seed  =  do
     lift $ setStdGen(mkStdGen seed)
     IOC.putMsgs [ EnvData.TXS_CORE_SYSTEM_INFO $ "Seed set to " ++ (show seed) ]

-- | Evaluate the provided value expression.
--   Only possible when txscore is initialized with a model.
txsEval :: TxsDefs.VExpr -> IOC.IOC TxsDefs.Const
txsEval vexp  =  do
     envc <- get
     case envc of
       IOC.Noning params unid
         -> do IOC.putMsgs [ EnvData.TXS_CORE_USER_ERROR $ "No 'eval' without model" ]
               return $ TxsDefs.Cerror ""
       _ -> do                       -- IOC.Initing, IOC.Testing, IOC.Simuling, IOC.Stepping --
               let frees = FreeVar.freeVars vexp
                in if  not $ null frees
                     then do IOC.putMsgs [ EnvData.TXS_CORE_USER_ERROR
                                           $ "Value expression not closed: " ++
                                             (TxsShow.fshow frees) ]
                             return $ TxsDefs.Cerror ""
                     else do envb         <- filterEnvCtoEnvB
                             (wal',envb') <- lift $ runStateT (Eval.eval vexp) envb
                             writeEnvBtoEnvC envb'
                             return $ wal'

-- | Find a solution for the provided Boolean value expression.
--   Only possible when txscore is initialized with a model.
txsSolve :: TxsDefs.VExpr -> IOC.IOC (TxsDefs.WEnv TxsDefs.VarId)
txsSolve vexp  =  do
     envc <- get
     case envc of
       IOC.Noning params unid
         -> do IOC.putMsgs [ EnvData.TXS_CORE_USER_ERROR $ "No 'solve' without model" ]
               return Map.empty
       _ -> do                       -- IOC.Initing, IOC.Testing, IOC.Simuling, IOC.Stepping --
               if  SortOf.sortOf vexp /= SortOf.sortId_Bool
                 then do
                   IOC.putMsgs [ EnvData.TXS_CORE_USER_ERROR
                                 $ "Value expression for solve shall be Bool" ]
                   return Map.empty
                 else do
                   frees         <- return $ FreeVar.freeVars vexp
                   assertions    <- return $ Solve.add vexp Solve.empty
                   smtEnv        <- IOC.getSMT "current"
                   (sat,smtEnv') <- lift $ runStateT (Solve.solve frees assertions) smtEnv
                   IOC.putSMT "current" smtEnv'
                   case sat of
                     SolveDefs.Solved sol    -> do IOC.putMsgs [ EnvData.TXS_CORE_RESPONSE
                                                                 "sat" ]
                                                   return sol
                     SolveDefs.Unsolvable    -> do IOC.putMsgs [ EnvData.TXS_CORE_RESPONSE
                                                                 "unsat" ]
                                                   return Map.empty
                     SolveDefs.UnableToSolve -> do IOC.putMsgs [ EnvData.TXS_CORE_RESPONSE
                                                                 "unknown" ]
                                                   return Map.empty
          
                                                   
-- | Find an unique solution for the provided Boolean value expression.
--   Only possible when txscore is initialized with a model.
txsUniSolve :: TxsDefs.VExpr -> IOC.IOC (TxsDefs.WEnv TxsDefs.VarId)
txsUniSolve vexp  =  do
     envc <- get
     case envc of
       IOC.Noning params unid
         -> do IOC.putMsgs [ EnvData.TXS_CORE_USER_ERROR $ "No 'solve' without model" ]
               return Map.empty
       _ -> do                       -- IOC.Initing, IOC.Testing, IOC.Simuling, IOC.Stepping --
               if  SortOf.sortOf vexp /= SortOf.sortId_Bool
                 then do
                   IOC.putMsgs [ EnvData.TXS_CORE_USER_ERROR "Value expression shall be Bool" ]
                   return Map.empty
                 else do
                   frees         <- return $ FreeVar.freeVars vexp
                   assertions    <- return $ Solve.add vexp Solve.empty
                   smtEnv        <- IOC.getSMT "current"
                   (sat,smtEnv') <- lift $ runStateT (Solve.uniSolve frees assertions) smtEnv
                   IOC.putSMT "current" smtEnv'
                   case sat of
                     SolveDefs.Solved sol    -> do IOC.putMsgs [ EnvData.TXS_CORE_RESPONSE
                                                                 "sat" ]
                                                   return sol
                     SolveDefs.Unsolvable    -> do IOC.putMsgs [ EnvData.TXS_CORE_RESPONSE
                                                                 "unsat" ]
                                                   return Map.empty
                     SolveDefs.UnableToSolve -> do IOC.putMsgs [ EnvData.TXS_CORE_RESPONSE
                                                                 "unknown" ]
                                                   return Map.empty

-- | Find a random solution for the provided Boolean value expression.
--   Only possible when txscore is initialized with a model.
txsRanSolve :: TxsDefs.VExpr -> IOC.IOC (TxsDefs.WEnv TxsDefs.VarId)
txsRanSolve vexp  =  do
     envc <- get
     case envc of
       IOC.Noning params unid
         -> do IOC.putMsgs [ EnvData.TXS_CORE_USER_ERROR $ "No 'solve' without model" ]
               return Map.empty
       _ -> do                       -- IOC.Initing, IOC.Testing, IOC.Simuling, IOC.Stepping --
               if  SortOf.sortOf vexp /= SortOf.sortId_Bool
                 then do
                   IOC.putMsgs [ EnvData.TXS_CORE_USER_ERROR "Value expression shall be Bool" ]
                   return Map.empty
                else do
                   frees         <- return $ FreeVar.freeVars vexp
                   assertions    <- return $ Solve.add vexp Solve.empty
                   smtEnv        <- IOC.getSMT "current"
                   parammap <- gets IOC.params
                   let p = Solve.toRandParam parammap
                   (sat,smtEnv') <- lift $ runStateT (Solve.randSolve p frees assertions) smtEnv
                   IOC.putSMT "current" smtEnv'
                   case sat of
                     SolveDefs.Solved sol    -> do IOC.putMsgs [ EnvData.TXS_CORE_RESPONSE
                                                                 "sat" ]
                                                   return sol
                     SolveDefs.Unsolvable    -> do IOC.putMsgs [ EnvData.TXS_CORE_RESPONSE
                                                                 "unsat" ]
                                                   return Map.empty
                     SolveDefs.UnableToSolve -> do IOC.putMsgs [ EnvData.TXS_CORE_RESPONSE
                                                                 "unknown" ]
                                                   return Map.empty
          

-- | Start testing using the provided
--   * callback function for sending an input action to the SUT (world),
--   * callback function for receiving an output action from the SUT (world),
--   * model definition,
--   * optional mapper definition, and
--   * optional test purpose definition.
--   Only possible when txscore is initialized with a model.
--
-- modus transition general.
txsSetTest :: (TxsDDefs.Action -> IOC.IOC TxsDDefs.Action) ->
              IOC.IOC TxsDDefs.Action ->
              TxsDefs.ModelDef -> Maybe TxsDefs.MapperDef -> Maybe TxsDefs.PurpDef ->
              IOC.IOC ()
txsSetTest putToW getFroW moddef mapdef purpdef  =  do
     envc <- get
     case envc of
     { IOC.Noning params unid -> do
            IOC.putMsgs [ EnvData.TXS_CORE_USER_ERROR "Tester started without model file" ]
     ; IOC.Initing smts tdefs sigs params unid putmsgs -> do
            (maybt,mt,gls) <- startTester moddef mapdef purpdef
            case maybt of
            { Nothing -> do
                   IOC.putMsgs [ EnvData.TXS_CORE_USER_ERROR "Tester start failed" ]
            ; Just bt -> do
                   put $ IOC.Testing { IOC.smts      = smts
                                     , IOC.tdefs     = tdefs
                                     , IOC.sigs      = sigs
                                     , IOC.modeldef  = moddef
                                     , IOC.mapperdef = mapdef
                                     , IOC.purpdef   = purpdef
                                     , IOC.puttow    = putToW
                                     , IOC.getfrow   = getFroW
                                     , IOC.behtrie   = []
                                     , IOC.inistate  = 0
                                     , IOC.curstate  = 0
                                     , IOC.modsts    = bt
                                     , IOC.mapsts    = mt
                                     , IOC.purpsts   = gls
                                     , IOC.params    = params
                                     , IOC.unid      = unid
                                     , IOC.putmsgs   = putmsgs
                                     }
                   IOC.putMsgs [ EnvData.TXS_CORE_USER_INFO "Tester started" ]
            }
     ; _ -> do                                    -- IOC.Testing, IOC.Simuling, IOC.Stepping --
            TxsCore.txsStop
            TxsCore.txsSetTest putToW getFroW moddef mapdef purpdef
     }


startTester :: TxsDefs.ModelDef ->
               Maybe TxsDefs.MapperDef ->
               Maybe TxsDefs.PurpDef ->
               IOC.IOC ( Maybe BTree.BTree, BTree.BTree, [(TxsDefs.GoalId,BTree.BTree)] )

startTester (TxsDefs.ModelDef minsyncs moutsyncs msplsyncs mbexp)
                 Nothing
                 Nothing =
     let allSyncs = minsyncs ++ moutsyncs ++ msplsyncs
     in do 
       envb            <- filterEnvCtoEnvB
       (maybt', envb') <- lift $ runStateT (Behave.behInit allSyncs mbexp) envb
       writeEnvBtoEnvC envb'
       return $ ( maybt', [], [] )

startTester (TxsDefs.ModelDef  minsyncs moutsyncs msplsyncs mbexp)
                 (Just (TxsDefs.MapperDef achins achouts asyncsets abexp))
                 Nothing =
     let { mins   = Set.unions minsyncs
         ; mouts  = Set.unions moutsyncs
         ; ains   = Set.fromList $ achins
         ; aouts  = Set.fromList $ achouts
         }
      in if     mins  `Set.isSubsetOf` ains
             && mouts `Set.isSubsetOf` aouts
           then do let allSyncs = minsyncs ++ moutsyncs ++ msplsyncs
                   envb            <- filterEnvCtoEnvB
                   (maybt',envb' ) <- lift $ runStateT (Behave.behInit allSyncs  mbexp) envb
                   (maymt',envb'') <- lift $ runStateT (Behave.behInit asyncsets abexp) envb'
                   case (maybt',maymt') of
                   { (Nothing , _       ) -> do
                          IOC.putMsgs [ EnvData.TXS_CORE_USER_ERROR "Tester model failed" ]
                          return $ ( Nothing, [], [] )
                   ; (_       , Nothing ) -> do
                          IOC.putMsgs [ EnvData.TXS_CORE_USER_ERROR "Tester mapper failed" ]
                          return $ ( Nothing, [], [] )
                   ; (Just bt', Just mt') -> do
                          writeEnvBtoEnvC envb''
                          return $ ( maybt', mt', [] )
                   }
           else do IOC.putMsgs [ EnvData.TXS_CORE_USER_ERROR "Inconsistent definitions" ]
                   return $ ( Nothing, [], [] )

startTester (TxsDefs.ModelDef minsyncs moutsyncs msplsyncs mbexp)
                 Nothing
                 (Just (TxsDefs.PurpDef pinsyncs poutsyncs psplsyncs goals)) =
     let { mins   = Set.unions minsyncs
         ; mouts  = Set.unions moutsyncs
         ; pins   = Set.unions pinsyncs
         ; pouts  = Set.unions poutsyncs
         }
      in if     ( (pins  == Set.empty) || (pins  == mins)  )
             && ( (pouts == Set.empty) || (pouts == mouts) )
           then do let allSyncs  = minsyncs ++ moutsyncs ++ msplsyncs
                       pAllSyncs = pinsyncs ++ poutsyncs ++ psplsyncs
                   envb           <- filterEnvCtoEnvB
                   (maybt',envb') <- lift $ runStateT (Behave.behInit allSyncs  mbexp) envb
                   case maybt' of
                   { Nothing -> do
                          IOC.putMsgs [ EnvData.TXS_CORE_USER_ERROR "Tester model failed" ]
                          return $ ( Nothing, [], [] )
                   ; Just bt' -> do
                          writeEnvBtoEnvC envb'
                          gls <- mapM (goalInit pAllSyncs) goals
                          return $ ( maybt', [], concat gls )
                   }
           else do IOC.putMsgs [ EnvData.TXS_CORE_USER_ERROR "Inconsistent definitions" ]
                   return $ ( Nothing, [], [] )

startTester (TxsDefs.ModelDef  minsyncs moutsyncs msplsyncs mbexp)
                 (Just (TxsDefs.MapperDef achins achouts asyncsets abexp))
                 (Just (TxsDefs.PurpDef pinsyncs poutsyncs psplsyncs goals)) =
     let { mins   = Set.unions minsyncs
         ; mouts  = Set.unions moutsyncs
         ; ains   = Set.fromList $ achins
         ; aouts  = Set.fromList $ achouts
         ; pins   = Set.unions pinsyncs
         ; pouts  = Set.unions poutsyncs
         }
      in if     ( (pins  == Set.empty) || (pins  == mins)  )
             && ( (pouts == Set.empty) || (pouts == mouts) )
             && mins  `Set.isSubsetOf` ains
             && mouts `Set.isSubsetOf` aouts
           then do let allSyncs  = minsyncs ++ moutsyncs ++ msplsyncs
                       pAllSyncs = pinsyncs ++ poutsyncs ++ psplsyncs
                   envb            <- filterEnvCtoEnvB
                   (maybt',envb')  <- lift $ runStateT (Behave.behInit allSyncs  mbexp) envb
                   (maymt',envb'') <- lift $ runStateT (Behave.behInit asyncsets abexp) envb'
                   case (maybt',maymt') of
                   { (Nothing , _       ) -> do
                          IOC.putMsgs [ EnvData.TXS_CORE_USER_ERROR "Tester model failed" ]
                          return $ ( Nothing, [], [] )
                   ; (_       , Nothing ) -> do
                          IOC.putMsgs [ EnvData.TXS_CORE_USER_ERROR "Tester mapper failed" ]
                          return $ ( Nothing, [], [] )
                   ; (Just bt', Just mt') -> do
                          writeEnvBtoEnvC envb''
                          gls <- mapM (goalInit pAllSyncs) goals
                          return $ ( maybt', mt', concat gls )
                   }
           else do IOC.putMsgs [ EnvData.TXS_CORE_USER_ERROR "Inconsistent definitions" ]
                   return $ ( Nothing, [], [] )

goalInit :: [ Set.Set TxsDefs.ChanId ] -> 
            (TxsDefs.GoalId,TxsDefs.BExpr) ->
            IOC.IOC [(TxsDefs.GoalId,BTree.BTree)]
goalInit chsets (gid,bexp)  =  do
     envb           <- filterEnvCtoEnvB
     (maypt',envb') <- lift $ runStateT (Behave.behInit chsets bexp) envb
     writeEnvBtoEnvC envb'
     return $ case maypt' of
              { Nothing  -> []   
              ; Just pt' -> [ (gid, pt') ]
              }
                   
-- | Start simulating using the provided
--   * callback function for sending an output action to the environment (world),
--   * callback function for receiving an input action from the environment (world),
--   * model definition, and
--   * optional mapper definition.
--   Only possible when txscore is initialized with a model.
--
-- modus transition general.
txsSetSim :: (TxsDDefs.Action -> IOC.IOC TxsDDefs.Action) ->
             IOC.IOC TxsDDefs.Action ->
             TxsDefs.ModelDef -> Maybe TxsDefs.MapperDef ->
             IOC.IOC ()
txsSetSim putToW getFroW moddef mapdef  =  do
     envc <- get
     case envc of
     { IOC.Noning params unid -> do
            IOC.putMsgs [ EnvData.TXS_CORE_USER_ERROR "Simulator started without model file" ]
     ; IOC.Initing smts tdefs sigs params unid putmsgs -> do
            (maybt,mt) <- startSimulator moddef mapdef
            case maybt of
            { Nothing -> do
                   IOC.putMsgs [ EnvData.TXS_CORE_USER_ERROR "Simulator start failed" ]
            ; Just bt -> do
                   put $ IOC.Simuling { IOC.smts      = smts
                                      , IOC.tdefs     = tdefs
                                      , IOC.sigs      = sigs
                                      , IOC.modeldef  = moddef
                                      , IOC.mapperdef = mapdef
                                      , IOC.puttow    = putToW
                                      , IOC.getfrow   = getFroW
                                      , IOC.behtrie   = []
                                      , IOC.inistate  = 0
                                      , IOC.curstate  = 0
                                      , IOC.modsts    = bt
                                      , IOC.mapsts    = mt
                                      , IOC.params    = params
                                      , IOC.unid      = unid
                                      , IOC.putmsgs   = putmsgs
                                      }
                   IOC.putMsgs [ EnvData.TXS_CORE_USER_INFO "Simulator started" ]
            }
     ; _ -> do                                    -- IOC.Testing, IOC.Simuling, IOC.Stepping --
            TxsCore.txsStop
            TxsCore.txsSetSim putToW getFroW moddef mapdef
     }


startSimulator :: TxsDefs.ModelDef ->
                  Maybe TxsDefs.MapperDef ->
                  IOC.IOC ( Maybe BTree.BTree, BTree.BTree )

startSimulator (TxsDefs.ModelDef minsyncs moutsyncs msplsyncs mbexp)
                Nothing =
     let allSyncs = minsyncs ++ moutsyncs ++ msplsyncs
     in do
       envb            <- filterEnvCtoEnvB
       (maybt', envb') <- lift $ runStateT (Behave.behInit allSyncs mbexp) envb
       writeEnvBtoEnvC envb'
       return $ ( maybt', [] )

startSimulator (TxsDefs.ModelDef  minsyncs moutsyncs msplsyncs mbexp)
                (Just (TxsDefs.MapperDef achins achouts asyncsets abexp))
  =  let { mins   = Set.unions minsyncs
         ; mouts  = Set.unions moutsyncs
         ; ains   = Set.fromList $ achins
         ; aouts  = Set.fromList $ achouts
         }
      in if     mouts `Set.isSubsetOf` ains
             && mins  `Set.isSubsetOf` aouts
           then do let allSyncs = minsyncs ++ moutsyncs ++ msplsyncs
                   envb            <- filterEnvCtoEnvB
                   (maybt',envb' ) <- lift $ runStateT (Behave.behInit allSyncs  mbexp) envb
                   (maymt',envb'') <- lift $ runStateT (Behave.behInit asyncsets abexp) envb'
                   case (maybt',maymt') of
                   { (Nothing , _       ) -> do
                          IOC.putMsgs [ EnvData.TXS_CORE_USER_ERROR "Tester model failed" ]
                          return $ ( Nothing, [] )
                   ; (_       , Nothing ) -> do
                          IOC.putMsgs [ EnvData.TXS_CORE_USER_ERROR "Tester mapper failed" ]
                          return $ ( Nothing, [] )
                   ; (Just bt', Just mt') -> do
                          writeEnvBtoEnvC envb''
                          return $ ( maybt', mt' )
                   }
           else do IOC.putMsgs [ EnvData.TXS_CORE_USER_ERROR "Inconsistent definitions" ]
                   return $ ( Nothing, [] )

-- | Start stepping using the provided model definition.
--   Only possible when txscore is initialized with a model.
--
-- modus transition general.
txsSetStep :: TxsDefs.ModelDef -> IOC.IOC ()
txsSetStep moddef  =  do
     envc <- get
     case envc of
     { IOC.Noning params unid -> do
            IOC.putMsgs [ EnvData.TXS_CORE_USER_ERROR "Stepper started without model file" ]
     ; IOC.Initing { .. } -> do
            maybt <- startStepper moddef
            case maybt of
            { Nothing -> do
                   IOC.putMsgs [ EnvData.TXS_CORE_USER_ERROR "Stepper start failed" ]
            ; Just bt -> do
                   put $ IOC.Stepping { IOC.smts      = smts
                                      , IOC.tdefs     = tdefs
                                      , IOC.sigs      = sigs
                                      , IOC.modeldef  = moddef
                                      , IOC.behtrie   = []
                                      , IOC.inistate  = 0
                                      , IOC.curstate  = 0
                                      , IOC.maxstate  = 0
                                      , IOC.modstss   = Map.singleton 0 bt
                                      , IOC.params    = params
                                      , IOC.unid      = unid
                                      , IOC.putmsgs   = putmsgs
                                      }
                   IOC.putMsgs [ EnvData.TXS_CORE_USER_INFO "Stepper started" ]
            }
     ; _ -> do                                    -- IOC.Testing, IOC.Simuling, IOC.Stepping --
            TxsCore.txsStop
            TxsCore.txsSetStep moddef
     }


startStepper :: TxsDefs.ModelDef ->
                IOC.IOC ( Maybe BTree.BTree )

startStepper (TxsDefs.ModelDef minsyncs moutsyncs msplsyncs mbexp)  =  do
     let allSyncs = minsyncs ++ moutsyncs ++ msplsyncs
     envb            <- filterEnvCtoEnvB
     (maybt', envb') <- lift $ runStateT (Behave.behInit allSyncs mbexp) envb
     writeEnvBtoEnvC envb'
     return $ maybt'

-- | Test SUT with the provided input action.
-- core action.
-- Only possible in test modus (see @txsSetTest).
-- Not possible with test purpose.
txsTestIn :: TxsDDefs.Action -> IOC.IOC TxsDDefs.Verdict
txsTestIn act  =  do
     envc <- get
     case envc of
     { IOC.Testing _ _ _ modeldef mapperdef Nothing _ _ _ _ _ _ _ _ _ _ _
         -> do Test.testIn act 1
     ; IOC.Testing _ _ _ modeldef mapperdef purpdef       _ _ _ _ _ _ _ _ _ _ _
         -> do IOC.putMsgs [ EnvData.TXS_CORE_USER_ERROR "No test action with test purpose" ]
               return $ TxsDDefs.NoVerdict
     ; _ -> do IOC.putMsgs [ EnvData.TXS_CORE_USER_ERROR "Not in Tester mode" ]
               return $ TxsDDefs.NoVerdict
     }


-- | Test SUT by observing output action.
-- core action.
-- Only possible in test modus (see @txsSetTest).
-- Not possible with test purpose.
txsTestOut :: IOC.IOC TxsDDefs.Verdict
txsTestOut  =  do
     envc <- get
     case envc of
     { IOC.Testing _ _ _ modeldef mapperdef Nothing _ _ _ _ _ _ _ _ _ _ _
         -> do Test.testOut 1
     ; IOC.Testing _ _ _ modeldef mapperdef purpdef       _ _ _ _ _ _ _ _ _ _ _
         -> do IOC.putMsgs [ EnvData.TXS_CORE_USER_ERROR "No test output with test purpose" ]
               return $ TxsDDefs.NoVerdict
     ; _ -> do IOC.putMsgs [ EnvData.TXS_CORE_USER_ERROR "Not in Tester mode" ]
               return $ TxsDDefs.NoVerdict
     }


-- | Test SUT with the provided number of actions.
-- core action.
-- Only possible in test modus (see @txsSetTest).
txsTestN :: Int -> IOC.IOC TxsDDefs.Verdict
txsTestN depth  =  do  
     envc <- get
     case envc of
     { IOC.Testing _ _ _ modeldef mapperdef purpdef _ _ _ _ _ _ _ _ _ _ _
         -> do Test.testN depth 1
     ; _ -> do IOC.putMsgs [ EnvData.TXS_CORE_USER_ERROR "Not in Tester mode" ]
               return $ TxsDDefs.NoVerdict
     }



-- | Simulate model with the provided number of actions.
-- core action.
-- Only possible in simulation modus (see @txsSetSim).
txsSimN :: Int -> IOC.IOC TxsDDefs.Verdict
txsSimN depth  =  do
     envc <- get
     case envc of
     { IOC.Simuling _ _ _ modeldef mapperdef _ _ _ _ _ _ _ _ _ _
         -> do Sim.simN depth 1
     ; _ -> do IOC.putMsgs [ EnvData.TXS_CORE_USER_ERROR "Not in Simulator mode" ]
               return $ TxsDDefs.NoVerdict
     }


-- | Step model with the provided number of actions.
-- core action.
-- Only possible in stepper modus (see @txsSetStep).
txsStepN :: Int -> IOC.IOC TxsDDefs.Verdict
txsStepN depth  =  do
     envc <- get
     case envc of
     { IOC.Stepping _ _ _ modeldef _ _ _ _ _ _ _ _
         -> do Step.stepN depth 1
     ; _ -> do IOC.putMsgs [ EnvData.TXS_CORE_USER_ERROR "Not in Stepper mode" ]
               return $ TxsDDefs.NoVerdict
     }


-- | Step model with the provided action.
-- core action.
-- Only possible in stepper modus (see @txsSetStep).
txsStepA :: TxsDDefs.Action -> IOC.IOC TxsDDefs.Verdict
txsStepA act  =  do
     envc <- get
     case envc of
     { IOC.Stepping _ _ _ modeldef _ _ _ _ _ _ _ _
         -> do Step.stepA act
     ; _ -> do IOC.putMsgs [ EnvData.TXS_CORE_USER_ERROR "Not in Stepper mode" ]
               return $ TxsDDefs.NoVerdict
     }


-- ----------------------------------------------------------------------------------------- --

-- | Show provided item.
--   Valid items are 
--       "tdefs"  
--       "state" 
--       "model" 
--       "mapper"
--       "purp"  
txsShow :: String -> IOC.IOC String
txsShow item  =  do
     envc <- get
     case item of
     { "tdefs"  -> do return $ show (IOC.tdefs envc)
     ; "state"  -> do return $ show (IOC.curstate envc)
     ; "model"  -> do return $ TxsShow.fshow (IOC.modsts envc)
     ; "mapper" -> do return $ TxsShow.fshow (IOC.mapsts envc)
     ; "purp"   -> do return $ TxsShow.fshow (IOC.purpsts envc)
     ; _        -> do IOC.putMsgs [ EnvData.TXS_CORE_USER_ERROR $ "nothing to be shown" ]
                      return $ "\n"
     }
  

-- | Go to state with the provided state number.
-- core action.
-- Only possible in stepper modus (see @txsSetStep).
txsGoTo :: EnvData.StateNr -> IOC.IOC ()
txsGoTo stateNr  =  do
     if  stateNr >= 0
       then do modStss <- gets IOC.modstss
               case Map.lookup stateNr modStss of
               { Nothing -> do IOC.putMsgs [ EnvData.TXS_CORE_USER_ERROR $ "no such state" ]
               ; Just bt -> do modify $ \env -> env { IOC.curstate = stateNr }
               }
       else do ltsBackN (-stateNr)

  where
     ltsBackN :: Int -> IOC.IOC ()
     ltsBackN backsteps
        | backsteps <= 0  =  do
            return $ ()
        | backsteps > 0   =  do
            iniState <- gets IOC.inistate
            curState <- gets IOC.curstate
            behTrie  <- gets IOC.behtrie
            case [ s | (s,a,s') <- behTrie, s' == curState ] of
            { [prev] -> do modify $ \env -> env { IOC.curstate = prev }
                           if  prev == iniState
                             then do return $ ()
                             else do ltsBackN (backsteps-1)
            ; _      -> do IOC.putMsgs [ EnvData.TXS_CORE_SYSTEM_ERROR $ "LtsBack error" ]
                           return $ ()
            }


-- | Provide the path.
txsPath :: IOC.IOC [(EnvData.StateNr, TxsDDefs.Action, EnvData.StateNr)]
txsPath  =  do
     iniState <- gets IOC.inistate
     curState <- gets IOC.curstate
     path iniState curState

  where

     path :: EnvData.StateNr -> EnvData.StateNr ->
             IOC.IOC [(EnvData.StateNr, TxsDDefs.Action, EnvData.StateNr)]
     path from to
        | from >= to  =  do
            return $ []
        | from < to   =  do
            iniState <- gets IOC.inistate
            behTrie  <- gets IOC.behtrie
            case [ (s1,a,s2) | (s1,a,s2) <- behTrie, s2 == to ] of
            { [(s1,a,s2)] -> do if (s1 == from) || (s1 == iniState)
                                  then do return $ [(s1,a,s2)]
                                  else do pp <- path from s1
                                          return $ pp ++ [(s1,a,s2)]
            ; _           -> do IOC.putMsgs [ EnvData.TXS_CORE_SYSTEM_ERROR $ "Path error" ]
                                return $ []
            }

-- | Returns the menu for the provided
--   * kind ("mod" or "purp")
--   * what ("all", "in", or "out"), and
--   * state number.
txsMenu :: String -> String -> EnvData.StateNr -> IOC.IOC BTree.Menu
txsMenu kind what stnr  =  do
     curState <- gets IOC.curstate
     stateNr  <- return $ if stnr == (-1) then curState else stnr
     case kind of
     { "mod"  -> do txsGoTo stateNr
                    menuIn   <- Ioco.iocoModelMenuIn
                    menuOut  <- Ioco.iocoModelMenuOut
                    txsGoTo curState
                    case what of
                    { "all" -> return $ menuIn ++ menuOut
                    ; "in"  -> return $ menuIn
                    ; "out" -> return $ menuOut
                    ; _     -> do IOC.putMsgs [ EnvData.TXS_CORE_SYSTEM_ERROR
                                                $ "error in menu" ]
                                  return $ []
                    }
     ; "purp" -> do txsGoTo stateNr
                    gmenu <- Purpose.goalMenu what
                    txsGoTo curState
                    return $ gmenu
     ; _      -> do IOC.putMsgs [ EnvData.TXS_CORE_SYSTEM_ERROR $ "error in menu" ]
                    return $ []
     }

-- | Give the provided action to the mapper.
-- Not possible in stepper modus (see @txsSetStep).
txsMapper :: TxsDDefs.Action -> IOC.IOC TxsDDefs.Action
txsMapper act  =  do
     envc <- get
     case envc of
     { IOC.Testing{ }
         -> do mapperMap act
     ; IOC.Simuling { }
         -> do mapperMap act
     ; _ -> do IOC.putMsgs [ EnvData.TXS_CORE_USER_ERROR
                             $ "Mapping only allowed in Testing or Simulating mode" ]
               return $ act
     }

-- ----------------------------------------------------------------------------------------- --
--                                                                                           --
-- ----------------------------------------------------------------------------------------- --
<|MERGE_RESOLUTION|>--- conflicted
+++ resolved
@@ -168,18 +168,9 @@
      return ()
 
 
-<<<<<<< HEAD
 -- | torxakis core main api -- modus transition general
-txsInit :: TxsDefs.TxsDefs -> ([EnvData.Msg] -> IOC.IOC ()) -> IOC.IOC ()
-txsInit tdefs putMsgs  =  do
-=======
--- ----------------------------------------------------------------------------------------- --
--- torxakis core main api -- modus transition general
-
-
 txsInit :: TxsDefs.TxsDefs -> Sigs.Sigs TxsDefs.VarId -> ([EnvData.Msg] -> IOC.IOC ()) -> IOC.IOC ()
 txsInit tdefs sigs putMsgs  =  do
->>>>>>> e0b80b95
      envc <- get
      case envc of
        IOC.Noning params unid
@@ -220,8 +211,6 @@
                                 }
        _ -> do TxsCore.txsStop                    -- IOC.Testing, IOC.Simuling, IOC.Stepping --
                TxsCore.txsTermit
-
--- ----------------------------------------------------------------------------------------- --
 
 -- | stop testing/simulating/stepping
 txsStop :: IOC.IOC ()
