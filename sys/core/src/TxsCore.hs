--- conflicted
+++ resolved
@@ -17,13 +17,13 @@
 -- API for TorXakis core functionality.
 -----------------------------------------------------------------------------
 module TxsCore
-( -- * run torxakis core
+( -- * run TorXakis core
   runTxsCore
   
-  -- * initialize torxakis core
+  -- * initialize TorXakis core
 , txsInit
 
-  -- * terminate torxakis core
+  -- * terminate TorXakis core
 , txsTermit
 
   -- * Mode
@@ -149,28 +149,16 @@
 -- import from value
 import qualified Eval
 
-<<<<<<< HEAD
+-- | TorXakis core main api -- start
 runTxsCore :: Config -> StateT s IOC.IOC a -> s -> IO ()
 runTxsCore initConfig ctrl s0  =  do
-     runStateT (runTxsCtrl ctrl s0)
+     _ <- runStateT (runTxsCtrl ctrl s0)
                (IOC.EnvC { IOC.config = initConfig
                          , IOC.unid   = 0
                          , IOC.params = initParams
                          , IOC.state  = initState
                          }
                )
-=======
-
--- | torxakis core main api -- start
-runTxsCore :: StateT s IOC.IOC a -> s -> IO ()
-runTxsCore ctrl s0  =  do
-     _ <- runStateT (runTxsCtrl ctrl s0)
-                     IOC.Noning { IOC.params = Map.union ParamCore.initParams
-                                                         SolveDefs.Params.initParams
-                                , IOC.unid   = 0
-                                }
-               
->>>>>>> 0efb4b62
      return ()
        where initState = IOC.Noning
              initParams =
@@ -181,14 +169,7 @@
      _ <- runStateT ctrl s0
      return ()
 
-
-<<<<<<< HEAD
--- ----------------------------------------------------------------------------------------- --
--- torxakis core main api -- modus transition general
-
-=======
--- | torxakis core main api -- modus transition general
->>>>>>> 0efb4b62
+-- | TorXakis core main api -- modus transition general
 txsInit :: TxsDefs.TxsDefs -> Sigs.Sigs TxsDefs.VarId -> ([EnvData.Msg] -> IOC.IOC ()) -> IOC.IOC ()
 txsInit tdefs sigs putMsgs  =  do
      envc <- get
@@ -200,13 +181,9 @@
                putMsgs [ EnvData.TXS_CORE_USER_INFO $ "Solver initialized : " ++ info
                        , EnvData.TXS_CORE_USER_INFO   "TxsCore initialized"
                        ]
-<<<<<<< HEAD
-               put $ envc {
+               put envc {
                  IOC.state = 
                      IOC.Initing { IOC.smts    = Map.singleton "current" smtEnv''
-=======
-               put   IOC.Initing { IOC.smts    = Map.singleton "current" smtEnv''
->>>>>>> 0efb4b62
                                  , IOC.tdefs   = tdefs
                                  , IOC.sigs    = sigs
                                  , IOC.putmsgs = putMsgs
@@ -223,7 +200,7 @@
                  Config.Z3 -> SMT.cmdZ3
                  Config.CVC4 -> SMT.cmdCVC4
                     
--- | terminate torxakis core
+-- | terminate TorXakis core
 txsTermit :: IOC.IOC ()
 txsTermit  =  do
      envc <- get
@@ -235,13 +212,7 @@
                putmsgs [ EnvData.TXS_CORE_USER_INFO "Solver(s) closed"
                        , EnvData.TXS_CORE_USER_INFO "TxsCore terminated"
                        ]
-<<<<<<< HEAD
-               put $ envc { IOC.state = IOC.Noning }
-=======
-               put   IOC.Noning { IOC.params = params
-                                , IOC.unid   = unid
-                                }
->>>>>>> 0efb4b62
+               put envc { IOC.state = IOC.Noning }
        _ -> do TxsCore.txsStop                    -- IOC.Testing, IOC.Simuling, IOC.Stepping --
                TxsCore.txsTermit
 
@@ -250,40 +221,20 @@
 txsStop :: IOC.IOC ()
 txsStop  =  do
      envc <- get
-<<<<<<< HEAD
      case IOC.state envc of
        IOC.Noning
          -> return ()
-       IOC.Initing { IOC.smts = smts
-                   , IOC.tdefs = tdefs
-                   , IOC.sigs = sigs
-                   , IOC.putmsgs = putmsgs
-                   }
+       IOC.Initing {}
          -> return ()
        _ -> do                                    -- IOC.Testing, IOC.Simuling, IOC.Stepping --
                IOC.putMsgs [ EnvData.TXS_CORE_USER_INFO "Simulation/Testing/Stepping stopped" ]
                let st = IOC.state envc
-               put $ envc {
+               put envc {
                  IOC.state =
                      IOC.Initing { IOC.smts    = IOC.smts    st
                                  , IOC.tdefs   = IOC.tdefs   st
                                  , IOC.sigs    = IOC.sigs    st
                                  , IOC.putmsgs = IOC.putmsgs st
-=======
-     case envc of
-       IOC.Noning {}
-         -> return ()
-       IOC.Initing {}
-         -> return ()
-       _ -> do                                    -- IOC.Testing, IOC.Simuling, IOC.Stepping --
-               IOC.putMsgs [ EnvData.TXS_CORE_USER_INFO "Simulation/Testing/Stepping stopped" ]
-               put   IOC.Initing { IOC.smts    = IOC.smts    envc
-                                 , IOC.tdefs   = IOC.tdefs   envc
-                                 , IOC.sigs    = IOC.sigs    envc
-                                 , IOC.params  = IOC.params  envc
-                                 , IOC.unid    = IOC.unid    envc
-                                 , IOC.putmsgs = IOC.putmsgs envc
->>>>>>> 0efb4b62
                                  }
                  }
 
@@ -314,15 +265,9 @@
 txsEval :: TxsDefs.VExpr -> IOC.IOC TxsDefs.Const
 txsEval vexp  =  do
      envc <- get
-<<<<<<< HEAD
      case IOC.state envc of
        IOC.Noning
          -> do IOC.putMsgs [ EnvData.TXS_CORE_USER_ERROR $ "No 'eval' without model" ]
-=======
-     case envc of
-       IOC.Noning {}
-         -> do IOC.putMsgs [ EnvData.TXS_CORE_USER_ERROR "No 'eval' without model" ]
->>>>>>> 0efb4b62
                return $ TxsDefs.Cerror ""
        _ -> let frees = FreeVar.freeVars vexp
             in if  not $ null frees
@@ -341,15 +286,9 @@
 txsSolve :: TxsDefs.VExpr -> IOC.IOC (TxsDefs.WEnv TxsDefs.VarId)
 txsSolve vexp  =  do
      envc <- get
-<<<<<<< HEAD
      case IOC.state envc of
        IOC.Noning
          -> do IOC.putMsgs [ EnvData.TXS_CORE_USER_ERROR $ "No 'solve' without model" ]
-=======
-     case envc of
-       IOC.Noning {}
-         -> do IOC.putMsgs [ EnvData.TXS_CORE_USER_ERROR "No 'solve' without model" ]
->>>>>>> 0efb4b62
                return Map.empty
        _ -> if  SortOf.sortOf vexp /= SortOf.sortId_Bool
                  then do
@@ -380,15 +319,9 @@
 txsUniSolve :: TxsDefs.VExpr -> IOC.IOC (TxsDefs.WEnv TxsDefs.VarId)
 txsUniSolve vexp  =  do
      envc <- get
-<<<<<<< HEAD
      case IOC.state envc of
        IOC.Noning
          -> do IOC.putMsgs [ EnvData.TXS_CORE_USER_ERROR $ "No 'solve' without model" ]
-=======
-     case envc of
-       IOC.Noning {}
-         -> do IOC.putMsgs [ EnvData.TXS_CORE_USER_ERROR "No 'solve' without model" ]
->>>>>>> 0efb4b62
                return Map.empty
        _ -> if  SortOf.sortOf vexp /= SortOf.sortId_Bool
                  then do
@@ -417,15 +350,9 @@
 txsRanSolve :: TxsDefs.VExpr -> IOC.IOC (TxsDefs.WEnv TxsDefs.VarId)
 txsRanSolve vexp  =  do
      envc <- get
-<<<<<<< HEAD
      case IOC.state envc of
        IOC.Noning
          -> do IOC.putMsgs [ EnvData.TXS_CORE_USER_ERROR $ "No 'solve' without model" ]
-=======
-     case envc of
-       IOC.Noning {}
-         -> do IOC.putMsgs [ EnvData.TXS_CORE_USER_ERROR "No 'solve' without model" ]
->>>>>>> 0efb4b62
                return Map.empty
        _ -> if  SortOf.sortOf vexp /= SortOf.sortId_Bool
                  then do
@@ -472,51 +399,38 @@
               IOC.IOC ()
 txsSetTest putToW getFroW moddef mapdef purpdef  =  do
      envc <- get
-<<<<<<< HEAD
-     case IOC.state envc of
-     { IOC.Noning -> do
-            IOC.putMsgs [ EnvData.TXS_CORE_USER_ERROR "Tester started without model file" ]
-     ; IOC.Initing smts tdefs sigs putmsgs -> do
-=======
-     case envc of
-       IOC.Noning {} -> 
-            IOC.putMsgs [ EnvData.TXS_CORE_USER_ERROR "Tester started without model file" ]
-       IOC.Initing smts tdefs sigs params unid putmsgs -> do
->>>>>>> 0efb4b62
-            (maybt,mt,gls) <- startTester moddef mapdef purpdef
-            case maybt of
-              Nothing ->
-                   IOC.putMsgs [ EnvData.TXS_CORE_USER_ERROR "Tester start failed" ]
-<<<<<<< HEAD
-            ; Just bt -> do
-                   put $ envc {
-                     IOC.state =
-                         IOC.Testing { IOC.smts      = smts
-=======
-              Just bt -> do
-                   put   IOC.Testing { IOC.smts      = smts
->>>>>>> 0efb4b62
-                                     , IOC.tdefs     = tdefs
-                                     , IOC.sigs      = sigs
-                                     , IOC.modeldef  = moddef
-                                     , IOC.mapperdef = mapdef
-                                     , IOC.purpdef   = purpdef
-                                     , IOC.puttow    = putToW
-                                     , IOC.getfrow   = getFroW
-                                     , IOC.behtrie   = []
-                                     , IOC.inistate  = 0
-                                     , IOC.curstate  = 0
-                                     , IOC.modsts    = bt
-                                     , IOC.mapsts    = mt
-                                     , IOC.purpsts   = gls
-                                     , IOC.putmsgs   = putmsgs
-                                     }
-                     }
-                   IOC.putMsgs [ EnvData.TXS_CORE_USER_INFO "Tester started" ]
+     case IOC.state envc of
+       IOC.Noning -> do
+         IOC.putMsgs [ EnvData.TXS_CORE_USER_ERROR "Tester started without model file" ]
+       IOC.Initing smts tdefs sigs putmsgs -> do
+         (maybt,mt,gls) <- startTester moddef mapdef purpdef
+         case maybt of
+           Nothing ->
+             IOC.putMsgs [ EnvData.TXS_CORE_USER_ERROR "Tester start failed" ]
+           Just bt -> do
+             put envc {
+               IOC.state =
+                   IOC.Testing { IOC.smts      = smts
+                               , IOC.tdefs     = tdefs
+                               , IOC.sigs      = sigs
+                               , IOC.modeldef  = moddef
+                               , IOC.mapperdef = mapdef
+                               , IOC.purpdef   = purpdef
+                               , IOC.puttow    = putToW
+                               , IOC.getfrow   = getFroW
+                               , IOC.behtrie   = []
+                               , IOC.inistate  = 0
+                               , IOC.curstate  = 0
+                               , IOC.modsts    = bt
+                               , IOC.mapsts    = mt
+                               , IOC.purpsts   = gls
+                               , IOC.putmsgs   = putmsgs
+                               }
+               }
+             IOC.putMsgs [ EnvData.TXS_CORE_USER_INFO "Tester started" ]
        _ -> do                                    -- IOC.Testing, IOC.Simuling, IOC.Stepping --
             TxsCore.txsStop
             TxsCore.txsSetTest putToW getFroW moddef mapdef purpdef
-
 
 startTester :: TxsDefs.ModelDef ->
                Maybe TxsDefs.MapperDef ->
@@ -649,45 +563,33 @@
              IOC.IOC ()
 txsSetSim putToW getFroW moddef mapdef  =  do
      envc <- get
-<<<<<<< HEAD
-     case IOC.state envc of
-     { IOC.Noning -> do
-            IOC.putMsgs [ EnvData.TXS_CORE_USER_ERROR "Simulator started without model file" ]
-     ; IOC.Initing smts tdefs sigs putmsgs -> do
-=======
-     case envc of
-       IOC.Noning {} -> 
-            IOC.putMsgs [ EnvData.TXS_CORE_USER_ERROR "Simulator started without model file" ]
-       IOC.Initing smts tdefs sigs params unid putmsgs -> do
->>>>>>> 0efb4b62
-            (maybt,mt) <- startSimulator moddef mapdef
-            case maybt of
-              Nothing -> 
-                   IOC.putMsgs [ EnvData.TXS_CORE_USER_ERROR "Simulator start failed" ]
-<<<<<<< HEAD
-            ; Just bt -> do
-                   put $ envc {
-                     IOC.state =
-                         IOC.Simuling { IOC.smts      = smts
-=======
-              Just bt -> do
-                   put   IOC.Simuling { IOC.smts      = smts
->>>>>>> 0efb4b62
-                                      , IOC.tdefs     = tdefs
-                                      , IOC.sigs      = sigs
-                                      , IOC.modeldef  = moddef
-                                      , IOC.mapperdef = mapdef
-                                      , IOC.puttow    = putToW
-                                      , IOC.getfrow   = getFroW
-                                      , IOC.behtrie   = []
-                                      , IOC.inistate  = 0
-                                      , IOC.curstate  = 0
-                                      , IOC.modsts    = bt
-                                      , IOC.mapsts    = mt
-                                      , IOC.putmsgs   = putmsgs
-                                      }
-                     }
-                   IOC.putMsgs [ EnvData.TXS_CORE_USER_INFO "Simulator started" ]
+     case IOC.state envc of
+       IOC.Noning -> do
+         IOC.putMsgs [ EnvData.TXS_CORE_USER_ERROR "Simulator started without model file" ]
+       IOC.Initing smts tdefs sigs putmsgs -> do
+         (maybt,mt) <- startSimulator moddef mapdef
+         case maybt of
+           Nothing -> 
+             IOC.putMsgs [ EnvData.TXS_CORE_USER_ERROR "Simulator start failed" ]
+           Just bt -> do
+             put envc {
+               IOC.state =
+                   IOC.Simuling { IOC.smts      = smts
+                                , IOC.tdefs     = tdefs
+                                , IOC.sigs      = sigs
+                                , IOC.modeldef  = moddef
+                                , IOC.mapperdef = mapdef
+                                , IOC.puttow    = putToW
+                                , IOC.getfrow   = getFroW
+                                , IOC.behtrie   = []
+                                , IOC.inistate  = 0
+                                , IOC.curstate  = 0
+                                , IOC.modsts    = bt
+                                , IOC.mapsts    = mt
+                                , IOC.putmsgs   = putmsgs
+                                }
+               }
+             IOC.putMsgs [ EnvData.TXS_CORE_USER_INFO "Simulator started" ]
        _ -> do                                    -- IOC.Testing, IOC.Simuling, IOC.Stepping --
             TxsCore.txsStop
             TxsCore.txsSetSim putToW getFroW moddef mapdef
@@ -739,40 +641,30 @@
 txsSetStep :: TxsDefs.ModelDef -> IOC.IOC ()
 txsSetStep moddef  =  do
      envc <- get
-<<<<<<< HEAD
-     case IOC.state envc of
-     { IOC.Noning -> do
-=======
-     case envc of
-       IOC.Noning {} -> 
->>>>>>> 0efb4b62
+     case IOC.state envc of
+       IOC.Noning -> do
             IOC.putMsgs [ EnvData.TXS_CORE_USER_ERROR "Stepper started without model file" ]
        IOC.Initing { .. } -> do
             maybt <- startStepper moddef
             case maybt of
               Nothing -> 
-                   IOC.putMsgs [ EnvData.TXS_CORE_USER_ERROR "Stepper start failed" ]
-<<<<<<< HEAD
-            ; Just bt -> do
-                   put $ envc {
-                     IOC.state =
-                         IOC.Stepping { IOC.smts      = smts
-=======
+                IOC.putMsgs [ EnvData.TXS_CORE_USER_ERROR "Stepper start failed" ]
               Just bt -> do
-                   put   IOC.Stepping { IOC.smts      = smts
->>>>>>> 0efb4b62
-                                      , IOC.tdefs     = tdefs
-                                      , IOC.sigs      = sigs
-                                      , IOC.modeldef  = moddef
-                                      , IOC.behtrie   = []
-                                      , IOC.inistate  = 0
-                                      , IOC.curstate  = 0
-                                      , IOC.maxstate  = 0
-                                      , IOC.modstss   = Map.singleton 0 bt
-                                      , IOC.putmsgs   = putmsgs
-                                      }
-                     }
-                   IOC.putMsgs [ EnvData.TXS_CORE_USER_INFO "Stepper started" ]
+                put envc {
+                  IOC.state =
+                      IOC.Stepping { IOC.smts      = smts
+                                   , IOC.tdefs     = tdefs
+                                   , IOC.sigs      = sigs
+                                   , IOC.modeldef  = moddef
+                                   , IOC.behtrie   = []
+                                   , IOC.inistate  = 0
+                                   , IOC.curstate  = 0
+                                   , IOC.maxstate  = 0
+                                   , IOC.modstss   = Map.singleton 0 bt
+                                   , IOC.putmsgs   = putmsgs
+                                   }
+                  }
+                IOC.putMsgs [ EnvData.TXS_CORE_USER_INFO "Stepper started" ]
        _ -> do                                    -- IOC.Testing, IOC.Simuling, IOC.Stepping --
             TxsCore.txsStop
             TxsCore.txsSetStep moddef
@@ -796,25 +688,14 @@
 txsTestIn :: TxsDDefs.Action -> IOC.IOC TxsDDefs.Verdict
 txsTestIn act  =  do
      envc <- get
-<<<<<<< HEAD
-     case IOC.state envc of
-     { IOC.Testing _ _ _ modeldef mapperdef Nothing _ _ _ _ _ _ _ _ _ 
+     case IOC.state envc of
+       IOC.Testing { purpdef = Nothing}
          -> do Test.testIn act 1
-     ; IOC.Testing _ _ _ modeldef mapperdef purpdef _ _ _ _ _ _ _ _ _ 
+       IOC.Testing { }
          -> do IOC.putMsgs [ EnvData.TXS_CORE_USER_ERROR "No test action with test purpose" ]
                return $ TxsDDefs.NoVerdict
-     ; _ -> do IOC.putMsgs [ EnvData.TXS_CORE_USER_ERROR "Not in Tester mode" ]
+       _ -> do IOC.putMsgs [ EnvData.TXS_CORE_USER_ERROR "Not in Tester mode" ]
                return $ TxsDDefs.NoVerdict
-     }
-=======
-     case envc of
-       IOC.Testing { purpdef = Nothing }    -> Test.testIn act 1
-       IOC.Testing {}                       -> do IOC.putMsgs [ EnvData.TXS_CORE_USER_ERROR "No test action with test purpose" ]
-                                                  return TxsDDefs.NoVerdict
-       _                                    -> do IOC.putMsgs [ EnvData.TXS_CORE_USER_ERROR "Not in Tester mode" ]
-                                                  return TxsDDefs.NoVerdict
->>>>>>> 0efb4b62
-
 
 -- | Test SUT by observing output action.
 -- core action.
@@ -824,25 +705,14 @@
 txsTestOut :: IOC.IOC TxsDDefs.Verdict
 txsTestOut  =  do
      envc <- get
-<<<<<<< HEAD
-     case IOC.state envc of
-     { IOC.Testing _ _ _ modeldef mapperdef Nothing _ _ _ _ _ _ _ _ _
-         -> do Test.testOut 1
-     ; IOC.Testing _ _ _ modeldef mapperdef purpdef       _ _ _ _ _ _ _ _ _
-         -> do IOC.putMsgs [ EnvData.TXS_CORE_USER_ERROR "No test output with test purpose" ]
-               return $ TxsDDefs.NoVerdict
-     ; _ -> do IOC.putMsgs [ EnvData.TXS_CORE_USER_ERROR "Not in Tester mode" ]
-               return $ TxsDDefs.NoVerdict
-     }
-=======
-     case envc of
-       IOC.Testing { purpdef = Nothing }    -> Test.testOut 1
-       IOC.Testing {}                       -> do IOC.putMsgs [ EnvData.TXS_CORE_USER_ERROR "No test output with test purpose" ]
-                                                  return TxsDDefs.NoVerdict
-       _                                    -> do IOC.putMsgs [ EnvData.TXS_CORE_USER_ERROR "Not in Tester mode" ]
-                                                  return TxsDDefs.NoVerdict
->>>>>>> 0efb4b62
-
+     case IOC.state envc of
+       IOC.Testing { purpdef = Nothing } -> Test.testOut 1
+       IOC.Testing { } -> do
+         IOC.putMsgs [ EnvData.TXS_CORE_USER_ERROR "No test output with test purpose" ]
+         return $ TxsDDefs.NoVerdict
+       _ -> do
+         IOC.putMsgs [ EnvData.TXS_CORE_USER_ERROR "Not in Tester mode" ]
+         return TxsDDefs.NoVerdict
 
 -- | Test SUT with the provided number of actions.
 -- core action.
@@ -851,21 +721,11 @@
 txsTestN :: Int -> IOC.IOC TxsDDefs.Verdict
 txsTestN depth  =  do  
      envc <- get
-<<<<<<< HEAD
-     case IOC.state envc of
-     { IOC.Testing { }
-         -> do Test.testN depth 1
-     ; _ -> do IOC.putMsgs [ EnvData.TXS_CORE_USER_ERROR "Not in Tester mode" ]
-               return $ TxsDDefs.NoVerdict
-     }
-=======
-     case envc of
-       IOC.Testing {}   -> Test.testN depth 1
-       _                -> do IOC.putMsgs [ EnvData.TXS_CORE_USER_ERROR "Not in Tester mode" ]
-                              return TxsDDefs.NoVerdict
->>>>>>> 0efb4b62
-
-
+     case IOC.state envc of
+      IOC.Testing { }-> Test.testN depth 1
+      _ -> do
+        IOC.putMsgs [ EnvData.TXS_CORE_USER_ERROR "Not in Tester mode" ]
+        return TxsDDefs.NoVerdict
 
 -- | Simulate model with the provided number of actions.
 -- core action.
@@ -874,24 +734,11 @@
 txsSimN :: Int -> IOC.IOC TxsDDefs.Verdict
 txsSimN depth  =  do
      envc <- get
-<<<<<<< HEAD
-     case IOC.state envc of
-     { IOC.Simuling { }
-         -> do Sim.simN depth 1
-     ; _ -> do IOC.putMsgs [ EnvData.TXS_CORE_USER_ERROR "Not in Simulator mode" ]
-               return $ TxsDDefs.NoVerdict
-     }
-
-
--- ----------------------------------------------------------------------------------------- --
-=======
-     case envc of
-       IOC.Simuling {}  -> Sim.simN depth 1
-       _                -> do IOC.putMsgs [ EnvData.TXS_CORE_USER_ERROR "Not in Simulator mode" ]
-                              return TxsDDefs.NoVerdict
-      
->>>>>>> 0efb4b62
-
+     case IOC.state envc of
+       IOC.Simuling {} -> Sim.simN depth 1
+       _ -> do
+         IOC.putMsgs [ EnvData.TXS_CORE_USER_ERROR "Not in Simulator mode" ]
+         return TxsDDefs.NoVerdict
 
 -- | Step model with the provided number of actions.
 -- core action.
@@ -900,20 +747,11 @@
 txsStepN :: Int -> IOC.IOC TxsDDefs.Verdict
 txsStepN depth  =  do
      envc <- get
-<<<<<<< HEAD
-     case IOC.state envc of
-     { IOC.Stepping { }
-         -> do Step.stepN depth 1
-     ; _ -> do IOC.putMsgs [ EnvData.TXS_CORE_USER_ERROR "Not in Stepper mode" ]
-               return $ TxsDDefs.NoVerdict
-     }
-=======
-     case envc of
-       IOC.Stepping {}  -> Step.stepN depth 1
-       _                -> do IOC.putMsgs [ EnvData.TXS_CORE_USER_ERROR "Not in Stepper mode" ]
-                              return TxsDDefs.NoVerdict
->>>>>>> 0efb4b62
-
+     case IOC.state envc of
+       IOC.Stepping {} -> do Step.stepN depth 1
+       _ -> do
+         IOC.putMsgs [ EnvData.TXS_CORE_USER_ERROR "Not in Stepper mode" ]
+         return TxsDDefs.NoVerdict
 
 -- | Step model with the provided action.
 -- core action.
@@ -922,56 +760,33 @@
 txsStepA :: TxsDDefs.Action -> IOC.IOC TxsDDefs.Verdict
 txsStepA act  =  do
      envc <- get
-<<<<<<< HEAD
-     case IOC.state envc of
-     { IOC.Stepping { }
-         -> do Step.stepA act
-     ; _ -> do IOC.putMsgs [ EnvData.TXS_CORE_USER_ERROR "Not in Stepper mode" ]
-               return $ TxsDDefs.NoVerdict
-     }
-
-
--- ----------------------------------------------------------------------------------------- --
-
-
-=======
-     case envc of
-       IOC.Stepping {}  -> Step.stepA act
-       _                -> do IOC.putMsgs [ EnvData.TXS_CORE_USER_ERROR "Not in Stepper mode" ]
-                              return TxsDDefs.NoVerdict
-
+     case IOC.state envc of
+       IOC.Stepping {} -> do Step.stepA act
+       _ -> do
+         IOC.putMsgs [ EnvData.TXS_CORE_USER_ERROR "Not in Stepper mode" ]
+         return  TxsDDefs.NoVerdict
 
 -- | Show provided item.
---   Valid items are 
---       "tdefs"  
---       "state" 
---       "model" 
---       "mapper"
---       "purp"  
->>>>>>> 0efb4b62
+--
+-- Valid items are:
+--
+--     - `"tdefs"`
+--     - `"state"`
+--     - `"model"`
+--     - `"mapper"`
+--     - `"purp"`
 txsShow :: String -> IOC.IOC String
 txsShow item  =  do
      st <- gets IOC.state
      case item of
-<<<<<<< HEAD
-     { "tdefs"  -> do return $ show (IOC.tdefs st)
-     ; "state"  -> do return $ show (IOC.curstate st)
-     ; "model"  -> do return $ TxsShow.fshow (IOC.modsts st)
-     ; "mapper" -> do return $ TxsShow.fshow (IOC.mapsts st)
-     ; "purp"   -> do return $ TxsShow.fshow (IOC.purpsts st)
-     ; _        -> do IOC.putMsgs [ EnvData.TXS_CORE_USER_ERROR $ "nothing to be shown" ]
-                      return $ "\n"
-     }
-=======
-       "tdefs"  -> return $ show (IOC.tdefs envc)
-       "state"  -> return $ show (IOC.curstate envc)
-       "model"  -> return $ TxsShow.fshow (IOC.modsts envc)
-       "mapper" -> return $ TxsShow.fshow (IOC.mapsts envc)
-       "purp"   -> return $ TxsShow.fshow (IOC.purpsts envc)
-       _        -> do IOC.putMsgs [ EnvData.TXS_CORE_USER_ERROR "nothing to be shown" ]
-                      return "\n"
->>>>>>> 0efb4b62
-  
+       "tdefs"  -> return $ show (IOC.tdefs st)
+       "state"  -> return $ show (IOC.curstate st)
+       "model"  -> return $ TxsShow.fshow (IOC.modsts st)
+       "mapper" -> return $ TxsShow.fshow (IOC.mapsts st)
+       "purp"   -> return $ TxsShow.fshow (IOC.purpsts st)
+       _        -> do
+         IOC.putMsgs [ EnvData.TXS_CORE_USER_ERROR $ "nothing to be shown" ]
+         return $ "\n"
 
 -- | Go to state with the provided state number.
 -- core action.
@@ -979,63 +794,42 @@
 -- Only possible in stepper modus (see 'txsSetStep').
 txsGoTo :: EnvData.StateNr -> IOC.IOC ()
 txsGoTo stateNr  =
-     if  stateNr >= 0
-       then do modStss <- gets (IOC.modstss . IOC.state)
-               case Map.lookup stateNr modStss of
-<<<<<<< HEAD
-               { Nothing -> do IOC.putMsgs [ EnvData.TXS_CORE_USER_ERROR $ "no such state" ]
-               ; Just bt -> do modify $ \env ->
-                                  env { IOC.state =
-                                          (IOC.state env)
-                                            { IOC.curstate = stateNr }
-                                      }
-               }
-       else do ltsBackN (-stateNr)
-=======
-                 Nothing -> IOC.putMsgs [ EnvData.TXS_CORE_USER_ERROR "no such state" ]
-                 Just _  -> modify $ \env -> env { IOC.curstate = stateNr }
-                
-       else ltsBackN (-stateNr)
->>>>>>> 0efb4b62
-
+  if  stateNr >= 0
+  then do
+    modStss <- gets (IOC.modstss . IOC.state)
+    case Map.lookup stateNr modStss of
+       Nothing -> IOC.putMsgs [ EnvData.TXS_CORE_USER_ERROR $ "no such state" ]
+       Just bt ->
+         modify $
+           \env ->
+             env { IOC.state =
+                     (IOC.state env)
+                     { IOC.curstate = stateNr }
+                 }
+  else do
+    ltsBackN (-stateNr)
   where
      ltsBackN :: Int -> IOC.IOC ()
-<<<<<<< HEAD
      ltsBackN backsteps
-        | backsteps <= 0  =  do
-            return $ ()
-        | backsteps > 0   =  do
+        | backsteps <= 0 = return ()
+        | backsteps > 0  = do
             st <- gets IOC.state
             let iniState = IOC.inistate st
                 curState = IOC.curstate st
                 behTrie = IOC.behtrie st
             case [ s | (s,a,s') <- behTrie, s' == curState ] of
-            { [prev] -> do modify $ \env ->
-                             env { IOC.state =
-                                     (IOC.state env) {
-                                       IOC.curstate = prev
-                                      }
-                                  }
-                           if  prev == iniState
-                             then do return $ ()
-                             else do ltsBackN (backsteps-1)
-            ; _      -> do IOC.putMsgs [ EnvData.TXS_CORE_SYSTEM_ERROR $ "LtsBack error" ]
-                           return $ ()
-            }
-=======
-     ltsBackN backsteps | backsteps <= 0  = return ()
-     ltsBackN backsteps =  do  -- backsteps > 0  
-            iniState <- gets IOC.inistate
-            curState <- gets IOC.curstate
-            behTrie  <- gets IOC.behtrie
-            case [ s | (s,_,s') <- behTrie, s' == curState ] of
-              [prev] -> do modify $ \env -> env { IOC.curstate = prev }
-                           Control.Monad.unless (prev == iniState)
-                                                $ ltsBackN (backsteps-1)
-              _      -> do IOC.putMsgs [ EnvData.TXS_CORE_SYSTEM_ERROR "LtsBack error" ]
-                           return ()
->>>>>>> 0efb4b62
-
+              [prev] -> do
+                modify $
+                  \env ->
+                    env { IOC.state =
+                            (IOC.state env) {
+                            IOC.curstate = prev
+                            }
+                        }
+                unless (prev == iniState) (ltsBackN (backsteps-1))
+              _      -> do
+                IOC.putMsgs [ EnvData.TXS_CORE_SYSTEM_ERROR "LtsBack error" ]
+                return ()
 
 -- | Provide the path.
 txsPath :: IOC.IOC [(EnvData.StateNr, TxsDDefs.Action, EnvData.StateNr)]
@@ -1045,27 +839,20 @@
   where
      path :: EnvData.StateNr -> EnvData.StateNr ->
              IOC.IOC [(EnvData.StateNr, TxsDDefs.Action, EnvData.StateNr)]
-<<<<<<< HEAD
-     path from to
-        | from >= to  =  do
-            return $ []
-        | from < to   =  do
-            iniState <- gets (IOC.inistate . IOC.state)
-            behTrie  <- gets (IOC.behtrie . IOC.state)
-=======
-     path from to | from >= to  = return []
-     path from to =  do -- from < to   
-            iniState <- gets IOC.inistate
-            behTrie  <- gets IOC.behtrie
->>>>>>> 0efb4b62
-            case [ (s1,a,s2) | (s1,a,s2) <- behTrie, s2 == to ] of
-              [(s1,a,s2)] -> if (s1 == from) || (s1 == iniState)
-                                  then return [(s1,a,s2)]
-                                  else do pp <- path from s1
-                                          return $ pp ++ [(s1,a,s2)]
-              _           -> do IOC.putMsgs [ EnvData.TXS_CORE_SYSTEM_ERROR "Path error" ]
-                                return []
-             
+     path from to | from >= to = return []
+     path from to = do -- from < to
+       iniState <- gets (IOC.inistate . IOC.state)
+       behTrie  <- gets (IOC.behtrie . IOC.state)
+       case [ (s1,a,s2) | (s1,a,s2) <- behTrie, s2 == to ] of
+         [(s1,a,s2)] ->
+           if (s1 == from) || (s1 == iniState)
+           then return [(s1,a,s2)]
+           else do
+             pp <- path from s1
+             return $ pp ++ [(s1,a,s2)]
+         _           -> do
+           IOC.putMsgs [ EnvData.TXS_CORE_SYSTEM_ERROR "Path error" ]
+           return []
 
 -- | Returns the menu for the provided
 --
@@ -1076,13 +863,8 @@
 --   * state number.
 txsMenu :: String -> String -> EnvData.StateNr -> IOC.IOC BTree.Menu
 txsMenu kind what stnr  =  do
-<<<<<<< HEAD
      curState <- gets (IOC.curstate . IOC.state)
-     stateNr  <- return $ if stnr == (-1) then curState else stnr
-=======
-     curState <- gets IOC.curstate
-     let stateNr = if stnr == (-1) then curState else stnr
->>>>>>> 0efb4b62
+     let stateNr = if stnr == -1 then curState else stnr
      case kind of
        "mod"  -> do txsGoTo stateNr
                     menuIn   <- Ioco.iocoModelMenuIn
@@ -1108,26 +890,13 @@
 txsMapper :: TxsDDefs.Action -> IOC.IOC TxsDDefs.Action
 txsMapper act  =  do
      envc <- get
-<<<<<<< HEAD
-     case IOC.state envc of
-     { IOC.Testing{ }
-         -> do mapperMap act
-     ; IOC.Simuling { }
-         -> do mapperMap act
-     ; _ -> do IOC.putMsgs [ EnvData.TXS_CORE_USER_ERROR
-                             $ "Mapping only allowed in Testing or Simulating mode" ]
-               return $ act
-     }
-=======
-     case envc of
-       IOC.Testing{ }
-         -> mapperMap act
-       IOC.Simuling { }
-         -> mapperMap act
-       _ -> do IOC.putMsgs [ EnvData.TXS_CORE_USER_ERROR
-                             "Mapping only allowed in Testing or Simulating mode" ]
-               return act
->>>>>>> 0efb4b62
+     case IOC.state envc of
+       IOC.Testing {} -> mapperMap act
+       IOC.Simuling {} -> mapperMap act
+       _ -> do
+         IOC.putMsgs [ EnvData.TXS_CORE_USER_ERROR
+                        "Mapping only allowed in Testing or Simulating mode" ]
+         return act
 
 -- ----------------------------------------------------------------------------------------- --
 --                                                                                           --
