--- conflicted
+++ resolved
@@ -162,12 +162,9 @@
 -- import from value
 import qualified Eval
 
-<<<<<<< HEAD
 -- import from valexpr
 import ConstDefs
 import VarId
-=======
->>>>>>> b47acec4
 
 -- | TorXakis core main api -- start
 runTxsCore :: Config -> StateT s IOC.IOC a -> s -> IO ()
