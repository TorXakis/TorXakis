{-
TorXakis - Model Based Testing
Copyright (c) 2015-2017 TNO and Radboud University
See LICENSE at root directory of this repository.
-}

-----------------------------------------------------------------------------
-- |
-- Module      :  TxsCore
-- Copyright   :  TNO and Radboud University
-- License     :  BSD3
-- Maintainer  :  jan.tretmans
-- Stability   :  experimental
--
-- Core Module TorXakis API:
-- API for TorXakis core functionality.
-----------------------------------------------------------------------------
<<<<<<< HEAD
{-# LANGUAGE OverloadedStrings   #-}
{-# LANGUAGE ViewPatterns        #-}
=======

-- {-# LANGUAGE OverloadedStrings #-}

>>>>>>> 108995bb
module TxsCore

( -- * set up TorXakis core
  txsSetCore

  -- * initialize TorXakis core
, txsInitCore

  -- * terminate TorXakis core
, txsTermitCore

{-

  -- * Mode
  -- ** start testing
, txsSetTest

  -- *** test Input Action
, txsTestIn

  -- *** test Output Action
, txsTestOut

  -- *** test number of Actions
, txsTestN

  -- ** start simulating
, txsSetSim

  -- *** simulate number of Actions
, txsSimN

  -- ** stop stepping
, txsStopNW

  -- ** stop testing, simulating
, txsStopEW

  -- *  TorXakis definitions
  -- ** get all torxakis definitions
, txsGetTDefs

  -- ** set all torxakis definitions
, txsSetTDefs

  -- * Parameters
  -- ** get all parameter values
, txsGetParams

  -- ** get value of parameter
, txsGetParam

  -- ** set value of parameter
, txsSetParam

  -- * set random seed
, txsSetSeed

-}

  -- * evaluation of value expression
, txsEval

{-

  -- * Solving
  -- ** finding a solution for value expression
, txsSolve

  -- ** finding an unique solution for value expression
, txsUniSolve

  -- ** finding a random solution for value expression
, txsRanSolve

  -- * show item
, txsShow


  -- * give path
, txsPath


  -- * give menu
, txsMenu


  -- * give action to mapper
, txsMapper

  -- * test purpose for N complete coverage
, txsNComp

  -- * LPE transformation
, txsLPE

-}

)

-- ----------------------------------------------------------------------------------------- --
-- import

where

-- import           Control.Arrow
-- import           Control.Monad
import           Control.Monad.State
-- import qualified Data.List           as List
import qualified Data.Map            as Map
import           Data.Maybe
-- import           Data.Monoid
import qualified Data.Set            as Set
-- import qualified Data.Text           as T
-- import           System.IO
-- import           System.Random

-- import from local
import           CoreUtils
-- import           Ioco
-- import           Mapper
-- import           NComp
-- import           Purpose
-- import           Sim
-- import           Step
-- import           Test

import           Config              (Config)
import qualified Config

-- import from behave(defs)
-- import qualified Behave
-- import qualified BTree
-- import           Expand              (relabel)

-- import from coreenv
import qualified EnvCore             as IOC
import qualified EnvData
import qualified ParamCore

-- import from defs
import qualified Sigs
-- import qualified TxsDDefs
import qualified TxsDefs
import qualified TxsShow
import           TxsUtils

-- import from solve
import qualified FreeVar
import qualified SMT
-- import qualified Solve
import qualified Solve.Params
-- import qualified SolveDefs
import qualified SMTData

-- import from value
import qualified Eval

-- import from lpe
-- import qualified LPE
-- import qualified LPE

-- import from valexpr
-- import qualified SortId
-- import qualified SortOf
import ConstDefs
import VarId


-- ----------------------------------------------------------------------------------------- --
-- txsSetCore

-- | TorXakis core main api -- start
txsSetCore :: Config -> IOC.IOC (Either String ())
txsSetCore config'  =  do
     envc <- get
     case IOC.state envc of
       IOC.Idling
         -> do put envc { IOC.config = config'
                        , IOC.params = Config.updateParamVals   -- updating parameters...
                                         initParams   -- ...defined in EnvCore and SolveDefs
                                         $ Config.configuredParameters config'
                        }
               return $ Right ()
       _ -> return $ Left "'txsSetEnvCore' only allowed in 'Idling' core state"
  where
     initParams = Map.union ParamCore.initParams Solve.Params.initParams


-- ----------------------------------------------------------------------------------------- --
-- txsInitCore

-- | TorXakis core main api -- modus transition general
txsInitCore :: TxsDefs.TxsDefs                 -- ^ Definitions for computations.
            -> Sigs.Sigs VarId                 -- ^ Signatures needed to parse.
            -> ([EnvData.Msg] -> IOC.IOC ())   -- ^ Handler for info, warning, error messages.
            -> IOC.IOC (Either String ())
txsInitCore tdefs sigs putMsgs  =  do
     envc <- get
     case IOC.state envc of
       IOC.Idling
         -> do
               let cfg    = IOC.config envc
                   smtLog = Config.smtLog cfg
                   -- An error will be thrown if the selected solver is not in
                   -- the list of available solvers. The sanity of the
                   -- configuration is checked outside this function, however
                   -- nothing prevents a client of this function from injecting
                   -- a wrong configuration. A nicer error handling requires
                   -- some refactoring of the TorXakis core to take this into
                   -- account.
                   smtProc = fromJust (Config.getProc cfg)
               smtEnv         <- lift $ SMT.createSMTEnv smtProc smtLog
               (info,smtEnv') <- lift $ runStateT SMT.openSolver smtEnv
               (_,smtEnv'')   <- lift $ runStateT
                                   (SMT.addDefinitions
                                      (SMTData.EnvDefs (TxsDefs.sortDefs tdefs)
                                                       (TxsDefs.cstrDefs tdefs)
                                                       (Set.foldr Map.delete
                                                          (TxsDefs.funcDefs tdefs)
                                                          (allENDECfuncs tdefs)
                                   )  )                )
                                   smtEnv'
               putMsgs [ EnvData.TXS_CORE_USER_INFO $
                         "Solver " ++ show (Config.solverId (Config.selectedSolver cfg)) ++
                         " initialized : " ++ info
                       , EnvData.TXS_CORE_USER_INFO "TxsCore initialized"
                       ]
               put envc { IOC.state = IOC.Initing
                                        { IOC.smts    = Map.singleton "current" smtEnv''
                                        , IOC.tdefs   = tdefs
                                        , IOC.sigs    = sigs
                                        , IOC.putmsgs = putMsgs
                                        }
                        }
               return $ Right ()
       _ -> return $ Left "'txsInitCore' only allowed in 'Idling' core state"


-- ----------------------------------------------------------------------------------------- --
-- txsTermitCore

-- | terminate TorXakis core without leaving
txsTermitCore :: IOC.IOC (Either String ())
txsTermitCore  =  do
     envc <- get
     case IOC.state envc of
       IOC.Initing { IOC.smts = smts
                   , IOC.putmsgs = putmsgs
                   }
         -> do lift $ mapM_ (runStateT SMT.close) (Map.elems smts)
               putmsgs [ EnvData.TXS_CORE_USER_INFO "Solver(s) closed"
                       , EnvData.TXS_CORE_USER_INFO "TxsCore terminated"
                       ]
               put envc { IOC.state = IOC.Idling }
               return $ Right ()
       _ -> return $ Left "'txsTermitCore' only allowed in 'Initing' core state"


-- ----------------------------------------------------------------------------------------- --
-- txs...

{-

-- | stop testing, simulating, or stepping.
-- returns txscore to the initialized state, when no External World running.
-- See 'txsSetStep'.
txsStopNOEW :: IOC.IOC ()
txsStopNOEW  =  do
     envc <- get
     let cState = IOC.state envc
     case cState of
       IOC.Stepping { }
         -> do put envc { IOC.state = IOC.Initing { IOC.smts    = IOC.smts    cState
                                                  , IOC.tdefs   = IOC.tdefs   cState
                                                  , IOC.sigs    = IOC.sigs    cState
                                                  , IOC.putmsgs = IOC.putmsgs cState
                        }                         }
               IOC.putMsgs [ EnvData.TXS_CORE_USER_INFO "Stepping stopped" ]
       _ -> do                         -- IOC.Idling, IOC.Initing IOC.Testing, IOC.Simuling --
               IOC.putMsgs [ EnvData.TXS_CORE_USER_ERROR "txsStopNW only in Stepping mode" ]


-- | stop testing, simulating.
-- returns txscore to the initialized state, when External World running.
-- See 'txsSetTest', 'txsSetSim', respectively.
txsStopEW :: (IOC.EWorld ew)
          => ew                                         -- ^ external world.
          -> IOC.IOC ew                                 -- ^ modified external world.
txsStopEW eWorld  =  do
     envc <- get
     let cState = IOC.state envc
     case cState of
       IOC.Testing { }
         -> do put envc { IOC.state = IOC.Initing { IOC.smts    = IOC.smts    cState
                                                  , IOC.tdefs   = IOC.tdefs   cState
                                                  , IOC.sigs    = IOC.sigs    cState
                                                  , IOC.putmsgs = IOC.putmsgs cState
                        }                         }
               eWorld' <- IOC.stopW eWorld
               IOC.putMsgs [ EnvData.TXS_CORE_USER_INFO "Testing stopped" ]
               return eWorld'
       IOC.Simuling { }
         -> do put envc { IOC.state = IOC.Initing { IOC.smts    = IOC.smts    cState
                                                  , IOC.tdefs   = IOC.tdefs   cState
                                                  , IOC.sigs    = IOC.sigs    cState
                                                  , IOC.putmsgs = IOC.putmsgs cState
                        }                         }
               eWorld' <- IOC.stopW eWorld
               IOC.putMsgs [ EnvData.TXS_CORE_USER_INFO "Simulation stopped" ]
               return eWorld'
       _ -> do                         -- IOC.Idling, IOC.Initing IOC.Testing, IOC.Simuling --
               IOC.putMsgs [ EnvData.TXS_CORE_USER_ERROR
                             "txsStopEW only in Testing or Simuling mode" ]
               return eWorld

-}

{-

-- | Get all torxakis definitions
txsGetTDefs :: IOC.IOC TxsDefs.TxsDefs
txsGetTDefs  =  do
     envc <- get
     case IOC.state envc of
       IOC.Idling -> return TxsDefs.empty
       _                             -- IOC.Initing, IOC.Testing, IOC.Simuling, IOC.Stepping --
                  -> return $ IOC.tdefs (IOC.state envc)

-- | Set all torxakis definitions
txsSetTDefs :: TxsDefs.TxsDefs -> IOC.IOC ()
txsSetTDefs tdefs'  =  do
     envc <- get
     case IOC.state envc of
       IOC.Idling -> return ()
       _                             -- IOC.Initing, IOC.Testing, IOC.Simuling, IOC.Stepping --
                  -> IOC.modifyCS $ \st -> st { IOC.tdefs = tdefs' }

-- | Get the values of all parameters.
txsGetParams :: IOC.IOC [(String,String)]
txsGetParams  =
     IOC.getParams []

-- | Get the value of the provided parameter.
txsGetParam :: String                       -- ^ name of the parameter.
            -> IOC.IOC [(String,String)]
txsGetParam prm  =
     IOC.getParams [prm]

-- | Set the provided parameter to the provided value.
txsSetParam :: String                       -- ^ name of the parameter.
            -> String                       -- ^ new value for the parameter.
            -> IOC.IOC [(String,String)]
txsSetParam prm val  =
     IOC.setParams [(prm,val)]

-- | Set the random seed to the provided value.
txsSetSeed :: Int                           -- ^ new value for seed.
           -> IOC.IOC ()
txsSetSeed seed  =  do
     lift $ setStdGen(mkStdGen seed)
     IOC.putMsgs [ EnvData.TXS_CORE_SYSTEM_INFO $ "Seed set to " ++ show seed ]

-}

-- | Evaluate the provided value expression.
--
--   Only possible when txscore is initialized.
txsEval :: TxsDefs.VExpr                    -- ^ value expression to be evaluated.
        -> IOC.IOC (Either String Const)
txsEval vexp  =  do
     envc <- get
     case IOC.state envc of
       IOC.Idling
         -> do IOC.putMsgs [ EnvData.TXS_CORE_USER_ERROR "No 'eval' without model" ]
               return $ Left "No 'eval' without model"
       _ -> let frees = FreeVar.freeVars vexp
            in if  not $ null frees
                     then do IOC.putMsgs [ EnvData.TXS_CORE_USER_ERROR
                                           $ "Value expression not closed: " ++
                                             TxsShow.fshow frees ]
                             return $ Left $ "Value expression not closed: " ++
                                             TxsShow.fshow frees
                     else do envb         <- filterEnvCtoEnvB
                             (wal',envb') <- lift $ runStateT (Eval.eval vexp) envb
                             writeEnvBtoEnvC envb'
                             return wal'

{-

-- | Find a solution for the provided Boolean value expression.
--
--   Only possible when txscore is initialized.
txsSolve :: TxsDefs.VExpr                   -- ^ value expression to solve.
         -> IOC.IOC (TxsDefs.WEnv VarId)
txsSolve vexp  =  do
     envc <- get
     case IOC.state envc of
       IOC.Idling
         -> do IOC.putMsgs [ EnvData.TXS_CORE_USER_ERROR  "No 'solve' without model" ]
               return Map.empty
       _ -> if  SortOf.sortOf vexp /= SortId.sortIdBool
                 then do
                   IOC.putMsgs [ EnvData.TXS_CORE_USER_ERROR
                                 "Value expression for solve shall be Bool" ]
                   return Map.empty
                 else do
                   let frees = FreeVar.freeVars vexp
                       assertions = Solve.add vexp Solve.empty
                   smtEnv        <- IOC.getSMT "current"
                   (sat,smtEnv') <- lift $ runStateT (Solve.solve frees assertions) smtEnv
                   IOC.putSMT "current" smtEnv'
                   case sat of
                     SolveDefs.Solved sol    -> do IOC.putMsgs [ EnvData.TXS_CORE_RESPONSE
                                                                 "sat" ]
                                                   return sol
                     SolveDefs.Unsolvable    -> do IOC.putMsgs [ EnvData.TXS_CORE_RESPONSE
                                                                 "unsat" ]
                                                   return Map.empty
                     SolveDefs.UnableToSolve -> do IOC.putMsgs [ EnvData.TXS_CORE_RESPONSE
                                                                 "unknown" ]
                                                   return Map.empty


-- | Find an unique solution for the provided Boolean value expression.
--
--   Only possible when txscore is initialized.
txsUniSolve :: TxsDefs.VExpr            -- ^ value expression to solve uniquely.
            -> IOC.IOC (TxsDefs.WEnv VarId)
txsUniSolve vexp  =  do
     envc <- get
     case IOC.state envc of
       IOC.Idling
         -> do IOC.putMsgs [ EnvData.TXS_CORE_USER_ERROR "No 'solve' without model" ]
               return Map.empty
       _ -> if  SortOf.sortOf vexp /= SortId.sortIdBool
                 then do
                   IOC.putMsgs [ EnvData.TXS_CORE_USER_ERROR "Value expression shall be Bool" ]
                   return Map.empty
                 else do
                   let frees = FreeVar.freeVars vexp
                       assertions = Solve.add vexp Solve.empty
                   smtEnv        <- IOC.getSMT "current"
                   (sat,smtEnv') <- lift $ runStateT (Solve.uniSolve frees assertions) smtEnv
                   IOC.putSMT "current" smtEnv'
                   case sat of
                     SolveDefs.Solved sol    -> do IOC.putMsgs [ EnvData.TXS_CORE_RESPONSE
                                                                 "sat" ]
                                                   return sol
                     SolveDefs.Unsolvable    -> do IOC.putMsgs [ EnvData.TXS_CORE_RESPONSE
                                                                 "unsat" ]
                                                   return Map.empty
                     SolveDefs.UnableToSolve -> do IOC.putMsgs [ EnvData.TXS_CORE_RESPONSE
                                                                 "unknown" ]
                                                   return Map.empty

-- | Find a random solution for the provided Boolean value expression.
--
--   Only possible when txscore is initialized.
txsRanSolve :: TxsDefs.VExpr                -- ^ value expression to solve randomly.
            -> IOC.IOC (TxsDefs.WEnv VarId)
txsRanSolve vexp  =  do
     envc <- get
     case IOC.state envc of
       IOC.Idling
         -> do IOC.putMsgs [ EnvData.TXS_CORE_USER_ERROR "No 'solve' without model" ]
               return Map.empty
       _ -> if  SortOf.sortOf vexp /= SortId.sortIdBool
                 then do
                   IOC.putMsgs [ EnvData.TXS_CORE_USER_ERROR "Value expression shall be Bool" ]
                   return Map.empty
                else do
                   let frees      = FreeVar.freeVars vexp
                       assertions = Solve.add vexp Solve.empty
                   smtEnv        <- IOC.getSMT "current"
                   parammap <- gets IOC.params
                   let p = Solve.toRandParam parammap
                   (sat,smtEnv') <- lift $ runStateT (Solve.randSolve p frees assertions) smtEnv
                   IOC.putSMT "current" smtEnv'
                   case sat of
                     SolveDefs.Solved sol    -> do IOC.putMsgs [ EnvData.TXS_CORE_RESPONSE
                                                                 "sat" ]
                                                   return sol
                     SolveDefs.Unsolvable    -> do IOC.putMsgs [ EnvData.TXS_CORE_RESPONSE
                                                                 "unsat" ]
                                                   return Map.empty
                     SolveDefs.UnableToSolve -> do IOC.putMsgs [ EnvData.TXS_CORE_RESPONSE
                                                                 "unknown" ]
                                                   return Map.empty

-}

-- ----------------------------------------------------------------------------------------- --

{-


-- | Start testing.
--
--   Only possible when txscore is initialized.
txsSetTest :: IOC.EWorld ew
           => ew                                         -- ^ external world.
           -> TxsDefs.ModelDef                           -- ^ model definition.
           -> Maybe TxsDefs.MapperDef                    -- ^ optional mapper definition.
           -> Maybe TxsDefs.PurpDef                      -- ^ optional test purpose definition.
           -> IOC.IOC ew                                 -- ^ modified external world.
txsSetTest eWorld moddef mapdef purpdef  =  do
     envc <- get
     let cState = IOC.state envc
     case cState of
       IOC.Initing { IOC.smts    = smts
                   , IOC.tdefs   = tdefs
                   , IOC.sigs    = sigs
                   , IOC.putmsgs = putmsgs
                   }
         -> do IOC.putCS IOC.Testing { IOC.smts      = smts
                                     , IOC.tdefs     = tdefs
                                     , IOC.sigs      = sigs
                                     , IOC.modeldef  = moddef
                                     , IOC.mapperdef = mapdef
                                     , IOC.purpdef   = purpdef
                                     , IOC.eworld    = eWorld
                                     , IOC.behtrie   = []
                                     , IOC.inistate  = 0
                                     , IOC.curstate  = 0
                                     , IOC.modsts    = []
                                     , IOC.mapsts    = []
                                     , IOC.purpsts   = []
                                     , IOC.putmsgs   = putmsgs
                                     }
               (maybt,mt,gls) <- startTester moddef mapdef purpdef
               case maybt of
                 Nothing
                   -> do IOC.putMsgs [ EnvData.TXS_CORE_USER_ERROR "Tester start failed" ]
                         return eWorld 
                 Just bt 
                   -> do eWorld' <- IOC.startW eWorld
                         IOC.putCS IOC.Testing { IOC.smts      = smts
                                               , IOC.tdefs     = tdefs
                                               , IOC.sigs      = sigs
                                               , IOC.modeldef  = moddef
                                               , IOC.mapperdef = mapdef
                                               , IOC.purpdef   = purpdef
                                               , IOC.eworld    = eWorld'
                                               , IOC.behtrie   = []
                                               , IOC.inistate  = 0
                                               , IOC.curstate  = 0
                                               , IOC.modsts    = bt
                                               , IOC.mapsts    = mt
                                               , IOC.purpsts   = fmap (second Left) gls
                                               , IOC.putmsgs   = putmsgs
                                               } 
                         unless                
                           (null gls)        
                           (IOC.putMsgs [ EnvData.TXS_CORE_USER_INFO $ "Goals: " ++
                                          List.intercalate "," (TxsShow.fshow . fst <$> gls) ])
                         IOC.putMsgs [ EnvData.TXS_CORE_USER_INFO "Tester started" ]
                         return eWorld'
       _ -> do                        -- IOC.Idling, IOC.Testing, IOC.Simuling, IOC.Stepping --
               IOC.putMsgs [ EnvData.TXS_CORE_USER_ERROR "Tester must start in Initing mode" ]
               return eWorld


startTester :: TxsDefs.ModelDef ->
               Maybe TxsDefs.MapperDef ->
               Maybe TxsDefs.PurpDef ->
               IOC.IOC ( Maybe BTree.BTree, BTree.BTree, [(TxsDefs.GoalId,BTree.BTree)] )

startTester (TxsDefs.ModelDef minsyncs moutsyncs msplsyncs mbexp)
            Nothing
            Nothing  =
     let allSyncs = minsyncs ++ moutsyncs ++ msplsyncs
     in do
       envb            <- filterEnvCtoEnvB
       (maybt', envb') <- lift $ runStateT (Behave.behInit allSyncs mbexp) envb
       writeEnvBtoEnvC envb'
       return ( maybt', [], [] )

startTester (TxsDefs.ModelDef  minsyncs moutsyncs msplsyncs mbexp)
            (Just (TxsDefs.MapperDef achins achouts asyncsets abexp))
            Nothing  =
     let { mins  = Set.fromList minsyncs
         ; mouts = Set.fromList moutsyncs
         ; ains  = Set.fromList $ filter (not . Set.null)
                       [ sync `Set.intersection` Set.fromList achins  | sync <- asyncsets ]
         ; aouts = Set.fromList $ filter (not . Set.null)
                       [ sync `Set.intersection` Set.fromList achouts | sync <- asyncsets ]
         }
      in if     mins  `Set.isSubsetOf` ains
             && mouts `Set.isSubsetOf` aouts
           then do let allSyncs = minsyncs ++ moutsyncs ++ msplsyncs
                   envb            <- filterEnvCtoEnvB
                   (maybt',envb' ) <- lift $ runStateT (Behave.behInit allSyncs  mbexp) envb
                   (maymt',envb'') <- lift $ runStateT (Behave.behInit asyncsets abexp) envb'
                   writeEnvBtoEnvC envb''
                   case (maybt',maymt') of
                     (Nothing , _       ) -> do
                          IOC.putMsgs [ EnvData.TXS_CORE_USER_ERROR "Tester model failed" ]
                          return ( Nothing, [], [] )
                     (_       , Nothing ) -> do
                          IOC.putMsgs [ EnvData.TXS_CORE_USER_ERROR "Tester mapper failed" ]
                          return ( Nothing, [], [] )
                     (Just _, Just mt') ->
                          return ( maybt', mt', [] )
           else do IOC.putMsgs [ EnvData.TXS_CORE_USER_ERROR "Inconsistent definitions" ]
                   return ( Nothing, [], [] )

startTester (TxsDefs.ModelDef minsyncs moutsyncs msplsyncs mbexp)
            Nothing
            (Just (TxsDefs.PurpDef pinsyncs poutsyncs psplsyncs goals))  =
     let { mins   = Set.fromList minsyncs
         ; mouts  = Set.fromList moutsyncs
         ; pins   = Set.fromList pinsyncs
         ; pouts  = Set.fromList poutsyncs
         }
      in if     ( (pins  == Set.empty) || (pins  == mins)  )
             && ( (pouts == Set.empty) || (pouts == mouts) )
           then do let allSyncs  = minsyncs ++ moutsyncs ++ msplsyncs
                       pAllSyncs = pinsyncs ++ poutsyncs ++ psplsyncs
                   envb           <- filterEnvCtoEnvB
                   (maybt',envb') <- lift $ runStateT (Behave.behInit allSyncs mbexp) envb
                   writeEnvBtoEnvC envb'
                   case maybt' of
                     Nothing -> do
                          IOC.putMsgs [ EnvData.TXS_CORE_USER_ERROR "Tester model failed" ]
                          return ( Nothing, [], [] )
                     Just _ -> do
                          gls <- mapM (goalInit pAllSyncs) goals
                          return ( maybt', [], concat gls )
           else do IOC.putMsgs [ EnvData.TXS_CORE_USER_ERROR "Inconsistent definitions" ]
                   return ( Nothing, [], [] )

startTester (TxsDefs.ModelDef  minsyncs moutsyncs msplsyncs mbexp)
            (Just (TxsDefs.MapperDef achins achouts asyncsets abexp))
            (Just (TxsDefs.PurpDef pinsyncs poutsyncs psplsyncs goals))  =
     let { mins  = Set.fromList minsyncs
         ; mouts = Set.fromList moutsyncs
         ; ains  = Set.fromList $ filter (not . Set.null)
                       [ sync `Set.intersection` Set.fromList achins  | sync <- asyncsets ]
         ; aouts = Set.fromList $ filter (not . Set.null)
                       [ sync `Set.intersection` Set.fromList achouts | sync <- asyncsets ]
         ; pins  = Set.fromList pinsyncs
         ; pouts = Set.fromList poutsyncs
         }
      in if     ( (pins  == Set.empty) || (pins  == mins)  )
             && ( (pouts == Set.empty) || (pouts == mouts) )
             && mins  `Set.isSubsetOf` ains
             && mouts `Set.isSubsetOf` aouts
           then do let allSyncs  = minsyncs ++ moutsyncs ++ msplsyncs
                       pAllSyncs = pinsyncs ++ poutsyncs ++ psplsyncs
                   envb            <- filterEnvCtoEnvB
                   (maybt',envb')  <- lift $ runStateT (Behave.behInit allSyncs  mbexp) envb
                   (maymt',envb'') <- lift $ runStateT (Behave.behInit asyncsets abexp) envb'
                   writeEnvBtoEnvC envb''
                   case (maybt',maymt') of
                     (Nothing , _       ) -> do
                          IOC.putMsgs [ EnvData.TXS_CORE_USER_ERROR "Tester model failed" ]
                          return ( Nothing, [], [] )
                     (_       , Nothing ) -> do
                          IOC.putMsgs [ EnvData.TXS_CORE_USER_ERROR "Tester mapper failed" ]
                          return ( Nothing, [], [] )
                     (Just _, Just mt') -> do
                          gls <- mapM (goalInit pAllSyncs) goals
                          return ( maybt', mt', concat gls )
           else do IOC.putMsgs [ EnvData.TXS_CORE_USER_ERROR "Inconsistent definitions" ]
                   return ( Nothing, [], [] )

goalInit :: [ Set.Set TxsDefs.ChanId ] ->
            (TxsDefs.GoalId,TxsDefs.BExpr) ->
            IOC.IOC [(TxsDefs.GoalId,BTree.BTree)]
goalInit chsets (gid,bexp)  =  do
     envb           <- filterEnvCtoEnvB
     (maypt',envb') <- lift $ runStateT (Behave.behInit chsets bexp) envb
     writeEnvBtoEnvC envb'
     return $ case maypt' of
              { Nothing  -> []
              ; Just pt' -> [ (gid, pt') ]
              }


-- | Start simulating.
--
--   Only possible when txscore is initialized.
txsSetSim :: (IOC.EWorld ew)
          => ew                                         -- ^ external world.
          -> TxsDefs.ModelDef                           -- ^ model definition.
          -> Maybe TxsDefs.MapperDef                    -- ^ optional mapper definition.
          -> IOC.IOC ew                                 -- ^ modified external world.
txsSetSim eWorld moddef mapdef  =  do
     envc <- get
     let cState = IOC.state envc
     case cState of
       IOC.Initing { IOC.smts = smts
                   , IOC.tdefs = tdefs
                   , IOC.sigs = sigs
                   , IOC.putmsgs = putmsgs
                   }
         -> do IOC.putCS IOC.Simuling { IOC.smts      = smts
                                      , IOC.tdefs     = tdefs
                                      , IOC.sigs      = sigs
                                      , IOC.modeldef  = moddef
                                      , IOC.mapperdef = mapdef
                                      , IOC.eworld    = eWorld
                                      , IOC.behtrie   = []
                                      , IOC.inistate  = 0
                                      , IOC.curstate  = 0
                                      , IOC.modsts    = []
                                      , IOC.mapsts    = []
                                      , IOC.putmsgs   = putmsgs
                                      }
               (maybt,mt) <- startSimulator moddef mapdef
               case maybt of
                 Nothing
                   -> do IOC.putMsgs [ EnvData.TXS_CORE_USER_ERROR "Simulator start failed" ]
                         return eWorld
                 Just bt
                   -> do eWorld' <- IOC.startW eWorld
                         IOC.putCS IOC.Simuling { IOC.smts      = smts
                                                , IOC.tdefs     = tdefs
                                                , IOC.sigs      = sigs
                                                , IOC.modeldef  = moddef
                                                , IOC.mapperdef = mapdef
                                                , IOC.eworld    = eWorld'
                                                , IOC.behtrie   = []
                                                , IOC.inistate  = 0
                                                , IOC.curstate  = 0
                                                , IOC.modsts    = bt
                                                , IOC.mapsts    = mt
                                                , IOC.putmsgs   = putmsgs
                                                }
                         IOC.putMsgs [ EnvData.TXS_CORE_USER_INFO "Simulator started" ]
                         return eWorld'
       _ -> do                        -- IOC.noning, IOC.Testing, IOC.Simuling, IOC.Stepping --
               IOC.putMsgs [ EnvData.TXS_CORE_USER_ERROR "Simulator must start in Initing mode" ]
               return eWorld


startSimulator :: TxsDefs.ModelDef ->
                  Maybe TxsDefs.MapperDef ->
                  IOC.IOC ( Maybe BTree.BTree, BTree.BTree )

startSimulator (TxsDefs.ModelDef minsyncs moutsyncs msplsyncs mbexp)
               Nothing  =
     let allSyncs = minsyncs ++ moutsyncs ++ msplsyncs
     in do
       envb            <- filterEnvCtoEnvB
       (maybt', envb') <- lift $ runStateT (Behave.behInit allSyncs mbexp) envb
       writeEnvBtoEnvC envb'
       return ( maybt', [] )

startSimulator (TxsDefs.ModelDef minsyncs moutsyncs msplsyncs mbexp)
               (Just (TxsDefs.MapperDef achins achouts asyncsets abexp))  =
     let { mins  = Set.fromList minsyncs
         ; mouts = Set.fromList moutsyncs
         ; ains  = Set.fromList $ filter (not . Set.null)
                       [ sync `Set.intersection` Set.fromList achins  | sync <- asyncsets ]
         ; aouts = Set.fromList $ filter (not . Set.null)
                       [ sync `Set.intersection` Set.fromList achouts | sync <- asyncsets ]
         }
      in if     mouts `Set.isSubsetOf` ains
             && mins  `Set.isSubsetOf` aouts
           then do let allSyncs = minsyncs ++ moutsyncs ++ msplsyncs
                   envb            <- filterEnvCtoEnvB
                   (maybt',envb' ) <- lift $ runStateT (Behave.behInit allSyncs  mbexp) envb
                   (maymt',envb'') <- lift $ runStateT (Behave.behInit asyncsets abexp) envb'
                   writeEnvBtoEnvC envb''
                   case (maybt',maymt') of
                     (Nothing , _       ) -> do
                          IOC.putMsgs [ EnvData.TXS_CORE_USER_ERROR "Tester model failed" ]
                          return ( Nothing, [] )
                     (_       , Nothing ) -> do
                          IOC.putMsgs [ EnvData.TXS_CORE_USER_ERROR "Tester mapper failed" ]
                          return ( Nothing, [] )
                     (Just _, Just mt') ->
                          return ( maybt', mt' )
           else do IOC.putMsgs [ EnvData.TXS_CORE_USER_ERROR "Inconsistent definitions" ]
                   return ( Nothing, [] )

-}

{-

-- | Test SUT with the provided input action.
-- core action.
--
-- Only possible in test modus (see 'txsSetTest').
-- Not possible with test purpose.
txsTestIn :: TxsDDefs.Action                    -- ^ input action to test SUT.
          -> IOC.IOC TxsDDefs.Verdict           -- ^ Verdict of test with provided input action.
txsTestIn act  =  do
     envc <- get
     case IOC.state envc of
       IOC.Testing { IOC.purpdef = Nothing }  -> do
         (_,verdict) <- Test.testIn act 1
         return verdict
       IOC.Testing {}                       -> do
         IOC.putMsgs [ EnvData.TXS_CORE_USER_ERROR "No test action with test purpose" ]
         return TxsDDefs.NoVerdict
       _                                    -> do
         IOC.putMsgs [ EnvData.TXS_CORE_USER_ERROR "Not in Tester mode" ]
         return TxsDDefs.NoVerdict

-- | Test SUT by observing output action.
-- core action.
--
-- Only possible in test modus (see 'txsSetTest').
-- Not possible with test purpose.
txsTestOut :: IOC.IOC TxsDDefs.Verdict
txsTestOut  =  do
     envc <- get
     case IOC.state envc of
       IOC.Testing { IOC.purpdef = Nothing }    -> do
         (_, verdict) <- Test.testOut 1
         return verdict
       IOC.Testing {}                       -> do
         IOC.putMsgs [ EnvData.TXS_CORE_USER_ERROR "No test output with test purpose" ]
         return TxsDDefs.NoVerdict
       _                                    -> do
         IOC.putMsgs [ EnvData.TXS_CORE_USER_ERROR "Not in Tester mode" ]
         return TxsDDefs.NoVerdict

-- | Test SUT with the provided number of actions.
-- core action.
--
-- Only possible in test modus (see 'txsSetTest').
txsTestN :: Int                         -- ^ number of actions to test SUT.
         -> IOC.IOC TxsDDefs.Verdict    -- ^ Verdict of test with provided number of actions.
txsTestN depth  =  do
     envc <- get
     case IOC.state envc of
      IOC.Testing { }-> Test.testN depth 1
      _ -> do
        IOC.putMsgs [ EnvData.TXS_CORE_USER_ERROR "Not in Tester mode" ]
        return TxsDDefs.NoVerdict

-- | Simulate model with the provided number of actions.
-- core action.
--
-- Only possible in simulation modus (see 'txsSetSim').
txsSimN :: Int                      -- ^ number of actions to simulate model.
        -> IOC.IOC TxsDDefs.Verdict -- ^ Verdict of simulation with number of actions.
txsSimN depth  =  do
     envc <- get
     case IOC.state envc of
       IOC.Simuling {} -> Sim.simN depth 1
       _ -> do
         IOC.putMsgs [ EnvData.TXS_CORE_USER_ERROR "Not in Simulator mode" ]
         return TxsDDefs.NoVerdict

-}

-- ----------------------------------------------------------------------------------------- --

{-

-- | Show provided item.
txsShow :: String               -- ^ kind of item to be shown.
        -> String               -- ^ name of item to be shown.
                                --   Valid items are "tdefs", "state",
                                --   "model", "mapper", "purp", "modeldef" \<name>,
                                --   "mapperdef" \<name>, "purpdef" \<name>
        -> IOC.IOC String
txsShow item nm  = do
     envc  <- gets IOC.state
     let tdefs = IOC.tdefs envc
     case envc of
      IOC.Idling{ }
         -> do IOC.putMsgs [ EnvData.TXS_CORE_USER_ERROR "Idling: nothing to be shown" ]
               return "\n"
      IOC.Initing{ }
         -> case (item,nm) of
              ("tdefs"    ,"") -> return $ show (IOC.tdefs envc)
              ("modeldef" ,_) -> return $ nm2string nm TxsDefs.IdModel TxsDefs.DefModel
                                                     (TxsDefs.modelDefs tdefs)
              ("mapperdef",_) -> return $ nm2string nm TxsDefs.IdMapper TxsDefs.DefMapper
                                                     (TxsDefs.mapperDefs tdefs)
              ("purpdef"  ,_) -> return $ nm2string nm TxsDefs.IdPurp TxsDefs.DefPurp
                                                     (TxsDefs.purpDefs tdefs)
              ("procdef"  ,_) -> return $ nm2string nm TxsDefs.IdProc TxsDefs.DefProc
                                                     (TxsDefs.procDefs tdefs)
              _ -> do IOC.putMsgs [ EnvData.TXS_CORE_USER_ERROR "nothing to be shown 1" ]
                      return "\n"
      _ -> case (item,nm) of
              ("tdefs"    ,"") -> return $ show (IOC.tdefs envc)
              ("state"    ,"") -> return $ show (IOC.curstate envc)
              ("model"    ,"") -> return $ TxsShow.fshow (IOC.modsts envc)
              ("mapper"   ,"") -> return $ TxsShow.fshow (IOC.mapsts envc)
              ("purp"     ,"") -> return $ TxsShow.fshow (IOC.purpsts envc)
              ("modeldef" ,_)  -> return $ nm2string nm TxsDefs.IdModel TxsDefs.DefModel
                                                     (TxsDefs.modelDefs tdefs)
              ("mapperdef",_)  -> return $ nm2string nm TxsDefs.IdMapper TxsDefs.DefMapper
                                                     (TxsDefs.mapperDefs tdefs)
              ("purpdef"  ,_)  -> return $ nm2string nm TxsDefs.IdPurp TxsDefs.DefPurp
                                                     (TxsDefs.purpDefs tdefs)
              ("procdef"  ,_)  -> return $ nm2string nm TxsDefs.IdProc TxsDefs.DefProc
                                                     (TxsDefs.procDefs tdefs)
              _ -> do IOC.putMsgs [ EnvData.TXS_CORE_USER_ERROR "nothing to be shown 2" ]
                      return "\n"

  where
     nm2string :: String
               -> (id -> TxsDefs.Ident)
               -> (def -> TxsDefs.TxsDef)
               -> Map.Map id def
               -> String
     nm2string nm' id2ident id2def iddefs =
       let defs = [ (id2ident id', id2def def) | (id', def) <- Map.toList iddefs
                                              , TxsDefs.name (id2ident id') == T.pack nm' ]
       in case defs of
            [(ident,txsdef)] -> TxsShow.fshow (ident,txsdef)
            _                -> "no (uniquely) defined item to be shown: " ++ nm' ++ "\n"

<<<<<<< HEAD
-- | Go to state with the provided state number.
-- core action.
--
-- Only possible in stepper modus (see 'txsSetStep').
txsGoTo :: EnvData.StateNr              -- ^ state to go to.
        -> IOC.IOC ()
txsGoTo stateNr  =
  if  stateNr >= 0
  then do
    modStss <- gets (IOC.modstss . IOC.state)
    case Map.lookup stateNr modStss of
       Nothing -> IOC.putMsgs [ EnvData.TXS_CORE_USER_ERROR "no such state" ]
       Just _ ->
         modify $
           \env ->
             env { IOC.state =
                     (IOC.state env)
                     { IOC.curstate = stateNr }
                 }
  else ltsBackN (-stateNr)
  where
     ltsBackN :: Int -> IOC.IOC ()
     ltsBackN backsteps
        | backsteps <= 0 = return ()
        | otherwise  = do    -- backsteps > 0
            st <- gets IOC.state
            let iniState = IOC.inistate st
                curState = IOC.curstate st
                behTrie = IOC.behtrie st
            case [ s | (s, _, s') <- behTrie, s' == curState ] of
              [prev] -> do
                modify $
                  \env ->
                    env { IOC.state =
                            (IOC.state env) {
                            IOC.curstate = prev
                            }
                        }
                unless (prev == iniState) (ltsBackN (backsteps-1))
              _      -> do
                IOC.putMsgs [ EnvData.TXS_CORE_SYSTEM_ERROR "LtsBack error" ]
                return ()

-- | Provide the path.
txsPath :: IOC.IOC [(EnvData.StateNr, TxsDDefs.Action, EnvData.StateNr)]
txsPath  =  do
  st <- gets IOC.state
  path (IOC.inistate st) (IOC.curstate st)
  where
     path :: EnvData.StateNr -> EnvData.StateNr ->
             IOC.IOC [(EnvData.StateNr, TxsDDefs.Action, EnvData.StateNr)]
     path from to | from >= to = return []
     path from to = do -- from < to
       iniState <- gets (IOC.inistate . IOC.state)
       behTrie  <- gets (IOC.behtrie . IOC.state)
       case [ (s1,a,s2) | (s1,a,s2) <- behTrie, s2 == to ] of
         [(s1,a,s2)] ->
           if (s1 == from) || (s1 == iniState)
           then return [(s1,a,s2)]
           else do
             pp <- path from s1
             return $ pp ++ [(s1,a,s2)]
         _           -> do
           IOC.putMsgs [ EnvData.TXS_CORE_SYSTEM_ERROR "Path error" ]
           return []

-- | Return the menu, i.e., all possible actions.
txsMenu :: String                               -- ^ kind (valid values are "mod", "purp", or "map")
        -> String                               -- ^ what (valid values are "all", "in", "out", or a \<goal name>)
        -> IOC.IOC BTree.Menu
txsMenu kind what  =  do
     envSt <- gets IOC.state
     case (kind,envSt) of
       ("mod",IOC.Testing {})  -> do
            menuIn   <- Ioco.iocoModelMenuIn
            menuOut  <- Ioco.iocoModelMenuOut
            case what of
              "all" -> return $ menuIn ++ menuOut
              "in"  -> return menuIn
              "out" -> return menuOut
              _     -> do IOC.putMsgs [ EnvData.TXS_CORE_SYSTEM_ERROR "error in menu" ]
                          return []
       ("mod",IOC.Simuling {}) -> do
            menuIn   <- Ioco.iocoModelMenuIn
            menuOut  <- Ioco.iocoModelMenuOut
            case what of
              "all" -> return $ menuIn ++ menuOut
              "in"  -> return menuIn
              "out" -> return menuOut
              _     -> do IOC.putMsgs [ EnvData.TXS_CORE_SYSTEM_ERROR "error in menu" ]
                          return []
       ("mod",IOC.Stepping {}) -> do
            menuIn  <- Step.stepModelMenuIn
            menuOut <- Step.stepModelMenuOut
            case what of
              "all" -> return $ menuIn ++ menuOut
              "in"  -> return menuIn
              "out" -> return menuOut
              _     -> do IOC.putMsgs [ EnvData.TXS_CORE_SYSTEM_ERROR "error in menu" ]
                          return []
       ("map",IOC.Testing {})  -> Mapper.mapperMenu
       ("map",IOC.Simuling {}) -> Mapper.mapperMenu
       ("purp",IOC.Testing {}) -> Purpose.goalMenu what
       _ -> do IOC.putMsgs [ EnvData.TXS_CORE_SYSTEM_ERROR "error in menu" ]
               return []
=======
-}


{-
>>>>>>> 108995bb

-- | Give the provided action to the mapper.
--
-- Not possible in stepper modus (see 'txsSetStep').
txsMapper :: TxsDDefs.Action                    -- ^ Action to be provided to mapper.
          -> IOC.IOC TxsDDefs.Action
txsMapper act  =  do
     envc <- get
     case IOC.state envc of
       IOC.Testing {} -> mapperMap act
       IOC.Simuling {} -> mapperMap act
       _ -> do
         IOC.putMsgs [ EnvData.TXS_CORE_USER_ERROR
                        "Mapping only allowed in Testing or Simulating mode" ]
         return act


-- | NComplete derivation by Petra van den Bos.
txsNComp :: TxsDefs.ModelDef                   -- ^ model. Currently only
                                               -- `StautDef` without data is
                                               -- supported.
         -> IOC.IOC (Maybe TxsDefs.PurpId)     -- ^ Derived purpose, when
                                               -- succesful.
txsNComp (TxsDefs.ModelDef insyncs outsyncs splsyncs bexp) =  do
  envc <- get
  case (IOC.state envc, TxsDefs.view bexp) of
    ( IOC.Initing {IOC.tdefs = tdefs}
      , TxsDefs.ProcInst procid@(TxsDefs.ProcId pnm _ _ _ _) chans []
      ) | and [ Set.size sync == 1 | sync <- insyncs ++ outsyncs ]
          && and [ null srts
                 | TxsDefs.ChanId _ _ srts <- Set.toList $ Set.unions $ insyncs ++ outsyncs
                 ]
          && null splsyncs
       -> case Map.lookup procid (TxsDefs.procDefs tdefs) of
              Just (TxsDefs.ProcDef chids [] staut@(TxsDefs.view -> TxsDefs.StAut _ ve _)) | Map.null ve
                 -> do let chanmap                       = Map.fromList (zip chids chans)
                           TxsDefs.StAut statid _ trans = TxsDefs.view $ Expand.relabel chanmap staut
                       maypurp <- NComp.nComplete insyncs outsyncs statid trans
                       case maypurp of
                         Just purpdef -> do
                           uid <- gets IOC.unid
                           let purpid = TxsDefs.PurpId ("PURP_"<>pnm) (uid+1)
                               tdefs' = tdefs
                                 { TxsDefs.purpDefs = Map.insert
                                                      purpid purpdef (TxsDefs.purpDefs tdefs)
                                 }
                           IOC.incUnid
                           IOC.modifyCS $ \st -> st { IOC.tdefs = tdefs' }
                           return $ Just purpid
                         _ -> return Nothing

              _ -> do IOC.putMsgs [ EnvData.TXS_CORE_USER_ERROR
                                    "N-Complete requires a data-less STAUTDEF" ]
                      return Nothing
    _ -> do IOC.putMsgs [ EnvData.TXS_CORE_USER_ERROR
                          $ "N-Complete should be used after initialization, before testing, "
                            ++ "with a STAUTDEF with data-less, singleton channels" ]
            return Nothing

-- ----------------------------------------------------------------------------------------- --

-- | LPE transformation by Carsten Ruetz
txsLPE :: Either TxsDefs.BExpr TxsDefs.ModelId   -- ^ either a behaviour expression (that shall
                                                 --   be a process instantiation), or a model
                                                 --   definition (that shall contain a process
                                                 --   instantiation), to be tranformed
       -> IOC.IOC (Maybe (Either TxsDefs.BExpr TxsDefs.ModelId))
                                                 -- ^ transformed process instantiation
                                                 --   or model definition

txsLPE (Left bexpr)  =  do
  envc <- get
  case IOC.state envc of
    IOC.Initing {IOC.tdefs = tdefs}
      -> do lpe <- LPE.lpeTransform bexpr (TxsDefs.procDefs tdefs)
            case lpe of
              Just (procinst'@(TxsDefs.view -> TxsDefs.ProcInst procid' _ _), procdef')
                -> case Map.lookup procid' (TxsDefs.procDefs tdefs) of
                     Nothing
                       -> do let tdefs' = tdefs { TxsDefs.procDefs = Map.insert
                                                    procid' procdef' (TxsDefs.procDefs tdefs)
                                                }
                             IOC.modifyCS $ \st -> st { IOC.tdefs = tdefs' }
                             return $ Just (Left procinst')
                     _ -> do IOC.putMsgs [ EnvData.TXS_CORE_SYSTEM_ERROR
                                           "LPE: generated process id already exists" ]
                             return Nothing
              _ -> do IOC.putMsgs [ EnvData.TXS_CORE_USER_ERROR "LPE: transformation failed" ]
                      return Nothing
    _ -> do IOC.putMsgs [ EnvData.TXS_CORE_USER_ERROR "LPE: only allowed if initialized" ]
            return Nothing

txsLPE (Right modelid@(TxsDefs.ModelId modname _moduid))  =  do
  envc <- get
  case IOC.state envc of
    IOC.Initing {IOC.tdefs = tdefs}
      -> case Map.lookup modelid (TxsDefs.modelDefs tdefs) of
           Just (TxsDefs.ModelDef insyncs outsyncs splsyncs bexpr)
             -> do lpe' <- txsLPE (Left bexpr)
                   lift $ hPrint stderr lpe'
                   case lpe' of
                     Just (Left (procinst'@(TxsDefs.view -> TxsDefs.ProcInst{})))
                       -> do uid'   <- IOC.newUnid
                             tdefs' <- gets (IOC.tdefs . IOC.state)
                             let modelid' = TxsDefs.ModelId ("LPE_"<>modname) uid'
                                 modeldef'= TxsDefs.ModelDef insyncs outsyncs splsyncs procinst'
                                 tdefs''  = tdefs'
                                   { TxsDefs.modelDefs = Map.insert modelid' modeldef'
                                                                    (TxsDefs.modelDefs tdefs')
                                   }
                             IOC.modifyCS $ \st -> st { IOC.tdefs = tdefs'' }
                             return $ Just (Right modelid')
                     _ -> do IOC.putMsgs [ EnvData.TXS_CORE_SYSTEM_ERROR $ "LPE: " ++
                                           "transformation on behaviour of modeldef failed" ]
                             return Nothing
           _ -> do IOC.putMsgs [ EnvData.TXS_CORE_USER_ERROR "LPE: model not defined" ]
                   return Nothing
    _ -> do IOC.putMsgs [ EnvData.TXS_CORE_USER_ERROR "LPE: only allowed if initialized" ]
            return Nothing

-}

-- ----------------------------------------------------------------------------------------- --
--                                                                                           --
-- ----------------------------------------------------------------------------------------- --
<|MERGE_RESOLUTION|>--- conflicted
+++ resolved
@@ -15,14 +15,9 @@
 -- Core Module TorXakis API:
 -- API for TorXakis core functionality.
 -----------------------------------------------------------------------------
-<<<<<<< HEAD
-{-# LANGUAGE OverloadedStrings   #-}
+
+-- {-# LANGUAGE OverloadedStrings #-}
 {-# LANGUAGE ViewPatterns        #-}
-=======
-
--- {-# LANGUAGE OverloadedStrings #-}
-
->>>>>>> 108995bb
 module TxsCore
 
 ( -- * set up TorXakis core
@@ -935,118 +930,10 @@
             [(ident,txsdef)] -> TxsShow.fshow (ident,txsdef)
             _                -> "no (uniquely) defined item to be shown: " ++ nm' ++ "\n"
 
-<<<<<<< HEAD
--- | Go to state with the provided state number.
--- core action.
---
--- Only possible in stepper modus (see 'txsSetStep').
-txsGoTo :: EnvData.StateNr              -- ^ state to go to.
-        -> IOC.IOC ()
-txsGoTo stateNr  =
-  if  stateNr >= 0
-  then do
-    modStss <- gets (IOC.modstss . IOC.state)
-    case Map.lookup stateNr modStss of
-       Nothing -> IOC.putMsgs [ EnvData.TXS_CORE_USER_ERROR "no such state" ]
-       Just _ ->
-         modify $
-           \env ->
-             env { IOC.state =
-                     (IOC.state env)
-                     { IOC.curstate = stateNr }
-                 }
-  else ltsBackN (-stateNr)
-  where
-     ltsBackN :: Int -> IOC.IOC ()
-     ltsBackN backsteps
-        | backsteps <= 0 = return ()
-        | otherwise  = do    -- backsteps > 0
-            st <- gets IOC.state
-            let iniState = IOC.inistate st
-                curState = IOC.curstate st
-                behTrie = IOC.behtrie st
-            case [ s | (s, _, s') <- behTrie, s' == curState ] of
-              [prev] -> do
-                modify $
-                  \env ->
-                    env { IOC.state =
-                            (IOC.state env) {
-                            IOC.curstate = prev
-                            }
-                        }
-                unless (prev == iniState) (ltsBackN (backsteps-1))
-              _      -> do
-                IOC.putMsgs [ EnvData.TXS_CORE_SYSTEM_ERROR "LtsBack error" ]
-                return ()
-
--- | Provide the path.
-txsPath :: IOC.IOC [(EnvData.StateNr, TxsDDefs.Action, EnvData.StateNr)]
-txsPath  =  do
-  st <- gets IOC.state
-  path (IOC.inistate st) (IOC.curstate st)
-  where
-     path :: EnvData.StateNr -> EnvData.StateNr ->
-             IOC.IOC [(EnvData.StateNr, TxsDDefs.Action, EnvData.StateNr)]
-     path from to | from >= to = return []
-     path from to = do -- from < to
-       iniState <- gets (IOC.inistate . IOC.state)
-       behTrie  <- gets (IOC.behtrie . IOC.state)
-       case [ (s1,a,s2) | (s1,a,s2) <- behTrie, s2 == to ] of
-         [(s1,a,s2)] ->
-           if (s1 == from) || (s1 == iniState)
-           then return [(s1,a,s2)]
-           else do
-             pp <- path from s1
-             return $ pp ++ [(s1,a,s2)]
-         _           -> do
-           IOC.putMsgs [ EnvData.TXS_CORE_SYSTEM_ERROR "Path error" ]
-           return []
-
--- | Return the menu, i.e., all possible actions.
-txsMenu :: String                               -- ^ kind (valid values are "mod", "purp", or "map")
-        -> String                               -- ^ what (valid values are "all", "in", "out", or a \<goal name>)
-        -> IOC.IOC BTree.Menu
-txsMenu kind what  =  do
-     envSt <- gets IOC.state
-     case (kind,envSt) of
-       ("mod",IOC.Testing {})  -> do
-            menuIn   <- Ioco.iocoModelMenuIn
-            menuOut  <- Ioco.iocoModelMenuOut
-            case what of
-              "all" -> return $ menuIn ++ menuOut
-              "in"  -> return menuIn
-              "out" -> return menuOut
-              _     -> do IOC.putMsgs [ EnvData.TXS_CORE_SYSTEM_ERROR "error in menu" ]
-                          return []
-       ("mod",IOC.Simuling {}) -> do
-            menuIn   <- Ioco.iocoModelMenuIn
-            menuOut  <- Ioco.iocoModelMenuOut
-            case what of
-              "all" -> return $ menuIn ++ menuOut
-              "in"  -> return menuIn
-              "out" -> return menuOut
-              _     -> do IOC.putMsgs [ EnvData.TXS_CORE_SYSTEM_ERROR "error in menu" ]
-                          return []
-       ("mod",IOC.Stepping {}) -> do
-            menuIn  <- Step.stepModelMenuIn
-            menuOut <- Step.stepModelMenuOut
-            case what of
-              "all" -> return $ menuIn ++ menuOut
-              "in"  -> return menuIn
-              "out" -> return menuOut
-              _     -> do IOC.putMsgs [ EnvData.TXS_CORE_SYSTEM_ERROR "error in menu" ]
-                          return []
-       ("map",IOC.Testing {})  -> Mapper.mapperMenu
-       ("map",IOC.Simuling {}) -> Mapper.mapperMenu
-       ("purp",IOC.Testing {}) -> Purpose.goalMenu what
-       _ -> do IOC.putMsgs [ EnvData.TXS_CORE_SYSTEM_ERROR "error in menu" ]
-               return []
-=======
 -}
 
 
 {-
->>>>>>> 108995bb
 
 -- | Give the provided action to the mapper.
 --
