{-
TorXakis - Model Based Testing
Copyright (c) 2015-2017 TNO and Radboud University
See LICENSE at root directory of this repository.
-}


-----------------------------------------------------------------------------
-- |
-- Module      :  TxsCore
-- Copyright   :  TNO and Radboud University
-- License     :  BSD3
-- Maintainer  :  jan.tretmans
-- Stability   :  experimental
--
-- Core Module TorXakis API:
-- API for TorXakis core functionality.
-----------------------------------------------------------------------------
{-# LANGUAGE OverloadedStrings #-}
{-# LANGUAGE ViewPatterns      #-}
module TxsCore
( -- * run TorXakis core
  runTxsCore

  -- * initialize TorXakis core
, txsInit

  -- * terminate TorXakis core
, txsTermit

  -- * Mode
  -- ** start testing
, txsSetTest

  -- *** test Input Action
, txsTestIn

  -- *** test Output Action
, txsTestOut

  -- *** test number of Actions
, txsTestN

  -- ** start simulating
, txsSetSim

  -- *** simulate number of Actions
, txsSimN

  -- ** start stepping
, txsSetStep

  -- *** step Action
, txsStepA

  -- *** step number of Actions
, txsStepN

  -- *** go back to previous state
, txsGoTo

  -- ** stop testing, simulating, or stepping
, txsStop

-- *  Model
-- ** get current model
, txsGetCurrentModel

-- *  Signatures
-- ** get all signatures
, txsGetSigs

  -- *  TorXakis definitions
  -- ** get all torxakis definitions
, txsGetTDefs

  -- ** set all torxakis definitions
, txsSetTDefs

  -- * Parameters
  -- ** get all parameter values
, txsGetParams

  -- ** get value of parameter
, txsGetParam

  -- ** set value of parameter
, txsSetParam

  -- * set random seed
, txsSetSeed

  -- * evaluation of value expression
, txsEval

  -- * Solving
  -- ** Type of solver
, TxsSolveType

  -- ** finding a solution for value expression
, txsSolve

  -- ** finding an unique solution for value expression
, txsUniSolve

  -- ** finding a random solution for value expression
, txsRanSolve

  -- * show item
, txsShow

  -- * give path
, txsPath

  -- * give menu
, txsMenu

  -- * give action to mapper
, txsMapper

  -- * test purpose for N complete coverage
, txsNComp

  -- * LPE transformation
, txsLPE
<<<<<<< HEAD
, txsLPEForModelDef
=======

  -- * LPEQ transformation
, txsLPEQ

  -- * LPE manipulation
, txsLPEOp

  -- * LPE manipulation
, txsMerge
>>>>>>> df092a27
)

-- ----------------------------------------------------------------------------------------- --
-- import

where

import           Control.Arrow
import           Control.Monad
import           Control.Monad.State
import qualified Data.List           as List
import qualified Data.Map            as Map
import           Data.Maybe
import           Data.Monoid
import qualified Data.Set            as Set
import qualified Data.Text           as T
import           System.IO
import           System.Random

-- import from local
import           CoreUtils
import           Ioco
import           Mapper
import           NComp
import           Purpose
import           Sim
import           Step
import           Test

import           Config              (Config)
import qualified Config

-- import from bexpr
import           Relabel             (relabel)

-- import from behave(defs)
import qualified Behave
import qualified BTree
import qualified BehExprDefs

-- import from coreenv
import qualified EnvCore             as IOC
import qualified EnvData
import qualified ParamCore

-- import from defs
import qualified Sigs
import qualified TxsDDefs
import qualified TxsDefs
import qualified TxsShow
import           TxsUtils

-- import from solve
import qualified FreeVar
import qualified SMT
import qualified SMTData
import qualified Solve
import qualified Solve.Params
import qualified SolveDefs

-- import from value
import qualified Eval

-- import from lpe
import qualified LPE
import qualified LPEOps
import qualified LPEQ
import ModelIdFactory

-- import from valexpr
<<<<<<< HEAD
import           ConstDefs
import           Name
import qualified SortId
import qualified SortOf
import           VarId
=======
import qualified ModelId
import qualified SortId
import qualified SortOf
import Constant
import VarId
>>>>>>> df092a27

-- | TorXakis core main api -- start
runTxsCore :: Config -> StateT s IOC.IOC a -> s -> IO ()
runTxsCore initConfig ctrl s0  =  do
      _ <- runStateT (runTxsCtrl ctrl s0)
              IOC.EnvC { IOC.config = initConfig
                        , IOC.unid   = 0
                        , IOC.params = Config.updateParamVals -- updating parameters...
                                        initParams -- ...defined in EnvCore and SolveDefs
                                        $ Config.configuredParameters initConfig
                        , IOC.state  = initState
                        }
      return ()
      where initState = IOC.Noning
            initParams =
               Map.union ParamCore.initParams Solve.Params.initParams

runTxsCtrl :: StateT s IOC.IOC a -> s -> IOC.IOC ()
runTxsCtrl ctrl s0  =  do
     _ <- runStateT ctrl s0
     return ()

-- | TorXakis core main api -- modus transition general
txsInit :: TxsDefs.TxsDefs                  -- ^ Definitions for computations.
        -> Sigs.Sigs VarId          -- ^ Signatures needed to parse.
        -> ([EnvData.Msg] -> IOC.IOC ())    -- ^ Handler for info, warning, and error messages.
        -> IOC.IOC ()
txsInit tdefs sigs putMsgs  =  do
     envc <- get
     case IOC.state envc of
       IOC.Noning
         -> do
               let cfg    = IOC.config envc
                   smtLog = Config.smtLog cfg
                   -- An error will be thrown if the selected solver is not in
                   -- the list of available solvers. The sanity of the
                   -- configuration is checked outside this function, however
                   -- nothing prevents a client of this function from injecting
                   -- a wrong configuration. A nicer error handling requires
                   -- some refactoring of the TorXakis core to take this into
                   -- account.
                   smtProc = fromJust (Config.getProc cfg)
               smtEnv         <- lift $ SMT.createSMTEnv smtProc smtLog
               (info,smtEnv') <- lift $ runStateT SMT.openSolver smtEnv
               (_,smtEnv'')   <- lift $ runStateT (SMT.addDefinitions (SMTData.EnvDefs (TxsDefs.sortDefs tdefs) (TxsDefs.cstrDefs tdefs) (Set.foldr Map.delete (TxsDefs.funcDefs tdefs) (allENDECfuncs tdefs)))) smtEnv'
               putMsgs [ EnvData.TXS_CORE_USER_INFO $ "Solver " ++ show (Config.solverId (Config.selectedSolver cfg)) ++ " initialized : " ++ info
                       , EnvData.TXS_CORE_USER_INFO   "TxsCore initialized"
                       , EnvData.TXS_CORE_USER_INFO   (" LPEOps version " ++ LPEOps.lpeOpsVersion)
                       ]
               put envc {
                 IOC.state =
                     IOC.Initing { IOC.smts    = Map.singleton "current" smtEnv''
                                 , IOC.tdefs   = tdefs
                                 , IOC.sigs    = sigs
                                 , IOC.putmsgs = putMsgs
                                 , IOC.chanoffers = Map.fromList []
                                 }
                 }
       IOC.Initing {}
         -> do TxsCore.txsTermit
               TxsCore.txsInit tdefs sigs putMsgs
       _ -> do TxsCore.txsStop                    -- IOC.Testing, IOC.Simuling, IOC.Stepping --
               TxsCore.txsTermit
               TxsCore.txsInit tdefs sigs putMsgs

-- | terminate TorXakis core
txsTermit :: IOC.IOC ()
txsTermit  =  do
     envc <- get
     case IOC.state envc of
       IOC.Noning
         -> return ()
       IOC.Initing { IOC.smts = smts, IOC.putmsgs = putmsgs }
         -> do lift $ mapM_ (runStateT SMT.close) (Map.elems smts)
               putmsgs [ EnvData.TXS_CORE_USER_INFO "Solver(s) closed"
                       , EnvData.TXS_CORE_USER_INFO "TxsCore terminated"
                       ]
               put envc { IOC.state = IOC.Noning }
       _ -> do TxsCore.txsStop                    -- IOC.Testing, IOC.Simuling, IOC.Stepping --
               TxsCore.txsTermit


-- | stop testing, simulating, or stepping.
-- returns txscore to the initialized state.
-- See 'txsSetTest', 'txsSetSim', and 'txsSetStep', respectively.
txsStop :: IOC.IOC ()
txsStop = do
    envc <- get
    case IOC.state envc of
       IOC.Noning     -> return ()
       IOC.Initing {} -> return ()
       _ -> do                                    -- IOC.Testing, IOC.Simuling, IOC.Stepping --
               IOC.putMsgs [ EnvData.TXS_CORE_USER_INFO "Simulation/Testing/Stepping stopped" ]
               let st = IOC.state envc
               put envc {
                 IOC.state =
                     IOC.Initing { IOC.smts    = IOC.smts    st
                                 , IOC.tdefs   = IOC.tdefs   st
                                 , IOC.sigs    = IOC.sigs    st
                                 , IOC.putmsgs = IOC.putmsgs st
                                 , IOC.chanoffers = Map.fromList []
                                 }
                 }

-- | Get the current model, if any. A model will be returned only in the
-- 'Testing', 'Simuling', and 'Stepping' modes.
txsGetCurrentModel :: IOC.IOC (Maybe TxsDefs.ModelDef)
txsGetCurrentModel = do
    envc <- get
    case IOC.state envc of
        -- Please note that we want to have an *explicit* pattern matching on
        -- the constructors that have a model definition, since we don't want
        -- to inadvertently try to access a value that does not have a modeldef
        -- field if `CoreState` gets extended later on.
        IOC.Testing  {IOC.modeldef = m} -> return (Just m)
        IOC.Simuling {IOC.modeldef = m} -> return (Just m)
        IOC.Stepping {IOC.modeldef = m} -> return (Just m)
        _                               -> return Nothing

txsGetSigs :: IOC.IOC (Sigs.Sigs VarId.VarId)
txsGetSigs = do
    envc <- get
    return $ case IOC.state envc of
        IOC.Noning -> Sigs.empty
        st         -> IOC.sigs st

-- | Get all torxakis definitions
txsGetTDefs :: IOC.IOC TxsDefs.TxsDefs
txsGetTDefs  =  do
     envc <- get
     case IOC.state envc of
       IOC.Noning -> return TxsDefs.empty
       st                            -- IOC.Initing, IOC.Testing, IOC.Simuling, IOC.Stepping --
                  -> return $ IOC.tdefs st

-- | Set all torxakis definitions
txsSetTDefs :: TxsDefs.TxsDefs -> IOC.IOC ()
txsSetTDefs tdefs'  =  do
     envc <- get
     case IOC.state envc of
       IOC.Noning -> return ()
       _                             -- IOC.Initing, IOC.Testing, IOC.Simuling, IOC.Stepping --
                  -> IOC.modifyCS $ \st -> st { IOC.tdefs = tdefs' }

-- | Get the values of all parameters.
txsGetParams :: IOC.IOC [(String,String)]
txsGetParams  =
     IOC.getParams []

-- | Get the value of the provided parameter.
txsGetParam :: String                       -- ^ name of the parameter.
            -> IOC.IOC [(String,String)]
txsGetParam prm  =
     IOC.getParams [prm]

-- | Set the provided parameter to the provided value.
txsSetParam :: String                       -- ^ name of the parameter.
            -> String                       -- ^ new value for the parameter.
            -> IOC.IOC [(String,String)]
txsSetParam prm val  =
     IOC.setParams [(prm,val)]

-- | Set the random seed to the provided value.
txsSetSeed :: Int                           -- ^ new value for seed.
           -> IOC.IOC ()
txsSetSeed seed  =  do
     lift $ setStdGen(mkStdGen seed)
     IOC.putMsgs [ EnvData.TXS_CORE_SYSTEM_INFO $ "Seed set to " ++ show seed ]

-- | Evaluate the provided value expression.
--
--   Only possible when txscore is initialized.
txsEval :: TxsDefs.VExpr                    -- ^ value expression to be evaluated.
        -> IOC.IOC (Either String Constant)
txsEval vexp  =  do
     envc <- get
     case IOC.state envc of
       IOC.Noning
         -> do IOC.putMsgs [ EnvData.TXS_CORE_USER_ERROR "No 'eval' without model" ]
               return $ Left "No 'eval' without model"
       _ -> let frees = FreeVar.freeVars vexp
            in if  not $ null frees
                     then do IOC.putMsgs [ EnvData.TXS_CORE_USER_ERROR
                                           $ "Value expression not closed: " ++
                                             TxsShow.fshow frees ]
                             return $ Left $ "Value expression not closed: " ++
                                             TxsShow.fshow frees
                     else do envb         <- filterEnvCtoEnvB
                             (wal',envb') <- lift $ runStateT (Eval.eval vexp) envb
                             writeEnvBtoEnvC envb'
                             return wal'

-- | Type for solve (@txsSolve, @txsUniSolve, and @txsRanSolve)
type TxsSolveType = TxsDefs.VExpr                   -- ^ value expression to solve.
                    -> IOC.IOC (TxsDefs.WEnv VarId)

-- | Find a solution for the provided Boolean value expression.
--
--   Only possible when txscore is initialized.
txsSolve :: TxsSolveType
txsSolve vexp  =  do
     envc <- get
     case IOC.state envc of
       IOC.Noning
         -> do IOC.putMsgs [ EnvData.TXS_CORE_USER_ERROR  "No 'solve' without model" ]
               return Map.empty
       _ -> if  SortOf.sortOf vexp /= SortId.sortIdBool
                 then do
                   IOC.putMsgs [ EnvData.TXS_CORE_USER_ERROR
                                 "Value expression for solve shall be Bool" ]
                   return Map.empty
                 else do
                   let frees = FreeVar.freeVars vexp
                       assertions = Solve.add vexp Solve.empty
                   smtEnv        <- IOC.getSMT "current"
                   (sat,smtEnv') <- lift $ runStateT (Solve.solve frees assertions) smtEnv
                   IOC.putSMT "current" smtEnv'
                   case sat of
                     SolveDefs.Solved sol    -> do IOC.putMsgs [ EnvData.TXS_CORE_RESPONSE
                                                                 "sat" ]
                                                   return sol
                     SolveDefs.Unsolvable    -> do IOC.putMsgs [ EnvData.TXS_CORE_RESPONSE
                                                                 "unsat" ]
                                                   return Map.empty
                     SolveDefs.UnableToSolve -> do IOC.putMsgs [ EnvData.TXS_CORE_RESPONSE
                                                                 "unknown" ]
                                                   return Map.empty


-- | Find an unique solution for the provided Boolean value expression.
--
--   Only possible when txscore is initialized.
txsUniSolve :: TxsSolveType
txsUniSolve vexp  =  do
     envc <- get
     case IOC.state envc of
       IOC.Noning
         -> do IOC.putMsgs [ EnvData.TXS_CORE_USER_ERROR "No 'solve' without model" ]
               return Map.empty
       _ -> if  SortOf.sortOf vexp /= SortId.sortIdBool
                 then do
                   IOC.putMsgs [ EnvData.TXS_CORE_USER_ERROR "Value expression shall be Bool" ]
                   return Map.empty
                 else do
                   let frees = FreeVar.freeVars vexp
                       assertions = Solve.add vexp Solve.empty
                   smtEnv        <- IOC.getSMT "current"
                   (sat,smtEnv') <- lift $ runStateT (Solve.uniSolve frees assertions) smtEnv
                   IOC.putSMT "current" smtEnv'
                   case sat of
                     SolveDefs.Solved sol    -> do IOC.putMsgs [ EnvData.TXS_CORE_RESPONSE
                                                                 "sat" ]
                                                   return sol
                     SolveDefs.Unsolvable    -> do IOC.putMsgs [ EnvData.TXS_CORE_RESPONSE
                                                                 "unsat" ]
                                                   return Map.empty
                     SolveDefs.UnableToSolve -> do IOC.putMsgs [ EnvData.TXS_CORE_RESPONSE
                                                                 "unknown" ]
                                                   return Map.empty

-- | Find a random solution for the provided Boolean value expression.
--
--   Only possible when txscore is initialized.
txsRanSolve :: TxsSolveType
txsRanSolve vexp  =  do
     envc <- get
     case IOC.state envc of
       IOC.Noning
         -> do IOC.putMsgs [ EnvData.TXS_CORE_USER_ERROR "No 'solve' without model" ]
               return Map.empty
       _ -> if  SortOf.sortOf vexp /= SortId.sortIdBool
                 then do
                   IOC.putMsgs [ EnvData.TXS_CORE_USER_ERROR "Value expression shall be Bool" ]
                   return Map.empty
                else do
                   let frees      = FreeVar.freeVars vexp
                       assertions = Solve.add vexp Solve.empty
                   smtEnv        <- IOC.getSMT "current"
                   parammap <- gets IOC.params
                   let p = Solve.toRandParam parammap
                   (sat,smtEnv') <- lift $ runStateT (Solve.randSolve p frees assertions) smtEnv
                   IOC.putSMT "current" smtEnv'
                   case sat of
                     SolveDefs.Solved sol    -> do IOC.putMsgs [ EnvData.TXS_CORE_RESPONSE
                                                                 "sat" ]
                                                   return sol
                     SolveDefs.Unsolvable    -> do IOC.putMsgs [ EnvData.TXS_CORE_RESPONSE
                                                                 "unsat" ]
                                                   return Map.empty
                     SolveDefs.UnableToSolve -> do IOC.putMsgs [ EnvData.TXS_CORE_RESPONSE
                                                                 "unknown" ]
                                                   return Map.empty


-- | Start testing.
--
--   Only possible when txscore is initialized.
--
-- modus transition general.
txsSetTest :: (TxsDDefs.Action -> IOC.IOC TxsDDefs.Action)  -- ^ callback function for sending an input action to the SUT (world).
                                                            --   The callback function is called with a proposed input action.
                                                            --   When the SUT has produced an output action,
                                                            --   the callback function must return that output action,
                                                            --   otherwise the callback function must return the input action.
           -> IOC.IOC TxsDDefs.Action                       -- ^ callback function for receiving an output action from the SUT (world).
                                                            --   The callback function signals that the SUT has produced an output action.
           -> TxsDefs.ModelDef                              -- ^ model definition.
           -> Maybe TxsDefs.MapperDef                       -- ^ optional mapper definition.
           -> Maybe TxsDefs.PurpDef                         -- ^ optional test purpose definition.
           -> IOC.IOC ()
txsSetTest putToW getFroW moddef mapdef purpdef  =  do
     envc <- get
     case IOC.state envc of
       IOC.Noning {} ->
            IOC.putMsgs [ EnvData.TXS_CORE_USER_ERROR "Tester started without model file" ]
       IOC.Initing { IOC.smts = smts
                   , IOC.tdefs = tdefs
                   , IOC.sigs = sigs
                   , IOC.putmsgs = putmsgs} -> do
            IOC.putCS IOC.Testing { IOC.smts      = smts
                                 , IOC.tdefs     = tdefs
                                 , IOC.sigs      = sigs
                                 , IOC.modeldef  = moddef
                                 , IOC.mapperdef = mapdef
                                 , IOC.purpdef   = purpdef
                                 , IOC.puttow    = putToW
                                 , IOC.getfrow   = getFroW
                                 , IOC.behtrie   = []
                                 , IOC.inistate  = 0
                                 , IOC.curstate  = 0
                                 , IOC.modsts    = []
                                 , IOC.mapsts    = []
                                 , IOC.purpsts   = []
                                 , IOC.putmsgs   = putmsgs
                                 , IOC.chanoffers = Map.fromList []
                                 }
            (maybt,mt,gls) <- startTester moddef mapdef purpdef
            case maybt of
              Nothing ->
                   IOC.putMsgs [ EnvData.TXS_CORE_USER_ERROR "Tester start failed" ]
              Just bt -> do
                   IOC.modifyCS $ \st -> st { IOC.modsts  = bt
                                            , IOC.mapsts  = mt
                                            , IOC.purpsts = fmap (second Left) gls
                                            }
                   unless
                       (null gls)
                       (IOC.putMsgs [ EnvData.TXS_CORE_USER_INFO $ "Goals: " ++ List.intercalate "," (TxsShow.fshow . fst <$> gls) ])
                   IOC.putMsgs [ EnvData.TXS_CORE_USER_INFO "Tester started" ]
       _ -> do                                    -- IOC.Testing, IOC.Simuling, IOC.Stepping --
            TxsCore.txsStop
            TxsCore.txsSetTest putToW getFroW moddef mapdef purpdef

startTester :: TxsDefs.ModelDef ->
               Maybe TxsDefs.MapperDef ->
               Maybe TxsDefs.PurpDef ->
               IOC.IOC ( Maybe BTree.BTree, BTree.BTree, [(TxsDefs.GoalId,BTree.BTree)] )

startTester (TxsDefs.ModelDef minsyncs moutsyncs msplsyncs mbexp)
            Nothing
            Nothing  =
     let allSyncs = minsyncs ++ moutsyncs ++ msplsyncs
     in do
       envb            <- filterEnvCtoEnvB
       (maybt', envb') <- lift $ runStateT (Behave.behInit allSyncs mbexp) envb
       writeEnvBtoEnvC envb'
       return ( maybt', [], [] )

startTester (TxsDefs.ModelDef  minsyncs moutsyncs msplsyncs mbexp)
            (Just (TxsDefs.MapperDef achins achouts asyncsets abexp))
            Nothing  =
     let { mins  = Set.fromList minsyncs
         ; mouts = Set.fromList moutsyncs
         ; ains  = Set.fromList $ filter (not . Set.null)
                       [ sync `Set.intersection` Set.fromList achins  | sync <- asyncsets ]
         ; aouts = Set.fromList $ filter (not . Set.null)
                       [ sync `Set.intersection` Set.fromList achouts | sync <- asyncsets ]
         }
      in if     mins  `Set.isSubsetOf` ains
             && mouts `Set.isSubsetOf` aouts
           then do let allSyncs = minsyncs ++ moutsyncs ++ msplsyncs
                   envb            <- filterEnvCtoEnvB
                   (maybt',envb' ) <- lift $ runStateT (Behave.behInit allSyncs  mbexp) envb
                   (maymt',envb'') <- lift $ runStateT (Behave.behInit asyncsets abexp) envb'
                   writeEnvBtoEnvC envb''
                   case (maybt',maymt') of
                     (Nothing , _       ) -> do
                          IOC.putMsgs [ EnvData.TXS_CORE_USER_ERROR "Tester model failed" ]
                          return ( Nothing, [], [] )
                     (_       , Nothing ) -> do
                          IOC.putMsgs [ EnvData.TXS_CORE_USER_ERROR "Tester mapper failed" ]
                          return ( Nothing, [], [] )
                     (Just _, Just mt') ->
                          return ( maybt', mt', [] )
           else do IOC.putMsgs [ EnvData.TXS_CORE_USER_ERROR "Inconsistent definitions" ]
                   return ( Nothing, [], [] )

startTester (TxsDefs.ModelDef minsyncs moutsyncs msplsyncs mbexp)
            Nothing
            (Just (TxsDefs.PurpDef pinsyncs poutsyncs psplsyncs goals))  =
     let { mins   = Set.fromList minsyncs
         ; mouts  = Set.fromList moutsyncs
         ; pins   = Set.fromList pinsyncs
         ; pouts  = Set.fromList poutsyncs
         }
      in if     ( (pins  == Set.empty) || (pins  == mins)  )
             && ( (pouts == Set.empty) || (pouts == mouts) )
           then do let allSyncs  = minsyncs ++ moutsyncs ++ msplsyncs
                       pAllSyncs = pinsyncs ++ poutsyncs ++ psplsyncs
                   envb           <- filterEnvCtoEnvB
                   (maybt',envb') <- lift $ runStateT (Behave.behInit allSyncs mbexp) envb
                   writeEnvBtoEnvC envb'
                   case maybt' of
                     Nothing -> do
                          IOC.putMsgs [ EnvData.TXS_CORE_USER_ERROR "Tester model failed" ]
                          return ( Nothing, [], [] )
                     Just _ -> do
                          gls <- mapM (goalInit pAllSyncs) goals
                          return ( maybt', [], concat gls )
           else do IOC.putMsgs [ EnvData.TXS_CORE_USER_ERROR "Inconsistent definitions" ]
                   return ( Nothing, [], [] )

startTester (TxsDefs.ModelDef  minsyncs moutsyncs msplsyncs mbexp)
            (Just (TxsDefs.MapperDef achins achouts asyncsets abexp))
            (Just (TxsDefs.PurpDef pinsyncs poutsyncs psplsyncs goals))  =
     let { mins  = Set.fromList minsyncs
         ; mouts = Set.fromList moutsyncs
         ; ains  = Set.fromList $ filter (not . Set.null)
                       [ sync `Set.intersection` Set.fromList achins  | sync <- asyncsets ]
         ; aouts = Set.fromList $ filter (not . Set.null)
                       [ sync `Set.intersection` Set.fromList achouts | sync <- asyncsets ]
         ; pins  = Set.fromList pinsyncs
         ; pouts = Set.fromList poutsyncs
         }
      in if     ( (pins  == Set.empty) || (pins  == mins)  )
             && ( (pouts == Set.empty) || (pouts == mouts) )
             && mins  `Set.isSubsetOf` ains
             && mouts `Set.isSubsetOf` aouts
           then do let allSyncs  = minsyncs ++ moutsyncs ++ msplsyncs
                       pAllSyncs = pinsyncs ++ poutsyncs ++ psplsyncs
                   envb            <- filterEnvCtoEnvB
                   (maybt',envb')  <- lift $ runStateT (Behave.behInit allSyncs  mbexp) envb
                   (maymt',envb'') <- lift $ runStateT (Behave.behInit asyncsets abexp) envb'
                   writeEnvBtoEnvC envb''
                   case (maybt',maymt') of
                     (Nothing , _       ) -> do
                          IOC.putMsgs [ EnvData.TXS_CORE_USER_ERROR "Tester model failed" ]
                          return ( Nothing, [], [] )
                     (_       , Nothing ) -> do
                          IOC.putMsgs [ EnvData.TXS_CORE_USER_ERROR "Tester mapper failed" ]
                          return ( Nothing, [], [] )
                     (Just _, Just mt') -> do
                          gls <- mapM (goalInit pAllSyncs) goals
                          return ( maybt', mt', concat gls )
           else do IOC.putMsgs [ EnvData.TXS_CORE_USER_ERROR "Inconsistent definitions" ]
                   return ( Nothing, [], [] )

goalInit :: [ Set.Set TxsDefs.ChanId ] ->
            (TxsDefs.GoalId,TxsDefs.BExpr) ->
            IOC.IOC [(TxsDefs.GoalId,BTree.BTree)]
goalInit chsets (gid,bexp)  =  do
     envb           <- filterEnvCtoEnvB
     (maypt',envb') <- lift $ runStateT (Behave.behInit chsets bexp) envb
     writeEnvBtoEnvC envb'
     return $ case maypt' of
              { Nothing  -> []
              ; Just pt' -> [ (gid, pt') ]
              }

-- | Start simulating.
--
--   Only possible when txscore is initialized.
--
-- modus transition general.
txsSetSim :: (TxsDDefs.Action -> IOC.IOC TxsDDefs.Action)   -- ^callback function for sending an output action to the environment (world).
                                                            --   The callback function is called with a proposed output action.
                                                            --   When the environment has produced an input action,
                                                            --   the callback function must return that input action,
                                                            --   otherwise the callback function must return the output action.
          -> IOC.IOC TxsDDefs.Action                        -- ^ callback function for receiving an input action from the environment (world).
                                                            --   The callback function signals that the environment has produced an input action.
          -> TxsDefs.ModelDef                               -- ^ model definition.
          -> Maybe TxsDefs.MapperDef                        -- ^ optional mapper definition.
          -> IOC.IOC ()
txsSetSim putToW getFroW moddef mapdef  =  do
     envc <- get
     case IOC.state envc of
       IOC.Noning {} ->
            IOC.putMsgs [ EnvData.TXS_CORE_USER_ERROR "Simulator started without model file" ]
       IOC.Initing { IOC.smts = smts
                   , IOC.tdefs = tdefs
                   , IOC.sigs = sigs
                   , IOC.putmsgs = putmsgs} -> do
            IOC.putCS IOC.Simuling { IOC.smts      = smts
                                   , IOC.tdefs     = tdefs
                                   , IOC.sigs      = sigs
                                   , IOC.modeldef  = moddef
                                   , IOC.mapperdef = mapdef
                                   , IOC.puttow    = putToW
                                   , IOC.getfrow   = getFroW
                                   , IOC.behtrie   = []
                                   , IOC.inistate  = 0
                                   , IOC.curstate  = 0
                                   , IOC.modsts    = []
                                   , IOC.mapsts    = []
                                   , IOC.putmsgs   = putmsgs
                                   , IOC.chanoffers = Map.fromList []
                                   }
            (maybt,mt) <- startSimulator moddef mapdef
            case maybt of
              Nothing ->
                   IOC.putMsgs [ EnvData.TXS_CORE_USER_ERROR "Simulator start failed" ]
              Just bt -> do
                   IOC.modifyCS $
                     \st -> st { IOC.modsts = bt
                               , IOC.mapsts = mt
                               }
                   IOC.putMsgs [ EnvData.TXS_CORE_USER_INFO "Simulator started" ]
       _ -> do                                    -- IOC.Testing, IOC.Simuling, IOC.Stepping --
            TxsCore.txsStop
            TxsCore.txsSetSim putToW getFroW moddef mapdef

startSimulator :: TxsDefs.ModelDef ->
                  Maybe TxsDefs.MapperDef ->
                  IOC.IOC ( Maybe BTree.BTree, BTree.BTree )

startSimulator (TxsDefs.ModelDef minsyncs moutsyncs msplsyncs mbexp)
               Nothing  =
     let allSyncs = minsyncs ++ moutsyncs ++ msplsyncs
     in do
       envb            <- filterEnvCtoEnvB
       (maybt', envb') <- lift $ runStateT (Behave.behInit allSyncs mbexp) envb
       writeEnvBtoEnvC envb'
       return ( maybt', [] )

startSimulator (TxsDefs.ModelDef minsyncs moutsyncs msplsyncs mbexp)
               (Just (TxsDefs.MapperDef achins achouts asyncsets abexp))  =
     let { mins  = Set.fromList minsyncs
         ; mouts = Set.fromList moutsyncs
         ; ains  = Set.fromList $ filter (not . Set.null)
                       [ sync `Set.intersection` Set.fromList achins  | sync <- asyncsets ]
         ; aouts = Set.fromList $ filter (not . Set.null)
                       [ sync `Set.intersection` Set.fromList achouts | sync <- asyncsets ]
         }
      in if     mouts `Set.isSubsetOf` ains
             && mins  `Set.isSubsetOf` aouts
           then do let allSyncs = minsyncs ++ moutsyncs ++ msplsyncs
                   envb            <- filterEnvCtoEnvB
                   (maybt',envb' ) <- lift $ runStateT (Behave.behInit allSyncs  mbexp) envb
                   (maymt',envb'') <- lift $ runStateT (Behave.behInit asyncsets abexp) envb'
                   writeEnvBtoEnvC envb''
                   case (maybt',maymt') of
                     (Nothing , _       ) -> do
                          IOC.putMsgs [ EnvData.TXS_CORE_USER_ERROR "Tester model failed" ]
                          return ( Nothing, [] )
                     (_       , Nothing ) -> do
                          IOC.putMsgs [ EnvData.TXS_CORE_USER_ERROR "Tester mapper failed" ]
                          return ( Nothing, [] )
                     (Just _, Just mt') ->
                          return ( maybt', mt' )
           else do IOC.putMsgs [ EnvData.TXS_CORE_USER_ERROR "Inconsistent definitions" ]
                   return ( Nothing, [] )

-- | Start stepping using the provided model definition.
--
--   Only possible when txscore is initialized.
--
-- modus transition general.
txsSetStep :: TxsDefs.ModelDef              -- ^ model definition.
           -> IOC.IOC ()
txsSetStep moddef  =  do
     envc <- get
     case IOC.state envc of
       IOC.Noning ->
            IOC.putMsgs [ EnvData.TXS_CORE_USER_ERROR "Stepper started without model file" ]
       IOC.Initing { IOC.smts = smts
                   , IOC.tdefs = tdefs
                   , IOC.sigs = sigs
                   , IOC.putmsgs = putmsgs } -> do
            IOC.putCS IOC.Stepping { IOC.smts      = smts
                                   , IOC.tdefs     = tdefs
                                   , IOC.sigs      = sigs
                                   , IOC.modeldef  = moddef
                                   , IOC.behtrie   = []
                                   , IOC.inistate  = 0
                                   , IOC.curstate  = 0
                                   , IOC.maxstate  = 0
                                   , IOC.modstss   = Map.empty
                                   , IOC.putmsgs   = putmsgs
                                   , IOC.chanoffers = Map.fromList []
                                   }
            maybt <- startStepper moddef
            case maybt of
              Nothing ->
                IOC.putMsgs [ EnvData.TXS_CORE_USER_ERROR "Stepper start failed" ]
              Just bt -> do
                   IOC.modifyCS $ \st -> st { IOC.modstss = Map.singleton 0 bt }
                   IOC.putMsgs [ EnvData.TXS_CORE_USER_INFO "Stepper started" ]
       _ -> do                                    -- IOC.Testing, IOC.Simuling, IOC.Stepping --
            TxsCore.txsStop
            TxsCore.txsSetStep moddef


startStepper :: TxsDefs.ModelDef ->
                IOC.IOC ( Maybe BTree.BTree )

startStepper (TxsDefs.ModelDef minsyncs moutsyncs msplsyncs mbexp)  =  do
     let allSyncs = minsyncs ++ moutsyncs ++ msplsyncs
     envb            <- filterEnvCtoEnvB
     (maybt', envb') <- lift $ runStateT (Behave.behInit allSyncs mbexp) envb
     writeEnvBtoEnvC envb'
     return maybt'

-- | Test SUT with the provided input action.
-- core action.
--
-- Only possible in test modus (see 'txsSetTest').
-- Not possible with test purpose.
txsTestIn :: TxsDDefs.Action                    -- ^ input action to test SUT.
          -> IOC.IOC TxsDDefs.Verdict           -- ^ Verdict of test with provided input action.
txsTestIn act  =  do
     envc <- get
     case IOC.state envc of
       IOC.Testing { IOC.purpdef = Nothing }  -> do
         (_,verdict) <- Test.testIn act 1
         return verdict
       IOC.Testing {}                       -> do
         IOC.putMsgs [ EnvData.TXS_CORE_USER_ERROR "No test action with test purpose" ]
         return TxsDDefs.NoVerdict
       _                                    -> do
         IOC.putMsgs [ EnvData.TXS_CORE_USER_ERROR "Not in Tester mode" ]
         return TxsDDefs.NoVerdict

-- | Test SUT by observing output action.
-- core action.
--
-- Only possible in test modus (see 'txsSetTest').
-- Not possible with test purpose.
txsTestOut :: IOC.IOC TxsDDefs.Verdict
txsTestOut  =  do
     envc <- get
     case IOC.state envc of
       IOC.Testing { IOC.purpdef = Nothing }    -> do
         (_, verdict) <- Test.testOut 1
         return verdict
       IOC.Testing {}                       -> do
         IOC.putMsgs [ EnvData.TXS_CORE_USER_ERROR "No test output with test purpose" ]
         return TxsDDefs.NoVerdict
       _                                    -> do
         IOC.putMsgs [ EnvData.TXS_CORE_USER_ERROR "Not in Tester mode" ]
         return TxsDDefs.NoVerdict

-- | Test SUT with the provided number of actions.
-- core action.
--
-- Only possible in test modus (see 'txsSetTest').
txsTestN :: Int                         -- ^ number of actions to test SUT.
         -> IOC.IOC TxsDDefs.Verdict    -- ^ Verdict of test with provided number of actions.
txsTestN depth  =  do
     envc <- get
     case IOC.state envc of
      IOC.Testing { }-> Test.testN depth 1
      _ -> do
        IOC.putMsgs [ EnvData.TXS_CORE_USER_ERROR "Not in Tester mode" ]
        return TxsDDefs.NoVerdict

-- | Simulate model with the provided number of actions.
-- core action.
--
-- Only possible in simulation modus (see 'txsSetSim').
txsSimN :: Int                      -- ^ number of actions to simulate model.
        -> IOC.IOC TxsDDefs.Verdict -- ^ Verdict of simulation with number of actions.
txsSimN depth  =  do
     envc <- get
     case IOC.state envc of
       IOC.Simuling {} -> Sim.simN depth 1
       _ -> do
         IOC.putMsgs [ EnvData.TXS_CORE_USER_ERROR "Not in Simulator mode" ]
         return TxsDDefs.NoVerdict

-- | Step model with the provided number of actions.
-- core action.
--
-- Only possible in stepper modus (see 'txsSetStep').
txsStepN :: Int                                 -- ^ number of actions to step model.
         -> IOC.IOC TxsDDefs.Verdict            -- ^ Verdict of stepping with provided number of actions.
txsStepN depth  =  do
     envc <- get
     case IOC.state envc of
       IOC.Stepping {} -> Step.stepN depth 1
       _ -> do
         IOC.putMsgs [ EnvData.TXS_CORE_USER_ERROR "Not in Stepper mode" ]
         return TxsDDefs.NoVerdict

-- | Step model with the provided action.
-- core action.
--
-- Only possible in stepper modus (see 'txsSetStep').
txsStepA :: TxsDDefs.Action                         -- ^ action to step in model.
         -> IOC.IOC TxsDDefs.Verdict                -- ^ Verdict of stepping with provided action.
txsStepA act =  do
     envc <- get
     case IOC.state envc of
       IOC.Stepping {} -> Step.stepA act
       _ -> do
         IOC.putMsgs [ EnvData.TXS_CORE_USER_ERROR "Not in Stepper mode" ]
         return  TxsDDefs.NoVerdict

-- | Show provided item.
txsShow :: String               -- ^ kind of item to be shown.
        -> String               -- ^ name of item to be shown.
                                --   Valid items are "tdefs", "state",
                                --   "model", "mapper", "purp", "modeldef" \<name>,
                                --   "mapperdef" \<name>, "purpdef" \<name>
        -> IOC.IOC String
txsShow item nm  = do
     envc  <- gets IOC.state
     let tdefs = IOC.tdefs envc
     case envc of
      IOC.Noning{ }
         -> do IOC.putMsgs [ EnvData.TXS_CORE_USER_ERROR "Noning: nothing to be shown" ]
               return "\n"
      IOC.Initing{ }
         -> case (item,nm) of
              ("tdefs"    ,"") -> return $ show (IOC.tdefs envc)
              ("modeldef" ,_) -> return $ nm2string nm TxsDefs.IdModel TxsDefs.DefModel
                                                     (TxsDefs.modelDefs tdefs)
              ("mapperdef",_) -> return $ nm2string nm TxsDefs.IdMapper TxsDefs.DefMapper
                                                     (TxsDefs.mapperDefs tdefs)
              ("purpdef"  ,_) -> return $ nm2string nm TxsDefs.IdPurp TxsDefs.DefPurp
                                                     (TxsDefs.purpDefs tdefs)
              ("procdef"  ,_) -> return $ nm2string nm TxsDefs.IdProc TxsDefs.DefProc
                                                     (TxsDefs.procDefs tdefs)
              ("funcdef"  ,_) -> return $ nm2string nm TxsDefs.IdFunc TxsDefs.DefFunc
                                                     (TxsDefs.funcDefs tdefs)
              _ -> do IOC.putMsgs [ EnvData.TXS_CORE_USER_ERROR "nothing to be shown 1" ]
                      return "\n"
      _ -> case (item,nm) of
              ("tdefs"    ,"") -> return $ show (IOC.tdefs envc)
              ("state"    ,"") -> return $ show (IOC.curstate envc)
              ("model"    ,"") -> return $ TxsShow.fshow (IOC.modsts envc)
              ("mapper"   ,"") -> return $ TxsShow.fshow (IOC.mapsts envc)
              ("purp"     ,"") -> return $ TxsShow.fshow (IOC.purpsts envc)
              ("modeldef" ,_)  -> return $ nm2string nm TxsDefs.IdModel TxsDefs.DefModel
                                                     (TxsDefs.modelDefs tdefs)
              ("mapperdef",_)  -> return $ nm2string nm TxsDefs.IdMapper TxsDefs.DefMapper
                                                     (TxsDefs.mapperDefs tdefs)
              ("purpdef"  ,_)  -> return $ nm2string nm TxsDefs.IdPurp TxsDefs.DefPurp
                                                     (TxsDefs.purpDefs tdefs)
              ("procdef"  ,_)  -> return $ nm2string nm TxsDefs.IdProc TxsDefs.DefProc
                                                     (TxsDefs.procDefs tdefs)
              ("funcdef"  ,_) -> return $ nm2string nm TxsDefs.IdFunc TxsDefs.DefFunc
                                                     (TxsDefs.funcDefs tdefs)
              _ -> do IOC.putMsgs [ EnvData.TXS_CORE_USER_ERROR "nothing to be shown 2" ]
                      return "\n"

  where
     nm2string :: String
               -> (id -> TxsDefs.Ident)
               -> (def -> TxsDefs.TxsDef)
               -> Map.Map id def
               -> String
     nm2string nm' id2ident id2def iddefs =
       let defs = [ (id2ident id', id2def def) | (id', def) <- Map.toList iddefs
                                              , TxsDefs.name (id2ident id') == T.pack nm' ]
       in case defs of
            [_] -> TxsShow.fshow $ TxsDefs.fromList defs
            _   -> "no (uniquely) defined item to be shown: " ++ nm' ++ "\n"

-- | Go to state with the provided state number.
-- core action.
--
-- Only possible in stepper modus (see 'txsSetStep').
txsGoTo :: EnvData.StateNr              -- ^ state to go to.
        -> IOC.IOC ()
txsGoTo stateNr  =
  if  stateNr >= 0
  then do
    modStss <- gets (IOC.modstss . IOC.state)
    case Map.lookup stateNr modStss of
       Nothing -> IOC.putMsgs [ EnvData.TXS_CORE_USER_ERROR "no such state" ]
       Just _ ->
         modify $
           \env ->
             env { IOC.state =
                     (IOC.state env)
                     { IOC.curstate = stateNr }
                 }
  else ltsBackN (-stateNr)
  where
     ltsBackN :: Int -> IOC.IOC ()
     ltsBackN backsteps
        | backsteps <= 0 = return ()
        | otherwise  = do    -- backsteps > 0
            st <- gets IOC.state
            let iniState = IOC.inistate st
                curState = IOC.curstate st
                behTrie = IOC.behtrie st
            case [ s | (s, _, s') <- behTrie, s' == curState ] of
              [prev] -> do
                modify $
                  \env ->
                    env { IOC.state =
                            (IOC.state env) {
                            IOC.curstate = prev
                            }
                        }
                unless (prev == iniState) (ltsBackN (backsteps-1))
              _      -> do
                IOC.putMsgs [ EnvData.TXS_CORE_SYSTEM_ERROR "LtsBack error" ]
                return ()

-- | Provide the path.
txsPath :: IOC.IOC [(EnvData.StateNr, TxsDDefs.Action, EnvData.StateNr)]
txsPath  =  do
  st <- gets IOC.state
  path (IOC.inistate st) (IOC.curstate st)
  where
     path :: EnvData.StateNr -> EnvData.StateNr ->
             IOC.IOC [(EnvData.StateNr, TxsDDefs.Action, EnvData.StateNr)]
     path from to | from >= to = return []
     path from to = do -- from < to
       iniState <- gets (IOC.inistate . IOC.state)
       behTrie  <- gets (IOC.behtrie . IOC.state)
       case [ (s1,a,s2) | (s1,a,s2) <- behTrie, s2 == to ] of
         [(s1,a,s2)] ->
           if (s1 == from) || (s1 == iniState)
           then return [(s1,a,s2)]
           else do
             pp <- path from s1
             return $ pp ++ [(s1,a,s2)]
         _           -> do
           IOC.putMsgs [ EnvData.TXS_CORE_SYSTEM_ERROR "Path error" ]
           return []

-- | Return the menu, i.e., all possible actions.
txsMenu :: String                               -- ^ kind (valid values are "mod", "purp", or "map")
        -> String                               -- ^ what (valid values are "all", "in", "out", or a \<goal name>)
        -> IOC.IOC BTree.Menu
txsMenu kind what  =  do
     envSt <- gets IOC.state
     case (kind,envSt) of
       ("mod",IOC.Testing {})  -> do
            menuIn   <- Ioco.iocoModelMenuIn
            menuOut  <- Ioco.iocoModelMenuOut
            case what of
              "all" -> return $ menuIn ++ menuOut
              "in"  -> return menuIn
              "out" -> return menuOut
              _     -> do IOC.putMsgs [ EnvData.TXS_CORE_SYSTEM_ERROR "error in menu" ]
                          return []
       ("mod",IOC.Simuling {}) -> do
            menuIn   <- Ioco.iocoModelMenuIn
            menuOut  <- Ioco.iocoModelMenuOut
            case what of
              "all" -> return $ menuIn ++ menuOut
              "in"  -> return menuIn
              "out" -> return menuOut
              _     -> do IOC.putMsgs [ EnvData.TXS_CORE_SYSTEM_ERROR "error in menu" ]
                          return []
       ("mod",IOC.Stepping {}) -> do
            menuIn  <- Step.stepModelMenuIn
            menuOut <- Step.stepModelMenuOut
            case what of
              "all" -> return $ menuIn ++ menuOut
              "in"  -> return menuIn
              "out" -> return menuOut
              _     -> do IOC.putMsgs [ EnvData.TXS_CORE_SYSTEM_ERROR "error in menu" ]
                          return []
       ("map",IOC.Testing {})  -> Mapper.mapperMenu
       ("map",IOC.Simuling {}) -> Mapper.mapperMenu
       ("purp",IOC.Testing {}) -> Purpose.goalMenu what
       _ -> do IOC.putMsgs [ EnvData.TXS_CORE_SYSTEM_ERROR "error in menu" ]
               return []

-- | Give the provided action to the mapper.
--
-- Not possible in stepper modus (see 'txsSetStep').
txsMapper :: TxsDDefs.Action                    -- ^ Action to be provided to mapper.
          -> IOC.IOC TxsDDefs.Action
txsMapper act  =  do
     envc <- get
     case IOC.state envc of
       IOC.Testing {} -> mapperMap act
       IOC.Simuling {} -> mapperMap act
       _ -> do
         IOC.putMsgs [ EnvData.TXS_CORE_USER_ERROR
                        "Mapping only allowed in Testing or Simulating mode" ]
         return act


-- | NComplete derivation by Petra van den Bos.
txsNComp :: TxsDefs.ModelDef                   -- ^ model. Currently only
                                               -- `StautDef` without data is
                                               -- supported.
         -> IOC.IOC (Maybe TxsDefs.PurpId)     -- ^ Derived purpose, when
                                               -- succesful.
txsNComp (TxsDefs.ModelDef insyncs outsyncs splsyncs bexp) =  do
  envc <- get
  case (IOC.state envc, TxsDefs.view bexp) of
    ( IOC.Initing {IOC.tdefs = tdefs}
      , TxsDefs.ProcInst procid@(TxsDefs.ProcId pnm _ _ _ _) chans []
      ) | and [ Set.size sync == 1 | sync <- insyncs ++ outsyncs ]
          && and [ null srts
                 | TxsDefs.ChanId _ _ srts <- Set.toList $ Set.unions $ insyncs ++ outsyncs
                 ]
          && null splsyncs
       -> case Map.lookup procid (TxsDefs.procDefs tdefs) of
              Just (TxsDefs.ProcDef chids [] staut@(TxsDefs.view -> TxsDefs.StAut _ ve _)) | Map.null ve
                 -> do let chanmap                       = Map.fromList (zip chids chans)
                           TxsDefs.StAut statid _ trans = TxsDefs.view $ relabel chanmap staut
                       maypurp <- NComp.nComplete insyncs outsyncs statid trans
                       case maypurp of
                         Just purpdef -> do
                           uid <- gets IOC.unid
                           let purpid = TxsDefs.PurpId ("PURP_"<>pnm) (uid+1)
                               tdefs' = tdefs
                                 { TxsDefs.purpDefs = Map.insert
                                                      purpid purpdef (TxsDefs.purpDefs tdefs)
                                 }
                           IOC.incUnid
                           IOC.modifyCS $ \st -> st { IOC.tdefs = tdefs' }
                           return $ Just purpid
                         _ -> return Nothing

              _ -> do IOC.putMsgs [ EnvData.TXS_CORE_USER_ERROR
                                    "N-Complete requires a data-less STAUTDEF" ]
                      return Nothing
    _ -> do IOC.putMsgs [ EnvData.TXS_CORE_USER_ERROR
                          $ "N-Complete should be used after initialization, before testing, "
                            ++ "with a STAUTDEF with data-less, singleton channels" ]
            return Nothing

-- ----------------------------------------------------------------------------------------- --

-- | LPE transformation by Carsten Ruetz
txsLPE :: Either TxsDefs.BExpr TxsDefs.ModelId   -- ^ either a behaviour expression (that shall
                                                 --   be a process instantiation), or a model
                                                 --   definition (that shall contain a process
                                                 --   instantiation), to be tranformed
       -> IOC.IOC (Maybe (Either TxsDefs.BExpr TxsDefs.ModelId))
                                                 -- ^ transformed process instantiation
                                                 --   or model definition
txsLPE (Left bexpr)  =  do
  envc <- get
  case IOC.state envc of
    IOC.Initing {IOC.tdefs = tdefs}
      -> do lpe <- LPE.lpeTransform bexpr (TxsDefs.procDefs tdefs)
            case lpe of
              Just (procInst'@(TxsDefs.view -> TxsDefs.ProcInst procid' _ _), procdef')
                -> case Map.lookup procid' (TxsDefs.procDefs tdefs) of
                     Nothing
                       -> do let tdefs' = tdefs { TxsDefs.procDefs = Map.insert
                                                    procid' procdef' (TxsDefs.procDefs tdefs)
                                                }
                             IOC.modifyCS $ \st -> st { IOC.tdefs = tdefs' }
                             return $ Just (Left procInst')
                     _ -> do IOC.putMsgs [ EnvData.TXS_CORE_SYSTEM_ERROR "LPE: generated process id already exists" ]
                             return Nothing
              _ -> do IOC.putMsgs [ EnvData.TXS_CORE_USER_ERROR "LPE: transformation failed" ]
                      return Nothing
    _ -> do IOC.putMsgs [ EnvData.TXS_CORE_USER_ERROR "LPE: only allowed if initialized" ]
            return Nothing

txsLPE (Right modelid@(TxsDefs.ModelId modname _moduid))  =  do
  envc <- get
  case IOC.state envc of
    IOC.Initing {IOC.tdefs = tdefs}
      -> case Map.lookup modelid (TxsDefs.modelDefs tdefs) of
           Just (TxsDefs.ModelDef insyncs outsyncs splsyncs bexpr)
             -> do lpe' <- txsLPE (Left bexpr)
                   lift $ hPrint stderr lpe'
                   case lpe' of
                     Just (Left procinst'@(TxsDefs.view -> TxsDefs.ProcInst{}))
                       -> do tdefs' <- gets (IOC.tdefs . IOC.state)
                             --uid'   <- IOC.newUnid
                             --let modelid' = TxsDefs.ModelId ("LPE_"<>modname) uid'
                             modelid' <- getModelIdFromName ("LPE_"<>modname)
                             let modeldef' = TxsDefs.ModelDef insyncs outsyncs splsyncs procinst'
                             let tdefs'' = tdefs' { TxsDefs.modelDefs = Map.insert modelid' modeldef' (TxsDefs.modelDefs tdefs') }
                             IOC.modifyCS $ \st -> st { IOC.tdefs = tdefs'' }
                             return $ Just (Right modelid')
                     _ -> do IOC.putMsgs [ EnvData.TXS_CORE_SYSTEM_ERROR $ "LPE: " ++
                                           "transformation on behaviour of modeldef failed" ]
                             return Nothing
           _ -> do IOC.putMsgs [ EnvData.TXS_CORE_USER_ERROR "LPE: model not defined" ]
                   return Nothing
    _ -> do IOC.putMsgs [ EnvData.TXS_CORE_USER_ERROR "LPE: only allowed if initialized" ]
            return Nothing

<<<<<<< HEAD
txsLPEForModelDef :: TxsDefs.ModelDef   -- ^ model definition to be tranformed
                  -> Name               -- ^ model name
                  -> IOC.IOC (Maybe TxsDefs.ModelId) -- ^ ModelId of transformed model definition
txsLPEForModelDef (TxsDefs.ModelDef insyncs outsyncs splsyncs bexpr) modname =  do
  envc <- get
  case IOC.state envc of
    IOC.Initing {}
      -> do lpe' <- txsLPE (Left bexpr)
            case lpe' of
                Just (Left (procinst'@(TxsDefs.view -> TxsDefs.ProcInst{}))) ->
                    do  uid'   <- IOC.newUnid
                        tdefs' <- gets (IOC.tdefs . IOC.state)
                        let modelid' = TxsDefs.ModelId ("LPE_"<>modname) uid'
                            modeldef'= TxsDefs.ModelDef insyncs outsyncs splsyncs procinst'
                            tdefs''  = tdefs'
                                { TxsDefs.modelDefs = Map.insert modelid' modeldef'
                                                                (TxsDefs.modelDefs tdefs')
                                }
                        IOC.modifyCS $ \st -> st { IOC.tdefs = tdefs'' }
                        return $ Just modelid'
                _ -> do IOC.putMsgs [ EnvData.TXS_CORE_SYSTEM_ERROR $ "LPE: " ++
                                    "transformation on behaviour of modeldef failed" ]
                        return Nothing
    _ -> do IOC.putMsgs [ EnvData.TXS_CORE_USER_ERROR "LPE: only allowed if initialized" ]
            return Nothing
=======
-- ----------------------------------------------------------------------------------------- --

txsLPEQ :: String -> String -> IOC.IOC [String]
txsLPEQ inName outName = do
    msgsOrInModel <- getMsgOrModelFromName (T.pack inName)
    case msgsOrInModel of
      Left msg -> return [msg]
      Right (modelId, modelDef) -> do r <- LPEQ.lpeq modelId modelDef outName
                                      case r of
                                        Left msgs -> return msgs
                                        Right (mid, _) -> do return ["LPEQ transformation complete; result saved to model " ++ T.unpack (ModelId.name mid)]
-- txsLPEQ

-- ----------------------------------------------------------------------------------------- --

txsLPEOp :: String -> String -> String -> TxsDefs.VExpr -> IOC.IOC [String]
txsLPEOp opChain inName outName invariant = do
    msgsOrInModel <- getMsgOrModelFromName (T.pack inName)
    case msgsOrInModel of
      Left msg -> return [msg]
      Right (modelId, _modelDef) ->
        case LPEOps.getLPEOperations opChain of
          Left msgs -> return msgs
          Right ops -> do
            msgsOrOutModel <- LPEOps.lpeOperations ops modelId outName invariant
            case msgsOrOutModel of
              Left msgs -> return msgs
              Right outModelId -> return ["LPE transformation complete; result saved to model " ++ T.unpack (ModelId.name outModelId)]
--txsLPEOp

-- ----------------------------------------------------------------------------------------- --
txsMerge :: String -> String -> String -> IOC.IOC [String]
txsMerge firstName secondName outputName = do
    msgsOrFirstModel <- getMsgOrModelFromName (T.pack firstName)
    case msgsOrFirstModel of
      Left msg -> return [msg]
      Right (_, TxsDefs.ModelDef insyncs1 outsyncs1 splsyncs1 bexpr1) ->
        do msgsOrSecondModel <- getMsgOrModelFromName (T.pack secondName)
           case msgsOrSecondModel of
             Left msg -> return [msg]
             Right (_, TxsDefs.ModelDef insyncs2 outsyncs2 splsyncs2 bexpr2) ->
               do outputModelId <- getModelIdFromName (T.pack outputName)
                  let newInsyncs = Set.toList (Set.fromList (insyncs1 ++ insyncs2))
                  let newOutsyncs = Set.toList (Set.fromList (outsyncs1 ++ outsyncs2))
                  let newSplsyncs = Set.toList (Set.fromList (splsyncs1 ++ splsyncs2))
                  let newProcInst = BehExprDefs.parallel (Set.unions (newInsyncs ++ newOutsyncs ++ newSplsyncs)) [bexpr1, bexpr2]
                  let newModelDef = TxsDefs.ModelDef newInsyncs newOutsyncs newSplsyncs newProcInst
                  tdefs' <- gets (IOC.tdefs . IOC.state)
                  let tdefs'' = tdefs' { TxsDefs.modelDefs = Map.insert outputModelId newModelDef (TxsDefs.modelDefs tdefs') }
                  IOC.modifyCS $ \st -> st { IOC.tdefs = tdefs'' }
                  return ["Models merged; result saved to model " ++ TxsShow.fshow outputModelId]
-- txsMerge

-- ----------------------------------------------------------------------------------------- --
--                                                                                           --
-- ----------------------------------------------------------------------------------------- --
>>>>>>> df092a27
<|MERGE_RESOLUTION|>--- conflicted
+++ resolved
@@ -123,9 +123,8 @@
 
   -- * LPE transformation
 , txsLPE
-<<<<<<< HEAD
 , txsLPEForModelDef
-=======
+
 
   -- * LPEQ transformation
 , txsLPEQ
@@ -135,7 +134,7 @@
 
   -- * LPE manipulation
 , txsMerge
->>>>>>> df092a27
+
 )
 
 -- ----------------------------------------------------------------------------------------- --
@@ -206,19 +205,14 @@
 import ModelIdFactory
 
 -- import from valexpr
-<<<<<<< HEAD
-import           ConstDefs
+import           Constant
 import           Name
+import qualified ModelId
 import qualified SortId
 import qualified SortOf
 import           VarId
-=======
-import qualified ModelId
-import qualified SortId
-import qualified SortOf
-import Constant
-import VarId
->>>>>>> df092a27
+
+
 
 -- | TorXakis core main api -- start
 runTxsCore :: Config -> StateT s IOC.IOC a -> s -> IO ()
@@ -1209,7 +1203,7 @@
     _ -> do IOC.putMsgs [ EnvData.TXS_CORE_USER_ERROR "LPE: only allowed if initialized" ]
             return Nothing
 
-<<<<<<< HEAD
+
 txsLPEForModelDef :: TxsDefs.ModelDef   -- ^ model definition to be tranformed
                   -> Name               -- ^ model name
                   -> IOC.IOC (Maybe TxsDefs.ModelId) -- ^ ModelId of transformed model definition
@@ -1235,7 +1229,7 @@
                         return Nothing
     _ -> do IOC.putMsgs [ EnvData.TXS_CORE_USER_ERROR "LPE: only allowed if initialized" ]
             return Nothing
-=======
+
 -- ----------------------------------------------------------------------------------------- --
 
 txsLPEQ :: String -> String -> IOC.IOC [String]
@@ -1292,4 +1286,4 @@
 -- ----------------------------------------------------------------------------------------- --
 --                                                                                           --
 -- ----------------------------------------------------------------------------------------- --
->>>>>>> df092a27
+
