--- conflicted
+++ resolved
@@ -866,13 +866,9 @@
 txsShow :: String               -- ^ kind of item to be shown.
         -> String               -- ^ name of item to be shown.
                                 --   Valid items are "tdefs", "state",
-<<<<<<< HEAD
                                 --   "model", "mapper", "purp", "modeldef" \<name>,
                                 --   "mapperdef" \<name>, "purpdef" \<name>
-=======
-                                --   "model", "mapper", "purp", "modeldef" 'name',
-                                --   "mapperdef" 'name', "purpdef" 'name'
->>>>>>> 7bdd27b3
+
         -> IOC.IOC String
 txsShow item nm  = do
      envc  <- gets IOC.state
