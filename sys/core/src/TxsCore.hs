{-
TorXakis - Model Based Testing
Copyright (c) 2015-2016 TNO and Radboud University
See license.txt
-}
{-# LANGUAGE RecordWildCards #-}

-----------------------------------------------------------------------------
-- |
-- Module      :  TxsCore
-- Copyright   :  TNO and Radboud University
-- License     :  BSD3
-- Maintainer  :  jan.tretmans
-- Stability   :  experimental
--
-- Core Module TorXakis API:
-- API for TorXakis core functionality.
-----------------------------------------------------------------------------
module TxsCore
( -- * run torxakis core
  runTxsCore
  
  -- * initialize torxakis core
, txsInit

  -- * terminate torxakis core
, txsTermit

  -- * Mode
  -- ** start testing 
, txsSetTest

  -- *** test Input Action
, txsTestIn

  -- *** test Output Action
, txsTestOut

  -- *** test number of Actions
, txsTestN

  -- ** start simulating 
, txsSetSim

  -- *** simulate number of Actions
, txsSimN

  -- ** start stepping
, txsSetStep

  -- *** step Action
, txsStepA

  -- *** step number of Actions
, txsStepN

  -- *** go back to previous state
, txsGoTo

  -- ** stop testing, simulating, or stepping
, txsStop

  -- * Parameters
  -- ** get all parameter values
, txsGetParams

  -- ** get value of parameter
, txsGetParam

  -- ** set value of parameter
, txsSetParam

  -- * set random seed
, txsSetSeed

  -- * evaluation of value expression
, txsEval 

  -- * Solving
  -- ** finding a solution for value expression
, txsSolve

  -- ** finding an unique solution for value expression
, txsUniSolve

  -- ** finding a random solution for value expression
, txsRanSolve

  -- * show item
, txsShow

  -- * give path
, txsPath

  -- * give menu
, txsMenu

  -- * give action to mapper
, txsMapper

<<<<<<< HEAD
-- ----------------------------------------------------------------------------------------- --
--
--   Core Module TorXakis API
--
-- ----------------------------------------------------------------------------------------- --
-- export

( runTxsCore      -- :: StateT s IOC.IOC a -> s -> IO ()
                  --    torxakis core main api start
, txsInit         -- :: TxsDefs.TxsDefs -> ([EnvData.Msg] -> IOC.IOC ()) -> IOC.IOC ()
                  --    initialize torxakis core
, txsTermit       -- :: IOC.IOC ()
                  --    terminate torxakis core
, txsStop         -- :: IOC.IOC ()
                  --    stop executing testing/simulating/stepping
, txsGetParams    -- :: IOC.IOC [(String,String)]
                  --    get all parameter values
, txsGetParam     -- :: String -> IOC.IOC [(String,String)]
                  --    get parameter value
, txsSetParam     -- :: String -> String -> IOC.IOC [(String,String)]
                  --    set parameter values
, txsSetSeed      -- :: Int -> IOC.IOC ()
                  --    setting random seed
, txsEval         -- :: TxsDefs.VExpr -> IOC.IOC TxsDefs.Const
                  --    evaluation of ValExpr
, txsSolve        -- :: TxsDefs.VExpr -> IOC.IOC (TxsDefs.WEnv TxsDefs.VarId)
                  --    solving Bool VExpr
, txsUniSolve     -- :: TxsDefs.VExpr -> IOC.IOC (TxsDefs.WEnv TxsDefs.VarId)
                  --    solving Bool VExpr uniquely
, txsRanSolve     -- :: TxsDefs.VExpr -> IOC.IOC (TxsDefs.WEnv TxsDefs.VarId)
                  --    solving Bool VExpr randomly
, txsSetTest      -- :: (TxsDDefs.Action -> IOC.IOC TxsDDefs.Action) ->
                  --    IOC.IOC TxsDDefs.Action ->
                  --    TxsDefs.ModelDef -> Maybe TxsDefs.MapperDef -> Maybe TxsDefs.PurpDef ->
                  --    IOC.IOC ()
, txsSetSim       -- :: (TxsDDefs.Action -> IOC.IOC TxsDDefs.Action) ->
                  --    IOC.IOC TxsDDefs.Action ->
                  --    TxsDefs.ModelDef -> Maybe TxsDefs.MapperDef ->
                  --    IOC.IOC ()
, txsSetStep      -- :: TxsDefs.ModelDef -> IOC.IOC ()
, txsTestIn       -- :: TxsDDefs.Action -> IOC.IOC TxsDDefs.Verdict
, txsTestOut      -- :: IOC.IOC TxsDDefs.Verdict
, txsTestN        -- :: Int -> IOC.IOC TxsDDefs.Verdict
, txsSimN         -- :: Int -> IOC.IOC TxsDDefs.Verdict
, txsStepN        -- :: Int -> IOC.IOC TxsDDefs.Verdict
, txsStepA        -- :: TxsDDefs.Action -> IOC.IOC TxsDDefs.Verdict
, txsShow         -- :: String -> IOC.IOC String
, txsGoTo         -- :: EnvData.StateNr -> IOC.IOC ()
, txsPath         -- :: IOC.IOC [(EnvData.StateNr, TxsDDefs.Action, EnvData.StateNr)]
, txsMenu         -- :: String -> EnvData.StateNr -> IOC.IOC Menu
, txsMapper       -- :: TxsDDefs.Action -> IOC.IOC TxsDDefs.Action
, txsNComp        -- :: TxsDefs.ProcDef -> IOC.IOC TxsDefs.PurpId
=======
>>>>>>> 0efb4b62
)

-- ----------------------------------------------------------------------------------------- --
-- import

where

import Control.Monad
import Control.Monad.State
import System.Random

import qualified Data.Set  as Set
import qualified Data.Map  as Map

-- import from local
import Ioco
import Mapper
import Purpose
import CoreUtils
import Test
import Sim
import Step
import NComp

-- import from behave(defs)
<<<<<<< HEAD
import qualified BTree       as BTree
import qualified Behave      as Behave
import Expand(relabel)

-- import from behaveenv
import qualified EnvBTree    as EnvBTree
=======
import qualified BTree 
import qualified Behave
>>>>>>> 0efb4b62

-- import from coreenv
import qualified EnvCore     as IOC
import qualified EnvData
import qualified ParamCore

-- import from defs
import qualified TxsDefs
import qualified SortOf
import qualified TxsDDefs
import qualified TxsShow
import qualified Sigs

-- import from solve
import qualified FreeVar
import qualified SMT
import qualified Solve
import qualified SolveDefs
import qualified SolveDefs.Params
-- import from value
import qualified Eval


-- | torxakis core main api -- start
runTxsCore :: StateT s IOC.IOC a -> s -> IO ()
runTxsCore ctrl s0  =  do
     _ <- runStateT (runTxsCtrl ctrl s0)
                     IOC.Noning { IOC.params = Map.union ParamCore.initParams
                                                         SolveDefs.Params.initParams
                                , IOC.unid   = 0
                                }
               
     return ()

runTxsCtrl :: StateT s IOC.IOC a -> s -> IOC.IOC ()
runTxsCtrl ctrl s0  =  do 
     _ <- runStateT ctrl s0
     return ()


-- | torxakis core main api -- modus transition general
txsInit :: TxsDefs.TxsDefs -> Sigs.Sigs TxsDefs.VarId -> ([EnvData.Msg] -> IOC.IOC ()) -> IOC.IOC ()
txsInit tdefs sigs putMsgs  =  do
     envc <- get
     case envc of
       IOC.Noning params unid
         -> do smtEnv         <- lift $ SMT.createSMTEnv SMT.cmdZ3 False tdefs
               (info,smtEnv') <- lift $ runStateT SMT.openSolver smtEnv
               (_,smtEnv'')   <- lift $ runStateT (SMT.addDefinitions tdefs) smtEnv'
               putMsgs [ EnvData.TXS_CORE_USER_INFO $ "Solver initialized : " ++ info
                       , EnvData.TXS_CORE_USER_INFO   "TxsCore initialized"
                       ]
               put   IOC.Initing { IOC.smts    = Map.singleton "current" smtEnv''
                                 , IOC.tdefs   = tdefs
                                 , IOC.sigs    = sigs
                                 , IOC.params  = params
                                 , IOC.unid    = unid
                                 , IOC.putmsgs = putMsgs
                                 }
       IOC.Initing { }
         -> do TxsCore.txsTermit
               TxsCore.txsInit tdefs sigs putMsgs
       _ -> do TxsCore.txsStop                    -- IOC.Testing, IOC.Simuling, IOC.Stepping --
               TxsCore.txsTermit
               TxsCore.txsInit tdefs sigs putMsgs
                    
-- | terminate torxakis core
txsTermit :: IOC.IOC ()
txsTermit  =  do
     envc <- get
     case envc of
       IOC.Noning { }
         -> return ()
       IOC.Initing { IOC.smts = smts , IOC.params = params , IOC.unid = unid, IOC.putmsgs = putmsgs }
         -> do lift $ mapM_ (runStateT SMT.close) (Map.elems smts)
               putmsgs [ EnvData.TXS_CORE_USER_INFO "Solver(s) closed"
                       , EnvData.TXS_CORE_USER_INFO "TxsCore terminated"
                       ]
               put   IOC.Noning { IOC.params = params
                                , IOC.unid   = unid
                                }
       _ -> do TxsCore.txsStop                    -- IOC.Testing, IOC.Simuling, IOC.Stepping --
               TxsCore.txsTermit

-- | stop testing, simulating, or stepping.
-- See 'txsSetTest', 'txsSetSim', and 'txsSetStep', respectively.
txsStop :: IOC.IOC ()
txsStop  =  do
     envc <- get
     case envc of
       IOC.Noning {}
         -> return ()
       IOC.Initing {}
         -> return ()
       _ -> do                                    -- IOC.Testing, IOC.Simuling, IOC.Stepping --
               IOC.putMsgs [ EnvData.TXS_CORE_USER_INFO "Simulation/Testing/Stepping stopped" ]
               put   IOC.Initing { IOC.smts    = IOC.smts    envc
                                 , IOC.tdefs   = IOC.tdefs   envc
                                 , IOC.sigs    = IOC.sigs    envc
                                 , IOC.params  = IOC.params  envc
                                 , IOC.unid    = IOC.unid    envc
                                 , IOC.putmsgs = IOC.putmsgs envc
                                 }


-- | Get the values of all parameters.
txsGetParams :: IOC.IOC [(String,String)]
txsGetParams  =
     IOC.getParams []

-- | Get the value of the provided parameter.
txsGetParam :: String -> IOC.IOC [(String,String)]
txsGetParam prm  =
     IOC.getParams [prm]

-- | Set the provided parameter to the provided value.
txsSetParam :: String -> String -> IOC.IOC [(String,String)]
txsSetParam prm val  =
     IOC.setParams [(prm,val)]

-- | Set the random seed to the provided value.
txsSetSeed :: Int -> IOC.IOC ()
txsSetSeed seed  =  do
     lift $ setStdGen(mkStdGen seed)
     IOC.putMsgs [ EnvData.TXS_CORE_SYSTEM_INFO $ "Seed set to " ++ show seed ]

-- | Evaluate the provided value expression.
--
--   Only possible when txscore is initialized with a model.
txsEval :: TxsDefs.VExpr -> IOC.IOC TxsDefs.Const
txsEval vexp  =  do
     envc <- get
     case envc of
       IOC.Noning {}
         -> do IOC.putMsgs [ EnvData.TXS_CORE_USER_ERROR "No 'eval' without model" ]
               return $ TxsDefs.Cerror ""
       _ -> let frees = FreeVar.freeVars vexp
            in if  not $ null frees
                     then do IOC.putMsgs [ EnvData.TXS_CORE_USER_ERROR
                                           $ "Value expression not closed: " ++
                                             TxsShow.fshow frees ]
                             return $ TxsDefs.Cerror ""
                     else do envb         <- filterEnvCtoEnvB
                             (wal',envb') <- lift $ runStateT (Eval.eval vexp) envb
                             writeEnvBtoEnvC envb'
                             return wal'

-- | Find a solution for the provided Boolean value expression.
--
--   Only possible when txscore is initialized with a model.
txsSolve :: TxsDefs.VExpr -> IOC.IOC (TxsDefs.WEnv TxsDefs.VarId)
txsSolve vexp  =  do
     envc <- get
     case envc of
       IOC.Noning {}
         -> do IOC.putMsgs [ EnvData.TXS_CORE_USER_ERROR "No 'solve' without model" ]
               return Map.empty
       _ -> if  SortOf.sortOf vexp /= SortOf.sortId_Bool
                 then do
                   IOC.putMsgs [ EnvData.TXS_CORE_USER_ERROR
                                 "Value expression for solve shall be Bool" ]
                   return Map.empty
                 else do
                   let frees = FreeVar.freeVars vexp
                       assertions = Solve.add vexp Solve.empty
                   smtEnv        <- IOC.getSMT "current"
                   (sat,smtEnv') <- lift $ runStateT (Solve.solve frees assertions) smtEnv
                   IOC.putSMT "current" smtEnv'
                   case sat of
                     SolveDefs.Solved sol    -> do IOC.putMsgs [ EnvData.TXS_CORE_RESPONSE
                                                                 "sat" ]
                                                   return sol
                     SolveDefs.Unsolvable    -> do IOC.putMsgs [ EnvData.TXS_CORE_RESPONSE
                                                                 "unsat" ]
                                                   return Map.empty
                     SolveDefs.UnableToSolve -> do IOC.putMsgs [ EnvData.TXS_CORE_RESPONSE
                                                                 "unknown" ]
                                                   return Map.empty
          
                                                   
-- | Find an unique solution for the provided Boolean value expression.
--
--   Only possible when txscore is initialized with a model.
txsUniSolve :: TxsDefs.VExpr -> IOC.IOC (TxsDefs.WEnv TxsDefs.VarId)
txsUniSolve vexp  =  do
     envc <- get
     case envc of
       IOC.Noning {}
         -> do IOC.putMsgs [ EnvData.TXS_CORE_USER_ERROR "No 'solve' without model" ]
               return Map.empty
       _ -> if  SortOf.sortOf vexp /= SortOf.sortId_Bool
                 then do
                   IOC.putMsgs [ EnvData.TXS_CORE_USER_ERROR "Value expression shall be Bool" ]
                   return Map.empty
                 else do
                   let frees = FreeVar.freeVars vexp
                       assertions = Solve.add vexp Solve.empty
                   smtEnv        <- IOC.getSMT "current"
                   (sat,smtEnv') <- lift $ runStateT (Solve.uniSolve frees assertions) smtEnv
                   IOC.putSMT "current" smtEnv'
                   case sat of
                     SolveDefs.Solved sol    -> do IOC.putMsgs [ EnvData.TXS_CORE_RESPONSE
                                                                 "sat" ]
                                                   return sol
                     SolveDefs.Unsolvable    -> do IOC.putMsgs [ EnvData.TXS_CORE_RESPONSE
                                                                 "unsat" ]
                                                   return Map.empty
                     SolveDefs.UnableToSolve -> do IOC.putMsgs [ EnvData.TXS_CORE_RESPONSE
                                                                 "unknown" ]
                                                   return Map.empty

-- | Find a random solution for the provided Boolean value expression.
--
--   Only possible when txscore is initialized with a model.
txsRanSolve :: TxsDefs.VExpr -> IOC.IOC (TxsDefs.WEnv TxsDefs.VarId)
txsRanSolve vexp  =  do
     envc <- get
     case envc of
       IOC.Noning {}
         -> do IOC.putMsgs [ EnvData.TXS_CORE_USER_ERROR "No 'solve' without model" ]
               return Map.empty
       _ -> if  SortOf.sortOf vexp /= SortOf.sortId_Bool
                 then do
                   IOC.putMsgs [ EnvData.TXS_CORE_USER_ERROR "Value expression shall be Bool" ]
                   return Map.empty
                else do
                   let frees      = FreeVar.freeVars vexp
                       assertions = Solve.add vexp Solve.empty
                   smtEnv        <- IOC.getSMT "current"
                   parammap <- gets IOC.params
                   let p = Solve.toRandParam parammap
                   (sat,smtEnv') <- lift $ runStateT (Solve.randSolve p frees assertions) smtEnv
                   IOC.putSMT "current" smtEnv'
                   case sat of
                     SolveDefs.Solved sol    -> do IOC.putMsgs [ EnvData.TXS_CORE_RESPONSE
                                                                 "sat" ]
                                                   return sol
                     SolveDefs.Unsolvable    -> do IOC.putMsgs [ EnvData.TXS_CORE_RESPONSE
                                                                 "unsat" ]
                                                   return Map.empty
                     SolveDefs.UnableToSolve -> do IOC.putMsgs [ EnvData.TXS_CORE_RESPONSE
                                                                 "unknown" ]
                                                   return Map.empty
          

-- | Start testing using the provided
-- 
--   * callback function for sending an input action to the SUT (world),
--
--   * callback function for receiving an output action from the SUT (world),
--
--   * model definition,
--
--   * optional mapper definition, and
--
--   * optional test purpose definition.
--
--   Only possible when txscore is initialized with a model.
--
-- modus transition general.
txsSetTest :: (TxsDDefs.Action -> IOC.IOC TxsDDefs.Action) ->
              IOC.IOC TxsDDefs.Action ->
              TxsDefs.ModelDef -> Maybe TxsDefs.MapperDef -> Maybe TxsDefs.PurpDef ->
              IOC.IOC ()
txsSetTest putToW getFroW moddef mapdef purpdef  =  do
     envc <- get
     case envc of
       IOC.Noning {} -> 
            IOC.putMsgs [ EnvData.TXS_CORE_USER_ERROR "Tester started without model file" ]
       IOC.Initing smts tdefs sigs params unid putmsgs -> do
            (maybt,mt,gls) <- startTester moddef mapdef purpdef
            case maybt of
              Nothing ->
                   IOC.putMsgs [ EnvData.TXS_CORE_USER_ERROR "Tester start failed" ]
              Just bt -> do
                   put   IOC.Testing { IOC.smts      = smts
                                     , IOC.tdefs     = tdefs
                                     , IOC.sigs      = sigs
                                     , IOC.modeldef  = moddef
                                     , IOC.mapperdef = mapdef
                                     , IOC.purpdef   = purpdef
                                     , IOC.puttow    = putToW
                                     , IOC.getfrow   = getFroW
                                     , IOC.behtrie   = []
                                     , IOC.inistate  = 0
                                     , IOC.curstate  = 0
                                     , IOC.modsts    = bt
                                     , IOC.mapsts    = mt
                                     , IOC.purpsts   = gls
                                     , IOC.params    = params
                                     , IOC.unid      = unid
                                     , IOC.putmsgs   = putmsgs
                                     }
                   IOC.putMsgs [ EnvData.TXS_CORE_USER_INFO "Tester started" ]
       _ -> do                                    -- IOC.Testing, IOC.Simuling, IOC.Stepping --
            TxsCore.txsStop
            TxsCore.txsSetTest putToW getFroW moddef mapdef purpdef


startTester :: TxsDefs.ModelDef ->
               Maybe TxsDefs.MapperDef ->
               Maybe TxsDefs.PurpDef ->
               IOC.IOC ( Maybe BTree.BTree, BTree.BTree, [(TxsDefs.GoalId,BTree.BTree)] )

startTester (TxsDefs.ModelDef minsyncs moutsyncs msplsyncs mbexp)
            Nothing
            Nothing  =
     let allSyncs = minsyncs ++ moutsyncs ++ msplsyncs
     in do 
       envb            <- filterEnvCtoEnvB
       (maybt', envb') <- lift $ runStateT (Behave.behInit allSyncs mbexp) envb
       writeEnvBtoEnvC envb'
       return ( maybt', [], [] )

startTester (TxsDefs.ModelDef  minsyncs moutsyncs msplsyncs mbexp)
<<<<<<< HEAD
            (Just (TxsDefs.MapperDef achins achouts asyncsets abexp))
            Nothing  =
     let { mins  = Set.fromList minsyncs
         ; mouts = Set.fromList moutsyncs
         ; ains  = Set.fromList $ filter (not . Set.null)
                       [ sync `Set.intersection` (Set.fromList achins)  | sync <- asyncsets ]
         ; aouts = Set.fromList $ filter (not . Set.null)
                       [ sync `Set.intersection` (Set.fromList achouts) | sync <- asyncsets ]
=======
                 (Just (TxsDefs.MapperDef achins achouts asyncsets abexp))
                 Nothing =
     let { mins   = Set.unions minsyncs
         ; mouts  = Set.unions moutsyncs
         ; ains   = Set.fromList achins
         ; aouts  = Set.fromList achouts
>>>>>>> 0efb4b62
         }
      in if     mins  `Set.isSubsetOf` ains
             && mouts `Set.isSubsetOf` aouts
           then do let allSyncs = minsyncs ++ moutsyncs ++ msplsyncs
                   envb            <- filterEnvCtoEnvB
                   (maybt',envb' ) <- lift $ runStateT (Behave.behInit allSyncs  mbexp) envb
                   (maymt',envb'') <- lift $ runStateT (Behave.behInit asyncsets abexp) envb'
                   case (maybt',maymt') of
                     (Nothing , _       ) -> do
                          IOC.putMsgs [ EnvData.TXS_CORE_USER_ERROR "Tester model failed" ]
                          return ( Nothing, [], [] )
                     (_       , Nothing ) -> do
                          IOC.putMsgs [ EnvData.TXS_CORE_USER_ERROR "Tester mapper failed" ]
                          return ( Nothing, [], [] )
                     (Just _, Just mt') -> do
                          writeEnvBtoEnvC envb''
                          return ( maybt', mt', [] )
           else do IOC.putMsgs [ EnvData.TXS_CORE_USER_ERROR "Inconsistent definitions" ]
                   return ( Nothing, [], [] )

startTester (TxsDefs.ModelDef minsyncs moutsyncs msplsyncs mbexp)
            Nothing
            (Just (TxsDefs.PurpDef pinsyncs poutsyncs psplsyncs goals))  =
     let { mins   = Set.fromList minsyncs
         ; mouts  = Set.fromList moutsyncs
         ; pins   = Set.fromList pinsyncs
         ; pouts  = Set.fromList poutsyncs
         }
      in if     ( (pins  == Set.empty) || (pins  == mins)  )
             && ( (pouts == Set.empty) || (pouts == mouts) )
           then do let allSyncs  = minsyncs ++ moutsyncs ++ msplsyncs
                       pAllSyncs = pinsyncs ++ poutsyncs ++ psplsyncs
                   envb           <- filterEnvCtoEnvB
                   (maybt',envb') <- lift $ runStateT (Behave.behInit allSyncs  mbexp) envb
                   case maybt' of
                     Nothing -> do
                          IOC.putMsgs [ EnvData.TXS_CORE_USER_ERROR "Tester model failed" ]
                          return ( Nothing, [], [] )
                     Just _ -> do
                          writeEnvBtoEnvC envb'
                          gls <- mapM (goalInit pAllSyncs) goals
                          return ( maybt', [], concat gls )
           else do IOC.putMsgs [ EnvData.TXS_CORE_USER_ERROR "Inconsistent definitions" ]
                   return ( Nothing, [], [] )

startTester (TxsDefs.ModelDef  minsyncs moutsyncs msplsyncs mbexp)
<<<<<<< HEAD
            (Just (TxsDefs.MapperDef achins achouts asyncsets abexp))
            (Just (TxsDefs.PurpDef pinsyncs poutsyncs psplsyncs goals))  =
     let { mins  = Set.fromList minsyncs
         ; mouts = Set.fromList moutsyncs
         ; ains  = Set.fromList $ filter (not . Set.null)
                       [ sync `Set.intersection` (Set.fromList achins)  | sync <- asyncsets ]
         ; aouts = Set.fromList $ filter (not . Set.null)
                       [ sync `Set.intersection` (Set.fromList achouts) | sync <- asyncsets ]
         ; pins  = Set.fromList pinsyncs
         ; pouts = Set.fromList poutsyncs
=======
                 (Just (TxsDefs.MapperDef achins achouts asyncsets abexp))
                 (Just (TxsDefs.PurpDef pinsyncs poutsyncs psplsyncs goals)) =
     let { mins   = Set.unions minsyncs
         ; mouts  = Set.unions moutsyncs
         ; ains   = Set.fromList achins
         ; aouts  = Set.fromList achouts
         ; pins   = Set.unions pinsyncs
         ; pouts  = Set.unions poutsyncs
>>>>>>> 0efb4b62
         }
      in if     ( (pins  == Set.empty) || (pins  == mins)  )
             && ( (pouts == Set.empty) || (pouts == mouts) )
             && mins  `Set.isSubsetOf` ains
             && mouts `Set.isSubsetOf` aouts
           then do let allSyncs  = minsyncs ++ moutsyncs ++ msplsyncs
                       pAllSyncs = pinsyncs ++ poutsyncs ++ psplsyncs
                   envb            <- filterEnvCtoEnvB
                   (maybt',envb')  <- lift $ runStateT (Behave.behInit allSyncs  mbexp) envb
                   (maymt',envb'') <- lift $ runStateT (Behave.behInit asyncsets abexp) envb'
                   case (maybt',maymt') of
                     (Nothing , _       ) -> do
                          IOC.putMsgs [ EnvData.TXS_CORE_USER_ERROR "Tester model failed" ]
                          return ( Nothing, [], [] )
                     (_       , Nothing ) -> do
                          IOC.putMsgs [ EnvData.TXS_CORE_USER_ERROR "Tester mapper failed" ]
                          return ( Nothing, [], [] )
                     (Just _, Just mt') -> do
                          writeEnvBtoEnvC envb''
                          gls <- mapM (goalInit pAllSyncs) goals
                          return ( maybt', mt', concat gls )
           else do IOC.putMsgs [ EnvData.TXS_CORE_USER_ERROR "Inconsistent definitions" ]
                   return ( Nothing, [], [] )

goalInit :: [ Set.Set TxsDefs.ChanId ] -> 
            (TxsDefs.GoalId,TxsDefs.BExpr) ->
            IOC.IOC [(TxsDefs.GoalId,BTree.BTree)]
goalInit chsets (gid,bexp)  =  do
     envb           <- filterEnvCtoEnvB
     (maypt',envb') <- lift $ runStateT (Behave.behInit chsets bexp) envb
     writeEnvBtoEnvC envb'
     return $ case maypt' of
              { Nothing  -> []   
              ; Just pt' -> [ (gid, pt') ]
              }
                   
-- | Start simulating using the provided
--
--   * callback function for sending an output action to the environment (world),
--
--   * callback function for receiving an input action from the environment (world),
--
--   * model definition, and
--
--   * optional mapper definition.
--
--   Only possible when txscore is initialized with a model.
--
-- modus transition general.
txsSetSim :: (TxsDDefs.Action -> IOC.IOC TxsDDefs.Action) ->
             IOC.IOC TxsDDefs.Action ->
             TxsDefs.ModelDef -> Maybe TxsDefs.MapperDef ->
             IOC.IOC ()
txsSetSim putToW getFroW moddef mapdef  =  do
     envc <- get
     case envc of
       IOC.Noning {} -> 
            IOC.putMsgs [ EnvData.TXS_CORE_USER_ERROR "Simulator started without model file" ]
       IOC.Initing smts tdefs sigs params unid putmsgs -> do
            (maybt,mt) <- startSimulator moddef mapdef
            case maybt of
              Nothing -> 
                   IOC.putMsgs [ EnvData.TXS_CORE_USER_ERROR "Simulator start failed" ]
              Just bt -> do
                   put   IOC.Simuling { IOC.smts      = smts
                                      , IOC.tdefs     = tdefs
                                      , IOC.sigs      = sigs
                                      , IOC.modeldef  = moddef
                                      , IOC.mapperdef = mapdef
                                      , IOC.puttow    = putToW
                                      , IOC.getfrow   = getFroW
                                      , IOC.behtrie   = []
                                      , IOC.inistate  = 0
                                      , IOC.curstate  = 0
                                      , IOC.modsts    = bt
                                      , IOC.mapsts    = mt
                                      , IOC.params    = params
                                      , IOC.unid      = unid
                                      , IOC.putmsgs   = putmsgs
                                      }
                   IOC.putMsgs [ EnvData.TXS_CORE_USER_INFO "Simulator started" ]
       _ -> do                                    -- IOC.Testing, IOC.Simuling, IOC.Stepping --
            TxsCore.txsStop
            TxsCore.txsSetSim putToW getFroW moddef mapdef

startSimulator :: TxsDefs.ModelDef ->
                  Maybe TxsDefs.MapperDef ->
                  IOC.IOC ( Maybe BTree.BTree, BTree.BTree )

startSimulator (TxsDefs.ModelDef minsyncs moutsyncs msplsyncs mbexp)
               Nothing  = 
     let allSyncs = minsyncs ++ moutsyncs ++ msplsyncs
     in do
       envb            <- filterEnvCtoEnvB
       (maybt', envb') <- lift $ runStateT (Behave.behInit allSyncs mbexp) envb
       writeEnvBtoEnvC envb'
       return ( maybt', [] )

<<<<<<< HEAD
startSimulator (TxsDefs.ModelDef minsyncs moutsyncs msplsyncs mbexp)
               (Just (TxsDefs.MapperDef achins achouts asyncsets abexp))  =
     let { mins  = Set.fromList minsyncs
         ; mouts = Set.fromList moutsyncs
         ; ains  = Set.fromList $ filter (not . Set.null)
                       [ sync `Set.intersection` (Set.fromList achins)  | sync <- asyncsets ]
         ; aouts = Set.fromList $ filter (not . Set.null) 
                       [ sync `Set.intersection` (Set.fromList achouts) | sync <- asyncsets ]
=======
startSimulator (TxsDefs.ModelDef  minsyncs moutsyncs msplsyncs mbexp)
                (Just (TxsDefs.MapperDef achins achouts asyncsets abexp))
  =  let { mins   = Set.unions minsyncs
         ; mouts  = Set.unions moutsyncs
         ; ains   = Set.fromList achins
         ; aouts  = Set.fromList achouts
>>>>>>> 0efb4b62
         }
      in if     mouts `Set.isSubsetOf` ains
             && mins  `Set.isSubsetOf` aouts
           then do let allSyncs = minsyncs ++ moutsyncs ++ msplsyncs
                   envb            <- filterEnvCtoEnvB
                   (maybt',envb' ) <- lift $ runStateT (Behave.behInit allSyncs  mbexp) envb
                   (maymt',envb'') <- lift $ runStateT (Behave.behInit asyncsets abexp) envb'
                   case (maybt',maymt') of
                     (Nothing , _       ) -> do
                          IOC.putMsgs [ EnvData.TXS_CORE_USER_ERROR "Tester model failed" ]
                          return ( Nothing, [] )
                     (_       , Nothing ) -> do
                          IOC.putMsgs [ EnvData.TXS_CORE_USER_ERROR "Tester mapper failed" ]
                          return ( Nothing, [] )
                     (Just _, Just mt') -> do
                          writeEnvBtoEnvC envb''
                          return ( maybt', mt' )
           else do IOC.putMsgs [ EnvData.TXS_CORE_USER_ERROR "Inconsistent definitions" ]
                   return ( Nothing, [] )

-- | Start stepping using the provided model definition.
--
--   Only possible when txscore is initialized with a model.
--
-- modus transition general.
txsSetStep :: TxsDefs.ModelDef -> IOC.IOC ()
txsSetStep moddef  =  do
     envc <- get
     case envc of
       IOC.Noning {} -> 
            IOC.putMsgs [ EnvData.TXS_CORE_USER_ERROR "Stepper started without model file" ]
       IOC.Initing { .. } -> do
            maybt <- startStepper moddef
            case maybt of
              Nothing -> 
                   IOC.putMsgs [ EnvData.TXS_CORE_USER_ERROR "Stepper start failed" ]
              Just bt -> do
                   put   IOC.Stepping { IOC.smts      = smts
                                      , IOC.tdefs     = tdefs
                                      , IOC.sigs      = sigs
                                      , IOC.modeldef  = moddef
                                      , IOC.behtrie   = []
                                      , IOC.inistate  = 0
                                      , IOC.curstate  = 0
                                      , IOC.maxstate  = 0
                                      , IOC.modstss   = Map.singleton 0 bt
                                      , IOC.params    = params
                                      , IOC.unid      = unid
                                      , IOC.putmsgs   = putmsgs
                                      }
                   IOC.putMsgs [ EnvData.TXS_CORE_USER_INFO "Stepper started" ]
       _ -> do                                    -- IOC.Testing, IOC.Simuling, IOC.Stepping --
            TxsCore.txsStop
            TxsCore.txsSetStep moddef


startStepper :: TxsDefs.ModelDef ->
                IOC.IOC ( Maybe BTree.BTree )

startStepper (TxsDefs.ModelDef minsyncs moutsyncs msplsyncs mbexp)  =  do
     let allSyncs = minsyncs ++ moutsyncs ++ msplsyncs
     envb            <- filterEnvCtoEnvB
     (maybt', envb') <- lift $ runStateT (Behave.behInit allSyncs mbexp) envb
     writeEnvBtoEnvC envb'
     return maybt'

-- | Test SUT with the provided input action.
-- core action.
--
-- Only possible in test modus (see 'txsSetTest').
-- Not possible with test purpose.
txsTestIn :: TxsDDefs.Action -> IOC.IOC TxsDDefs.Verdict
txsTestIn act  =  do
     envc <- get
     case envc of
       IOC.Testing { purpdef = Nothing }    -> Test.testIn act 1
       IOC.Testing {}                       -> do IOC.putMsgs [ EnvData.TXS_CORE_USER_ERROR "No test action with test purpose" ]
                                                  return TxsDDefs.NoVerdict
       _                                    -> do IOC.putMsgs [ EnvData.TXS_CORE_USER_ERROR "Not in Tester mode" ]
                                                  return TxsDDefs.NoVerdict


-- | Test SUT by observing output action.
-- core action.
--
-- Only possible in test modus (see 'txsSetTest').
-- Not possible with test purpose.
txsTestOut :: IOC.IOC TxsDDefs.Verdict
txsTestOut  =  do
     envc <- get
     case envc of
       IOC.Testing { purpdef = Nothing }    -> Test.testOut 1
       IOC.Testing {}                       -> do IOC.putMsgs [ EnvData.TXS_CORE_USER_ERROR "No test output with test purpose" ]
                                                  return TxsDDefs.NoVerdict
       _                                    -> do IOC.putMsgs [ EnvData.TXS_CORE_USER_ERROR "Not in Tester mode" ]
                                                  return TxsDDefs.NoVerdict


-- | Test SUT with the provided number of actions.
-- core action.
--
-- Only possible in test modus (see 'txsSetTest').
txsTestN :: Int -> IOC.IOC TxsDDefs.Verdict
txsTestN depth  =  do  
     envc <- get
     case envc of
       IOC.Testing {}   -> Test.testN depth 1
       _                -> do IOC.putMsgs [ EnvData.TXS_CORE_USER_ERROR "Not in Tester mode" ]
                              return TxsDDefs.NoVerdict



-- | Simulate model with the provided number of actions.
-- core action.
--
-- Only possible in simulation modus (see 'txsSetSim').
txsSimN :: Int -> IOC.IOC TxsDDefs.Verdict
txsSimN depth  =  do
     envc <- get
     case envc of
       IOC.Simuling {}  -> Sim.simN depth 1
       _                -> do IOC.putMsgs [ EnvData.TXS_CORE_USER_ERROR "Not in Simulator mode" ]
                              return TxsDDefs.NoVerdict
      


-- | Step model with the provided number of actions.
-- core action.
--
-- Only possible in stepper modus (see 'txsSetStep').
txsStepN :: Int -> IOC.IOC TxsDDefs.Verdict
txsStepN depth  =  do
     envc <- get
     case envc of
       IOC.Stepping {}  -> Step.stepN depth 1
       _                -> do IOC.putMsgs [ EnvData.TXS_CORE_USER_ERROR "Not in Stepper mode" ]
                              return TxsDDefs.NoVerdict


-- | Step model with the provided action.
-- core action.
--
-- Only possible in stepper modus (see 'txsSetStep').
txsStepA :: TxsDDefs.Action -> IOC.IOC TxsDDefs.Verdict
txsStepA act  =  do
     envc <- get
     case envc of
       IOC.Stepping {}  -> Step.stepA act
       _                -> do IOC.putMsgs [ EnvData.TXS_CORE_USER_ERROR "Not in Stepper mode" ]
                              return TxsDDefs.NoVerdict


-- | Show provided item.
--   Valid items are 
--       "tdefs"  
--       "state" 
--       "model" 
--       "mapper"
--       "purp"  
txsShow :: String -> IOC.IOC String
txsShow item  =  do
     envc <- get
     case item of
       "tdefs"  -> return $ show (IOC.tdefs envc)
       "state"  -> return $ show (IOC.curstate envc)
       "model"  -> return $ TxsShow.fshow (IOC.modsts envc)
       "mapper" -> return $ TxsShow.fshow (IOC.mapsts envc)
       "purp"   -> return $ TxsShow.fshow (IOC.purpsts envc)
       _        -> do IOC.putMsgs [ EnvData.TXS_CORE_USER_ERROR "nothing to be shown" ]
                      return "\n"
  

-- | Go to state with the provided state number.
-- core action.
--
-- Only possible in stepper modus (see 'txsSetStep').
txsGoTo :: EnvData.StateNr -> IOC.IOC ()
txsGoTo stateNr  =
     if  stateNr >= 0
       then do modStss <- gets IOC.modstss
               case Map.lookup stateNr modStss of
                 Nothing -> IOC.putMsgs [ EnvData.TXS_CORE_USER_ERROR "no such state" ]
                 Just _  -> modify $ \env -> env { IOC.curstate = stateNr }
                
       else ltsBackN (-stateNr)

  where
     ltsBackN :: Int -> IOC.IOC ()
     ltsBackN backsteps | backsteps <= 0  = return ()
     ltsBackN backsteps =  do  -- backsteps > 0  
            iniState <- gets IOC.inistate
            curState <- gets IOC.curstate
            behTrie  <- gets IOC.behtrie
            case [ s | (s,_,s') <- behTrie, s' == curState ] of
              [prev] -> do modify $ \env -> env { IOC.curstate = prev }
                           Control.Monad.unless (prev == iniState)
                                                $ ltsBackN (backsteps-1)
              _      -> do IOC.putMsgs [ EnvData.TXS_CORE_SYSTEM_ERROR "LtsBack error" ]
                           return ()


-- | Provide the path.
txsPath :: IOC.IOC [(EnvData.StateNr, TxsDDefs.Action, EnvData.StateNr)]
txsPath  =  do
     iniState <- gets IOC.inistate
     curState <- gets IOC.curstate
     path iniState curState

  where

     path :: EnvData.StateNr -> EnvData.StateNr ->
             IOC.IOC [(EnvData.StateNr, TxsDDefs.Action, EnvData.StateNr)]
     path from to | from >= to  = return []
     path from to =  do -- from < to   
            iniState <- gets IOC.inistate
            behTrie  <- gets IOC.behtrie
            case [ (s1,a,s2) | (s1,a,s2) <- behTrie, s2 == to ] of
              [(s1,a,s2)] -> if (s1 == from) || (s1 == iniState)
                                  then return [(s1,a,s2)]
                                  else do pp <- path from s1
                                          return $ pp ++ [(s1,a,s2)]
              _           -> do IOC.putMsgs [ EnvData.TXS_CORE_SYSTEM_ERROR "Path error" ]
                                return []
             

-- | Returns the menu for the provided
--
--   * kind ("mod" or "purp")
--
--   * what ("all", "in", or "out"), and
--
--   * state number.
txsMenu :: String -> String -> EnvData.StateNr -> IOC.IOC BTree.Menu
txsMenu kind what stnr  =  do
     curState <- gets IOC.curstate
     let stateNr = if stnr == (-1) then curState else stnr
     case kind of
       "mod"  -> do txsGoTo stateNr
                    menuIn   <- Ioco.iocoModelMenuIn
                    menuOut  <- Ioco.iocoModelMenuOut
                    txsGoTo curState
                    case what of
                      "all" -> return $ menuIn ++ menuOut
                      "in"  -> return menuIn
                      "out" -> return menuOut
                      _     -> do IOC.putMsgs [ EnvData.TXS_CORE_SYSTEM_ERROR
                                                "error in menu" ]
                                  return []
       "purp" -> do txsGoTo stateNr
                    gmenu <- Purpose.goalMenu what
                    txsGoTo curState
                    return gmenu
       _      -> do IOC.putMsgs [ EnvData.TXS_CORE_SYSTEM_ERROR "error in menu" ]
                    return []

-- | Give the provided action to the mapper.
--
-- Not possible in stepper modus (see 'txsSetStep').
txsMapper :: TxsDDefs.Action -> IOC.IOC TxsDDefs.Action
txsMapper act  =  do
     envc <- get
     case envc of
       IOC.Testing{ }
         -> mapperMap act
       IOC.Simuling { }
         -> mapperMap act
       _ -> do IOC.putMsgs [ EnvData.TXS_CORE_USER_ERROR
                             "Mapping only allowed in Testing or Simulating mode" ]
               return act

-- ----------------------------------------------------------------------------------------- --

txsNComp :: TxsDefs.ModelDef -> IOC.IOC (Maybe TxsDefs.PurpId)
txsNComp mdef@(TxsDefs.ModelDef insyncs outsyncs splsyncs bexp)  =  do
     envc <- get
     case (envc,bexp) of
     { ( IOC.Initing smts tdefs params unid putmsgs
       , TxsDefs.ProcInst procid@(TxsDefs.ProcId pnm _ _ _ _) chans []
       ) |    and [ Set.size sync == 1 | sync <- insyncs ++ outsyncs ]
           && and [ null $ srts
                  | TxsDefs.ChanId nm uid srts <- Set.toList $ Set.unions $ insyncs ++ outsyncs
                  ]
           && null splsyncs
       -> do case Map.lookup procid (TxsDefs.procDefs tdefs) of
             { Just (TxsDefs.ProcDef chids [] staut@(TxsDefs.StAut _ ve _)) | Map.null ve
                 -> do let chanmap                       = Map.fromList (zip chids chans)
                           TxsDefs.StAut statid ve trans = Expand.relabel chanmap staut
                       maypurp <- NComp.nComplete insyncs outsyncs statid trans
                       case maypurp of
                       { Just purpdef
                           -> do let purpid = TxsDefs.PurpId ("Purp_"++pnm) (unid+1)
                                     tdefs' = tdefs { TxsDefs.purpDefs = Map.insert
                                                        purpid purpdef (TxsDefs.purpDefs tdefs)
                                                    }
                                 modify $ \env -> env { IOC.tdefs = tdefs' 
                                                      , IOC.unid  = unid+1
                                                      }
                                 return $ Just purpid
                       ; _ -> return $ Nothing
                       }
             ; _ -> do IOC.putMsgs [ EnvData.TXS_CORE_USER_ERROR
                                     $ "N-Complete requires a data-less STAUTDEF" ]
                       return $ Nothing
             }
     ; _ -> do IOC.putMsgs [ EnvData.TXS_CORE_USER_ERROR
                             $ "N-Complete should be used after initialization, before testing, "
                               ++ "with a STAUTDEF with data-less, singleton channels" ]
               return $ Nothing
     }


-- ----------------------------------------------------------------------------------------- --
--                                                                                           --
-- ----------------------------------------------------------------------------------------- --
<|MERGE_RESOLUTION|>--- conflicted
+++ resolved
@@ -98,61 +98,7 @@
   -- * give action to mapper
 , txsMapper
 
-<<<<<<< HEAD
--- ----------------------------------------------------------------------------------------- --
---
---   Core Module TorXakis API
---
--- ----------------------------------------------------------------------------------------- --
--- export
-
-( runTxsCore      -- :: StateT s IOC.IOC a -> s -> IO ()
-                  --    torxakis core main api start
-, txsInit         -- :: TxsDefs.TxsDefs -> ([EnvData.Msg] -> IOC.IOC ()) -> IOC.IOC ()
-                  --    initialize torxakis core
-, txsTermit       -- :: IOC.IOC ()
-                  --    terminate torxakis core
-, txsStop         -- :: IOC.IOC ()
-                  --    stop executing testing/simulating/stepping
-, txsGetParams    -- :: IOC.IOC [(String,String)]
-                  --    get all parameter values
-, txsGetParam     -- :: String -> IOC.IOC [(String,String)]
-                  --    get parameter value
-, txsSetParam     -- :: String -> String -> IOC.IOC [(String,String)]
-                  --    set parameter values
-, txsSetSeed      -- :: Int -> IOC.IOC ()
-                  --    setting random seed
-, txsEval         -- :: TxsDefs.VExpr -> IOC.IOC TxsDefs.Const
-                  --    evaluation of ValExpr
-, txsSolve        -- :: TxsDefs.VExpr -> IOC.IOC (TxsDefs.WEnv TxsDefs.VarId)
-                  --    solving Bool VExpr
-, txsUniSolve     -- :: TxsDefs.VExpr -> IOC.IOC (TxsDefs.WEnv TxsDefs.VarId)
-                  --    solving Bool VExpr uniquely
-, txsRanSolve     -- :: TxsDefs.VExpr -> IOC.IOC (TxsDefs.WEnv TxsDefs.VarId)
-                  --    solving Bool VExpr randomly
-, txsSetTest      -- :: (TxsDDefs.Action -> IOC.IOC TxsDDefs.Action) ->
-                  --    IOC.IOC TxsDDefs.Action ->
-                  --    TxsDefs.ModelDef -> Maybe TxsDefs.MapperDef -> Maybe TxsDefs.PurpDef ->
-                  --    IOC.IOC ()
-, txsSetSim       -- :: (TxsDDefs.Action -> IOC.IOC TxsDDefs.Action) ->
-                  --    IOC.IOC TxsDDefs.Action ->
-                  --    TxsDefs.ModelDef -> Maybe TxsDefs.MapperDef ->
-                  --    IOC.IOC ()
-, txsSetStep      -- :: TxsDefs.ModelDef -> IOC.IOC ()
-, txsTestIn       -- :: TxsDDefs.Action -> IOC.IOC TxsDDefs.Verdict
-, txsTestOut      -- :: IOC.IOC TxsDDefs.Verdict
-, txsTestN        -- :: Int -> IOC.IOC TxsDDefs.Verdict
-, txsSimN         -- :: Int -> IOC.IOC TxsDDefs.Verdict
-, txsStepN        -- :: Int -> IOC.IOC TxsDDefs.Verdict
-, txsStepA        -- :: TxsDDefs.Action -> IOC.IOC TxsDDefs.Verdict
-, txsShow         -- :: String -> IOC.IOC String
-, txsGoTo         -- :: EnvData.StateNr -> IOC.IOC ()
-, txsPath         -- :: IOC.IOC [(EnvData.StateNr, TxsDDefs.Action, EnvData.StateNr)]
-, txsMenu         -- :: String -> EnvData.StateNr -> IOC.IOC Menu
-, txsMapper       -- :: TxsDDefs.Action -> IOC.IOC TxsDDefs.Action
 , txsNComp        -- :: TxsDefs.ProcDef -> IOC.IOC TxsDefs.PurpId
-=======
->>>>>>> 0efb4b62
 )
 
 -- ----------------------------------------------------------------------------------------- --
@@ -178,17 +124,9 @@
 import NComp
 
 -- import from behave(defs)
-<<<<<<< HEAD
-import qualified BTree       as BTree
-import qualified Behave      as Behave
-import Expand(relabel)
-
--- import from behaveenv
-import qualified EnvBTree    as EnvBTree
-=======
 import qualified BTree 
 import qualified Behave
->>>>>>> 0efb4b62
+import Expand(relabel)
 
 -- import from coreenv
 import qualified EnvCore     as IOC
@@ -504,7 +442,6 @@
        return ( maybt', [], [] )
 
 startTester (TxsDefs.ModelDef  minsyncs moutsyncs msplsyncs mbexp)
-<<<<<<< HEAD
             (Just (TxsDefs.MapperDef achins achouts asyncsets abexp))
             Nothing  =
      let { mins  = Set.fromList minsyncs
@@ -513,14 +450,6 @@
                        [ sync `Set.intersection` (Set.fromList achins)  | sync <- asyncsets ]
          ; aouts = Set.fromList $ filter (not . Set.null)
                        [ sync `Set.intersection` (Set.fromList achouts) | sync <- asyncsets ]
-=======
-                 (Just (TxsDefs.MapperDef achins achouts asyncsets abexp))
-                 Nothing =
-     let { mins   = Set.unions minsyncs
-         ; mouts  = Set.unions moutsyncs
-         ; ains   = Set.fromList achins
-         ; aouts  = Set.fromList achouts
->>>>>>> 0efb4b62
          }
       in if     mins  `Set.isSubsetOf` ains
              && mouts `Set.isSubsetOf` aouts
@@ -567,7 +496,6 @@
                    return ( Nothing, [], [] )
 
 startTester (TxsDefs.ModelDef  minsyncs moutsyncs msplsyncs mbexp)
-<<<<<<< HEAD
             (Just (TxsDefs.MapperDef achins achouts asyncsets abexp))
             (Just (TxsDefs.PurpDef pinsyncs poutsyncs psplsyncs goals))  =
      let { mins  = Set.fromList minsyncs
@@ -578,16 +506,6 @@
                        [ sync `Set.intersection` (Set.fromList achouts) | sync <- asyncsets ]
          ; pins  = Set.fromList pinsyncs
          ; pouts = Set.fromList poutsyncs
-=======
-                 (Just (TxsDefs.MapperDef achins achouts asyncsets abexp))
-                 (Just (TxsDefs.PurpDef pinsyncs poutsyncs psplsyncs goals)) =
-     let { mins   = Set.unions minsyncs
-         ; mouts  = Set.unions moutsyncs
-         ; ains   = Set.fromList achins
-         ; aouts  = Set.fromList achouts
-         ; pins   = Set.unions pinsyncs
-         ; pouts  = Set.unions poutsyncs
->>>>>>> 0efb4b62
          }
       in if     ( (pins  == Set.empty) || (pins  == mins)  )
              && ( (pouts == Set.empty) || (pouts == mouts) )
@@ -686,7 +604,6 @@
        writeEnvBtoEnvC envb'
        return ( maybt', [] )
 
-<<<<<<< HEAD
 startSimulator (TxsDefs.ModelDef minsyncs moutsyncs msplsyncs mbexp)
                (Just (TxsDefs.MapperDef achins achouts asyncsets abexp))  =
      let { mins  = Set.fromList minsyncs
@@ -695,14 +612,6 @@
                        [ sync `Set.intersection` (Set.fromList achins)  | sync <- asyncsets ]
          ; aouts = Set.fromList $ filter (not . Set.null) 
                        [ sync `Set.intersection` (Set.fromList achouts) | sync <- asyncsets ]
-=======
-startSimulator (TxsDefs.ModelDef  minsyncs moutsyncs msplsyncs mbexp)
-                (Just (TxsDefs.MapperDef achins achouts asyncsets abexp))
-  =  let { mins   = Set.unions minsyncs
-         ; mouts  = Set.unions moutsyncs
-         ; ains   = Set.fromList achins
-         ; aouts  = Set.fromList achouts
->>>>>>> 0efb4b62
          }
       in if     mouts `Set.isSubsetOf` ains
              && mins  `Set.isSubsetOf` aouts
