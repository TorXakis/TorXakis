{-
TorXakis - Model Based Testing
Copyright (c) 2015-2016 TNO and Radboud University
See license.txt
-}
{-# LANGUAGE RecordWildCards #-}

-- ----------------------------------------------------------------------------------------- --

module TxsCore

-- ----------------------------------------------------------------------------------------- --
--
--   Core Module TorXakis API
--
-- ----------------------------------------------------------------------------------------- --
-- export

( runTxsCore      -- :: StateT s IOC.IOC a -> s -> IO ()
                  --    torxakis core main api start
, txsInit         -- :: TxsDefs.TxsDefs -> ([EnvData.Msg] -> IOC.IOC ()) -> IOC.IOC ()
                  --    initialize torxakis core
, txsTermit       -- :: IOC.IOC ()
                  --    terminate torxakis core
, txsStop         -- :: IOC.IOC ()
                  --    stop executing testing/simulating/stepping
, txsGetParams    -- :: IOC.IOC [(String,String)]
                  --    get all parameter values
, txsGetParam     -- :: String -> IOC.IOC [(String,String)]
                  --    get parameter value
, txsSetParam     -- :: String -> String -> IOC.IOC [(String,String)]
                  --    set parameter values
, txsSetSeed      -- :: Int -> IOC.IOC ()
                  --    setting random seed
, txsEval         -- :: TxsDefs.VExpr -> IOC.IOC TxsDefs.Const
                  --    evaluation of ValExpr
, txsSolve        -- :: TxsDefs.VExpr -> IOC.IOC (TxsDefs.WEnv TxsDefs.VarId)
                  --    solving Bool VExpr
, txsUniSolve     -- :: TxsDefs.VExpr -> IOC.IOC (TxsDefs.WEnv TxsDefs.VarId)
                  --    solving Bool VExpr uniquely
, txsRanSolve     -- :: TxsDefs.VExpr -> IOC.IOC (TxsDefs.WEnv TxsDefs.VarId)
                  --    solving Bool VExpr randomly
, txsSetTest      -- :: (TxsDDefs.Action -> IOC.IOC TxsDDefs.Action) ->
                  --    IOC.IOC TxsDDefs.Action ->
                  --    TxsDefs.ModelDef -> Maybe TxsDefs.MapperDef -> Maybe TxsDefs.PurpDef ->
                  --    IOC.IOC ()
, txsSetSim       -- :: (TxsDDefs.Action -> IOC.IOC TxsDDefs.Action) ->
                  --    IOC.IOC TxsDDefs.Action ->
                  --    TxsDefs.ModelDef -> Maybe TxsDefs.MapperDef ->
                  --    IOC.IOC ()
, txsSetStep      -- :: TxsDefs.ModelDef -> IOC.IOC ()
, txsTestIn       -- :: TxsDDefs.Action -> IOC.IOC TxsDDefs.Verdict
, txsTestOut      -- :: IOC.IOC TxsDDefs.Verdict
, txsTestN        -- :: Int -> IOC.IOC TxsDDefs.Verdict
, txsSimN         -- :: Int -> IOC.IOC TxsDDefs.Verdict
, txsStepN        -- :: Int -> IOC.IOC TxsDDefs.Verdict
, txsStepA        -- :: TxsDDefs.Action -> IOC.IOC TxsDDefs.Verdict
, txsShow         -- :: String -> IOC.IOC String
, txsGoTo         -- :: EnvData.StateNr -> IOC.IOC ()
, txsPath         -- :: IOC.IOC [(EnvData.StateNr, TxsDDefs.Action, EnvData.StateNr)]
, txsMenu         -- :: String -> EnvData.StateNr -> IOC.IOC Menu
, txsMapper       -- :: TxsDDefs.Action -> IOC.IOC TxsDDefs.Action
)

-- ----------------------------------------------------------------------------------------- --
-- import

where

import Control.Monad.State
import System.Random

import qualified Data.Set  as Set
import qualified Data.Map  as Map

-- import from local
import Ioco
import Mapper
import Purpose
import CoreUtils
import Test
import Sim
import Step
import qualified TxsConfig   as TxsConfig

-- import from behave(defs)
import qualified BTree       as BTree
import qualified Behave      as Behave

-- import from behaveenv
import qualified EnvBTree    as EnvBTree

-- import from coreenv
import qualified EnvCore     as IOC
import qualified EnvData     as EnvData
import qualified ParamCore   as ParamCore

-- import from defs
import qualified TxsDefs
import qualified SortOf
import qualified TxsDDefs
import qualified TxsShow
import qualified TxsUtils
import qualified StdTDefs
import qualified Sigs

-- import from solve
import qualified FreeVar     as FreeVar
import qualified SMT         as SMT
import qualified Solve       as Solve
import qualified SolveDefs   as SolveDefs
import qualified SolveDefs.Params as SolveDefs.Params
-- import from value
import qualified Eval        as Eval


-- ----------------------------------------------------------------------------------------- --
-- torxakis core main api -- start


runTxsCore :: StateT s IOC.IOC a -> s -> IO ()
runTxsCore ctrl s0  =  do
     runStateT (runTxsCtrl ctrl s0)
               (IOC.Noning { IOC.params = Map.union ParamCore.initParams
                                                    SolveDefs.Params.initParams
                           , IOC.unid   = 0
                           }
               )
     return ()

runTxsCtrl :: StateT s IOC.IOC a -> s -> IOC.IOC ()
runTxsCtrl ctrl s0  =  do 
     runStateT ctrl s0
     return ()


-- ----------------------------------------------------------------------------------------- --
-- torxakis core main api -- modus transition general

<<<<<<< HEAD
txsInit :: TxsDefs.TxsDefs -> ([EnvData.Msg] -> IOC.IOC ()) -> IOC.IOC ()
txsInit tdefs putMsgs  =  do
=======

txsInit :: TxsDefs.TxsDefs -> Sigs.Sigs TxsDefs.VarId -> ([EnvData.Msg] -> IOC.IOC ()) -> IOC.IOC ()
txsInit tdefs sigs putMsgs  =  do
>>>>>>> 91710f0c
     envc <- get
     txsConfig <- lift $ TxsConfig.loadConfig
     let smtCmd = mkSmtSolverCmd txsConfig 
     case envc of
       IOC.Noning params unid
         -> do smtEnv         <- lift $ SMT.createSMTEnv SMT.cmdZ3 False tdefs
               (info,smtEnv') <- lift $ runStateT SMT.openSolver smtEnv
               (_,smtEnv'')   <- lift $ runStateT (SMT.addDefinitions tdefs) smtEnv'
               putMsgs [ EnvData.TXS_CORE_USER_INFO $ "Solver initialized : " ++ info
                       , EnvData.TXS_CORE_USER_INFO $ "TxsCore initialized"
                       ]
               put $ IOC.Initing { IOC.smts    = Map.singleton "current" smtEnv''
                                 , IOC.tdefs   = tdefs
                                 , IOC.sigs    = sigs
                                 , IOC.params  = params
                                 , IOC.unid    = unid
                                 , IOC.putmsgs = putMsgs
                                 }
       IOC.Initing { }
         -> do TxsCore.txsTermit
               TxsCore.txsInit tdefs sigs putMsgs
       _ -> do TxsCore.txsStop                    -- IOC.Testing, IOC.Simuling, IOC.Stepping --
               TxsCore.txsTermit
<<<<<<< HEAD
               TxsCore.txsInit tdefs putMsgs

       where mkSmtSolverCmd cfg =
               case TxsConfig.smtSolver cfg of
                 TxsConfig.Z3 -> SMT.cmdZ3
                 TxsConfig.CVC4 -> SMT.cmdCVC4
=======
               TxsCore.txsInit tdefs sigs putMsgs
                    
>>>>>>> 91710f0c
-- ----------------------------------------------------------------------------------------- --

txsTermit :: IOC.IOC ()
txsTermit  =  do
     envc <- get
     case envc of
       IOC.Noning { }
         -> return ()
       IOC.Initing { IOC.smts = smts , IOC.params = params , IOC.unid = unid, IOC.putmsgs = putmsgs }
         -> do lift $ mapM_ (runStateT SMT.close) (Map.elems smts)
               putmsgs [ EnvData.TXS_CORE_USER_INFO "Solver(s) closed"
                       , EnvData.TXS_CORE_USER_INFO "TxsCore terminated"
                       ]
               put $ IOC.Noning { IOC.params = params
                                , IOC.unid   = unid
                                }
       _ -> do TxsCore.txsStop                    -- IOC.Testing, IOC.Simuling, IOC.Stepping --
               TxsCore.txsTermit

-- ----------------------------------------------------------------------------------------- --

txsStop :: IOC.IOC ()
txsStop  =  do
     envc <- get
     case envc of
       IOC.Noning params unid
         -> return ()
       IOC.Initing smts tdefs sigs params unid putmsgs
         -> return ()
       _ -> do                                    -- IOC.Testing, IOC.Simuling, IOC.Stepping --
               IOC.putMsgs [ EnvData.TXS_CORE_USER_INFO "Simulation/Testing/Stepping stopped" ]
               put $ IOC.Initing { IOC.smts    = IOC.smts    envc
                                 , IOC.tdefs   = IOC.tdefs   envc
                                 , IOC.sigs    = IOC.sigs    envc
                                 , IOC.params  = IOC.params  envc
                                 , IOC.unid    = IOC.unid    envc
                                 , IOC.putmsgs = IOC.putmsgs envc
                                 }


-- ----------------------------------------------------------------------------------------- --
-- torxakis core main api -- get and set parameters, seed


txsGetParams :: IOC.IOC [(String,String)]
txsGetParams  =  do
     IOC.getParams []

-- ----------------------------------------------------------------------------------------- --

txsGetParam :: String -> IOC.IOC [(String,String)]
txsGetParam prm  =  do
     IOC.getParams [prm]

-- ----------------------------------------------------------------------------------------- --

txsSetParam :: String -> String -> IOC.IOC [(String,String)]
txsSetParam prm val  =  do
     IOC.setParams [(prm,val)]

-- ----------------------------------------------------------------------------------------- --

txsSetSeed :: Int -> IOC.IOC ()
txsSetSeed seed  =  do
     lift $ setStdGen(mkStdGen seed)
     IOC.putMsgs [ EnvData.TXS_CORE_SYSTEM_INFO $ "Seed set to " ++ (show seed) ]


-- ----------------------------------------------------------------------------------------- --
-- torxakis core main api -- data manipulation, evalution, solving


txsEval :: TxsDefs.VExpr -> IOC.IOC TxsDefs.Const
txsEval vexp  =  do
     envc <- get
     case envc of
       IOC.Noning params unid
         -> do IOC.putMsgs [ EnvData.TXS_CORE_USER_ERROR $ "No 'eval' without model" ]
               return $ TxsDefs.Cerror ""
       _ -> do                       -- IOC.Initing, IOC.Testing, IOC.Simuling, IOC.Stepping --
               let frees = FreeVar.freeVars vexp
                in if  not $ null frees
                     then do IOC.putMsgs [ EnvData.TXS_CORE_USER_ERROR
                                           $ "Value expression not closed: " ++
                                             (TxsShow.fshow frees) ]
                             return $ TxsDefs.Cerror ""
                     else do envb         <- filterEnvCtoEnvB
                             (wal',envb') <- lift $ runStateT (Eval.eval vexp) envb
                             writeEnvBtoEnvC envb'
                             return $ wal'

-- ----------------------------------------------------------------------------------------- --

txsSolve :: TxsDefs.VExpr -> IOC.IOC (TxsDefs.WEnv TxsDefs.VarId)
txsSolve vexp  =  do
     envc <- get
     case envc of
       IOC.Noning params unid
         -> do IOC.putMsgs [ EnvData.TXS_CORE_USER_ERROR $ "No 'solve' without model" ]
               return Map.empty
       _ -> do                       -- IOC.Initing, IOC.Testing, IOC.Simuling, IOC.Stepping --
               if  SortOf.sortOf vexp /= SortOf.sortId_Bool
                 then do
                   IOC.putMsgs [ EnvData.TXS_CORE_USER_ERROR
                                 $ "Value expression for solve shall be Bool" ]
                   return Map.empty
                 else do
                   frees         <- return $ FreeVar.freeVars vexp
                   assertions    <- return $ Solve.add vexp Solve.empty
                   smtEnv        <- IOC.getSMT "current"
                   (sat,smtEnv') <- lift $ runStateT (Solve.solve frees assertions) smtEnv
                   IOC.putSMT "current" smtEnv'
                   case sat of
                     SolveDefs.Solved sol    -> do IOC.putMsgs [ EnvData.TXS_CORE_RESPONSE
                                                                 "sat" ]
                                                   return sol
                     SolveDefs.Unsolvable    -> do IOC.putMsgs [ EnvData.TXS_CORE_RESPONSE
                                                                 "unsat" ]
                                                   return Map.empty
                     SolveDefs.UnableToSolve -> do IOC.putMsgs [ EnvData.TXS_CORE_RESPONSE
                                                                 "unknown" ]
                                                   return Map.empty
          
                                                   
-- ----------------------------------------------------------------------------------------- --

txsUniSolve :: TxsDefs.VExpr -> IOC.IOC (TxsDefs.WEnv TxsDefs.VarId)
txsUniSolve vexp  =  do
     envc <- get
     case envc of
       IOC.Noning params unid
         -> do IOC.putMsgs [ EnvData.TXS_CORE_USER_ERROR $ "No 'solve' without model" ]
               return Map.empty
       _ -> do                       -- IOC.Initing, IOC.Testing, IOC.Simuling, IOC.Stepping --
               if  SortOf.sortOf vexp /= SortOf.sortId_Bool
                 then do
                   IOC.putMsgs [ EnvData.TXS_CORE_USER_ERROR "Value expression shall be Bool" ]
                   return Map.empty
                 else do
                   frees         <- return $ FreeVar.freeVars vexp
                   assertions    <- return $ Solve.add vexp Solve.empty
                   smtEnv        <- IOC.getSMT "current"
                   (sat,smtEnv') <- lift $ runStateT (Solve.uniSolve frees assertions) smtEnv
                   IOC.putSMT "current" smtEnv'
                   case sat of
                     SolveDefs.Solved sol    -> do IOC.putMsgs [ EnvData.TXS_CORE_RESPONSE
                                                                 "sat" ]
                                                   return sol
                     SolveDefs.Unsolvable    -> do IOC.putMsgs [ EnvData.TXS_CORE_RESPONSE
                                                                 "unsat" ]
                                                   return Map.empty
                     SolveDefs.UnableToSolve -> do IOC.putMsgs [ EnvData.TXS_CORE_RESPONSE
                                                                 "unknown" ]
                                                   return Map.empty

-- ----------------------------------------------------------------------------------------- --

txsRanSolve :: TxsDefs.VExpr -> IOC.IOC (TxsDefs.WEnv TxsDefs.VarId)
txsRanSolve vexp  =  do
     envc <- get
     case envc of
       IOC.Noning params unid
         -> do IOC.putMsgs [ EnvData.TXS_CORE_USER_ERROR $ "No 'solve' without model" ]
               return Map.empty
       _ -> do                       -- IOC.Initing, IOC.Testing, IOC.Simuling, IOC.Stepping --
               if  SortOf.sortOf vexp /= SortOf.sortId_Bool
                 then do
                   IOC.putMsgs [ EnvData.TXS_CORE_USER_ERROR "Value expression shall be Bool" ]
                   return Map.empty
                else do
                   frees         <- return $ FreeVar.freeVars vexp
                   assertions    <- return $ Solve.add vexp Solve.empty
                   smtEnv        <- IOC.getSMT "current"
                   parammap <- gets IOC.params
                   let p = Solve.toRandParam parammap
                   (sat,smtEnv') <- lift $ runStateT (Solve.randSolve p frees assertions) smtEnv
                   IOC.putSMT "current" smtEnv'
                   case sat of
                     SolveDefs.Solved sol    -> do IOC.putMsgs [ EnvData.TXS_CORE_RESPONSE
                                                                 "sat" ]
                                                   return sol
                     SolveDefs.Unsolvable    -> do IOC.putMsgs [ EnvData.TXS_CORE_RESPONSE
                                                                 "unsat" ]
                                                   return Map.empty
                     SolveDefs.UnableToSolve -> do IOC.putMsgs [ EnvData.TXS_CORE_RESPONSE
                                                                 "unknown" ]
                                                   return Map.empty
          

-- ----------------------------------------------------------------------------------------- --
-- torxakis core main api -- modus transition general -- set Tester, Simulator, Stepper

    
txsSetTest :: (TxsDDefs.Action -> IOC.IOC TxsDDefs.Action) ->
              IOC.IOC TxsDDefs.Action ->
              TxsDefs.ModelDef -> Maybe TxsDefs.MapperDef -> Maybe TxsDefs.PurpDef ->
              IOC.IOC ()
txsSetTest putToW getFroW moddef mapdef purpdef  =  do
     envc <- get
     case envc of
     { IOC.Noning params unid -> do
            IOC.putMsgs [ EnvData.TXS_CORE_USER_ERROR "Tester started without model file" ]
     ; IOC.Initing smts tdefs sigs params unid putmsgs -> do
            (maybt,mt,gls) <- startTester moddef mapdef purpdef
            case maybt of
            { Nothing -> do
                   IOC.putMsgs [ EnvData.TXS_CORE_USER_ERROR "Tester start failed" ]
            ; Just bt -> do
                   put $ IOC.Testing { IOC.smts      = smts
                                     , IOC.tdefs     = tdefs
                                     , IOC.sigs      = sigs
                                     , IOC.modeldef  = moddef
                                     , IOC.mapperdef = mapdef
                                     , IOC.purpdef   = purpdef
                                     , IOC.puttow    = putToW
                                     , IOC.getfrow   = getFroW
                                     , IOC.behtrie   = []
                                     , IOC.inistate  = 0
                                     , IOC.curstate  = 0
                                     , IOC.modsts    = bt
                                     , IOC.mapsts    = mt
                                     , IOC.purpsts   = gls
                                     , IOC.params    = params
                                     , IOC.unid      = unid
                                     , IOC.putmsgs   = putmsgs
                                     }
                   IOC.putMsgs [ EnvData.TXS_CORE_USER_INFO "Tester started" ]
            }
     ; _ -> do                                    -- IOC.Testing, IOC.Simuling, IOC.Stepping --
            TxsCore.txsStop
            TxsCore.txsSetTest putToW getFroW moddef mapdef purpdef
     }


startTester :: TxsDefs.ModelDef ->
               Maybe TxsDefs.MapperDef ->
               Maybe TxsDefs.PurpDef ->
               IOC.IOC ( Maybe BTree.BTree, BTree.BTree, [(TxsDefs.GoalId,BTree.BTree)] )

startTester (TxsDefs.ModelDef minsyncs moutsyncs msplsyncs mbexp)
                 Nothing
                 Nothing =
     let allSyncs = minsyncs ++ moutsyncs ++ msplsyncs
     in do 
       envb            <- filterEnvCtoEnvB
       (maybt', envb') <- lift $ runStateT (Behave.behInit allSyncs mbexp) envb
       writeEnvBtoEnvC envb'
       return $ ( maybt', [], [] )

startTester (TxsDefs.ModelDef  minsyncs moutsyncs msplsyncs mbexp)
                 (Just (TxsDefs.MapperDef achins achouts asyncsets abexp))
                 Nothing =
     let { mins   = Set.unions minsyncs
         ; mouts  = Set.unions moutsyncs
         ; ains   = Set.fromList $ achins
         ; aouts  = Set.fromList $ achouts
         }
      in if     mins  `Set.isSubsetOf` ains
             && mouts `Set.isSubsetOf` aouts
           then do let allSyncs = minsyncs ++ moutsyncs ++ msplsyncs
                   envb            <- filterEnvCtoEnvB
                   (maybt',envb' ) <- lift $ runStateT (Behave.behInit allSyncs  mbexp) envb
                   (maymt',envb'') <- lift $ runStateT (Behave.behInit asyncsets abexp) envb'
                   case (maybt',maymt') of
                   { (Nothing , _       ) -> do
                          IOC.putMsgs [ EnvData.TXS_CORE_USER_ERROR "Tester model failed" ]
                          return $ ( Nothing, [], [] )
                   ; (_       , Nothing ) -> do
                          IOC.putMsgs [ EnvData.TXS_CORE_USER_ERROR "Tester mapper failed" ]
                          return $ ( Nothing, [], [] )
                   ; (Just bt', Just mt') -> do
                          writeEnvBtoEnvC envb''
                          return $ ( maybt', mt', [] )
                   }
           else do IOC.putMsgs [ EnvData.TXS_CORE_USER_ERROR "Inconsistent definitions" ]
                   return $ ( Nothing, [], [] )

startTester (TxsDefs.ModelDef minsyncs moutsyncs msplsyncs mbexp)
                 Nothing
                 (Just (TxsDefs.PurpDef pinsyncs poutsyncs psplsyncs goals)) =
     let { mins   = Set.unions minsyncs
         ; mouts  = Set.unions moutsyncs
         ; pins   = Set.unions pinsyncs
         ; pouts  = Set.unions poutsyncs
         }
      in if     ( (pins  == Set.empty) || (pins  == mins)  )
             && ( (pouts == Set.empty) || (pouts == mouts) )
           then do let allSyncs  = minsyncs ++ moutsyncs ++ msplsyncs
                       pAllSyncs = pinsyncs ++ poutsyncs ++ psplsyncs
                   envb           <- filterEnvCtoEnvB
                   (maybt',envb') <- lift $ runStateT (Behave.behInit allSyncs  mbexp) envb
                   case maybt' of
                   { Nothing -> do
                          IOC.putMsgs [ EnvData.TXS_CORE_USER_ERROR "Tester model failed" ]
                          return $ ( Nothing, [], [] )
                   ; Just bt' -> do
                          writeEnvBtoEnvC envb'
                          gls <- mapM (goalInit pAllSyncs) goals
                          return $ ( maybt', [], concat gls )
                   }
           else do IOC.putMsgs [ EnvData.TXS_CORE_USER_ERROR "Inconsistent definitions" ]
                   return $ ( Nothing, [], [] )

startTester (TxsDefs.ModelDef  minsyncs moutsyncs msplsyncs mbexp)
                 (Just (TxsDefs.MapperDef achins achouts asyncsets abexp))
                 (Just (TxsDefs.PurpDef pinsyncs poutsyncs psplsyncs goals)) =
     let { mins   = Set.unions minsyncs
         ; mouts  = Set.unions moutsyncs
         ; ains   = Set.fromList $ achins
         ; aouts  = Set.fromList $ achouts
         ; pins   = Set.unions pinsyncs
         ; pouts  = Set.unions poutsyncs
         }
      in if     ( (pins  == Set.empty) || (pins  == mins)  )
             && ( (pouts == Set.empty) || (pouts == mouts) )
             && mins  `Set.isSubsetOf` ains
             && mouts `Set.isSubsetOf` aouts
           then do let allSyncs  = minsyncs ++ moutsyncs ++ msplsyncs
                       pAllSyncs = pinsyncs ++ poutsyncs ++ psplsyncs
                   envb            <- filterEnvCtoEnvB
                   (maybt',envb')  <- lift $ runStateT (Behave.behInit allSyncs  mbexp) envb
                   (maymt',envb'') <- lift $ runStateT (Behave.behInit asyncsets abexp) envb'
                   case (maybt',maymt') of
                   { (Nothing , _       ) -> do
                          IOC.putMsgs [ EnvData.TXS_CORE_USER_ERROR "Tester model failed" ]
                          return $ ( Nothing, [], [] )
                   ; (_       , Nothing ) -> do
                          IOC.putMsgs [ EnvData.TXS_CORE_USER_ERROR "Tester mapper failed" ]
                          return $ ( Nothing, [], [] )
                   ; (Just bt', Just mt') -> do
                          writeEnvBtoEnvC envb''
                          gls <- mapM (goalInit pAllSyncs) goals
                          return $ ( maybt', mt', concat gls )
                   }
           else do IOC.putMsgs [ EnvData.TXS_CORE_USER_ERROR "Inconsistent definitions" ]
                   return $ ( Nothing, [], [] )

goalInit :: [ Set.Set TxsDefs.ChanId ] -> 
            (TxsDefs.GoalId,TxsDefs.BExpr) ->
            IOC.IOC [(TxsDefs.GoalId,BTree.BTree)]
goalInit chsets (gid,bexp)  =  do
     envb           <- filterEnvCtoEnvB
     (maypt',envb') <- lift $ runStateT (Behave.behInit chsets bexp) envb
     writeEnvBtoEnvC envb'
     return $ case maypt' of
              { Nothing  -> []   
              ; Just pt' -> [ (gid, pt') ]
              }
                   
-- ----------------------------------------------------------------------------------------- --

txsSetSim :: (TxsDDefs.Action -> IOC.IOC TxsDDefs.Action) ->
             IOC.IOC TxsDDefs.Action ->
             TxsDefs.ModelDef -> Maybe TxsDefs.MapperDef ->
             IOC.IOC ()
txsSetSim putToW getFroW moddef mapdef  =  do
     envc <- get
     case envc of
     { IOC.Noning params unid -> do
            IOC.putMsgs [ EnvData.TXS_CORE_USER_ERROR "Simulator started without model file" ]
     ; IOC.Initing smts tdefs sigs params unid putmsgs -> do
            (maybt,mt) <- startSimulator moddef mapdef
            case maybt of
            { Nothing -> do
                   IOC.putMsgs [ EnvData.TXS_CORE_USER_ERROR "Simulator start failed" ]
            ; Just bt -> do
                   put $ IOC.Simuling { IOC.smts      = smts
                                      , IOC.tdefs     = tdefs
                                      , IOC.sigs      = sigs
                                      , IOC.modeldef  = moddef
                                      , IOC.mapperdef = mapdef
                                      , IOC.puttow    = putToW
                                      , IOC.getfrow   = getFroW
                                      , IOC.behtrie   = []
                                      , IOC.inistate  = 0
                                      , IOC.curstate  = 0
                                      , IOC.modsts    = bt
                                      , IOC.mapsts    = mt
                                      , IOC.params    = params
                                      , IOC.unid      = unid
                                      , IOC.putmsgs   = putmsgs
                                      }
                   IOC.putMsgs [ EnvData.TXS_CORE_USER_INFO "Simulator started" ]
            }
     ; _ -> do                                    -- IOC.Testing, IOC.Simuling, IOC.Stepping --
            TxsCore.txsStop
            TxsCore.txsSetSim putToW getFroW moddef mapdef
     }


startSimulator :: TxsDefs.ModelDef ->
                  Maybe TxsDefs.MapperDef ->
                  IOC.IOC ( Maybe BTree.BTree, BTree.BTree )

startSimulator (TxsDefs.ModelDef minsyncs moutsyncs msplsyncs mbexp)
                Nothing =
     let allSyncs = minsyncs ++ moutsyncs ++ msplsyncs
     in do
       envb            <- filterEnvCtoEnvB
       (maybt', envb') <- lift $ runStateT (Behave.behInit allSyncs mbexp) envb
       writeEnvBtoEnvC envb'
       return $ ( maybt', [] )

startSimulator (TxsDefs.ModelDef  minsyncs moutsyncs msplsyncs mbexp)
                (Just (TxsDefs.MapperDef achins achouts asyncsets abexp))
  =  let { mins   = Set.unions minsyncs
         ; mouts  = Set.unions moutsyncs
         ; ains   = Set.fromList $ achins
         ; aouts  = Set.fromList $ achouts
         }
      in if     mouts `Set.isSubsetOf` ains
             && mins  `Set.isSubsetOf` aouts
           then do let allSyncs = minsyncs ++ moutsyncs ++ msplsyncs
                   envb            <- filterEnvCtoEnvB
                   (maybt',envb' ) <- lift $ runStateT (Behave.behInit allSyncs  mbexp) envb
                   (maymt',envb'') <- lift $ runStateT (Behave.behInit asyncsets abexp) envb'
                   case (maybt',maymt') of
                   { (Nothing , _       ) -> do
                          IOC.putMsgs [ EnvData.TXS_CORE_USER_ERROR "Tester model failed" ]
                          return $ ( Nothing, [] )
                   ; (_       , Nothing ) -> do
                          IOC.putMsgs [ EnvData.TXS_CORE_USER_ERROR "Tester mapper failed" ]
                          return $ ( Nothing, [] )
                   ; (Just bt', Just mt') -> do
                          writeEnvBtoEnvC envb''
                          return $ ( maybt', mt' )
                   }
           else do IOC.putMsgs [ EnvData.TXS_CORE_USER_ERROR "Inconsistent definitions" ]
                   return $ ( Nothing, [] )

-- ----------------------------------------------------------------------------------------- --

txsSetStep :: TxsDefs.ModelDef -> IOC.IOC ()
txsSetStep moddef  =  do
     envc <- get
     case envc of
     { IOC.Noning params unid -> do
            IOC.putMsgs [ EnvData.TXS_CORE_USER_ERROR "Stepper started without model file" ]
     ; IOC.Initing { .. } -> do
            maybt <- startStepper moddef
            case maybt of
            { Nothing -> do
                   IOC.putMsgs [ EnvData.TXS_CORE_USER_ERROR "Stepper start failed" ]
            ; Just bt -> do
                   put $ IOC.Stepping { IOC.smts      = smts
                                      , IOC.tdefs     = tdefs
                                      , IOC.sigs      = sigs
                                      , IOC.modeldef  = moddef
                                      , IOC.behtrie   = []
                                      , IOC.inistate  = 0
                                      , IOC.curstate  = 0
                                      , IOC.maxstate  = 0
                                      , IOC.modstss   = Map.singleton 0 bt
                                      , IOC.params    = params
                                      , IOC.unid      = unid
                                      , IOC.putmsgs   = putmsgs
                                      }
                   IOC.putMsgs [ EnvData.TXS_CORE_USER_INFO "Stepper started" ]
            }
     ; _ -> do                                    -- IOC.Testing, IOC.Simuling, IOC.Stepping --
            TxsCore.txsStop
            TxsCore.txsSetStep moddef
     }


startStepper :: TxsDefs.ModelDef ->
                IOC.IOC ( Maybe BTree.BTree )

startStepper (TxsDefs.ModelDef minsyncs moutsyncs msplsyncs mbexp)  =  do
     let allSyncs = minsyncs ++ moutsyncs ++ msplsyncs
     envb            <- filterEnvCtoEnvB
     (maybt', envb') <- lift $ runStateT (Behave.behInit allSyncs mbexp) envb
     writeEnvBtoEnvC envb'
     return $ maybt'

-- ----------------------------------------------------------------------------------------- --
-- torxakis core main api -- core actions --  testing, simulating, stepping


txsTestIn :: TxsDDefs.Action -> IOC.IOC TxsDDefs.Verdict
txsTestIn act  =  do
     envc <- get
     case envc of
     { IOC.Testing _ _ _ modeldef mapperdef Nothing _ _ _ _ _ _ _ _ _ _ _
         -> do Test.testIn act 1
     ; IOC.Testing _ _ _ modeldef mapperdef purpdef       _ _ _ _ _ _ _ _ _ _ _
         -> do IOC.putMsgs [ EnvData.TXS_CORE_USER_ERROR "No test action with test purpose" ]
               return $ TxsDDefs.NoVerdict
     ; _ -> do IOC.putMsgs [ EnvData.TXS_CORE_USER_ERROR "Not in Tester mode" ]
               return $ TxsDDefs.NoVerdict
     }


txsTestOut :: IOC.IOC TxsDDefs.Verdict
txsTestOut  =  do
     envc <- get
     case envc of
     { IOC.Testing _ _ _ modeldef mapperdef Nothing _ _ _ _ _ _ _ _ _ _ _
         -> do Test.testOut 1
     ; IOC.Testing _ _ _ modeldef mapperdef purpdef       _ _ _ _ _ _ _ _ _ _ _
         -> do IOC.putMsgs [ EnvData.TXS_CORE_USER_ERROR "No test output with test purpose" ]
               return $ TxsDDefs.NoVerdict
     ; _ -> do IOC.putMsgs [ EnvData.TXS_CORE_USER_ERROR "Not in Tester mode" ]
               return $ TxsDDefs.NoVerdict
     }


txsTestN :: Int -> IOC.IOC TxsDDefs.Verdict
txsTestN depth  =  do  
     envc <- get
     case envc of
     { IOC.Testing _ _ _ modeldef mapperdef purpdef _ _ _ _ _ _ _ _ _ _ _
         -> do Test.testN depth 1
     ; _ -> do IOC.putMsgs [ EnvData.TXS_CORE_USER_ERROR "Not in Tester mode" ]
               return $ TxsDDefs.NoVerdict
     }


-- ----------------------------------------------------------------------------------------- --


txsSimN :: Int -> IOC.IOC TxsDDefs.Verdict
txsSimN depth  =  do
     envc <- get
     case envc of
     { IOC.Simuling _ _ _ modeldef mapperdef _ _ _ _ _ _ _ _ _ _
         -> do Sim.simN depth 1
     ; _ -> do IOC.putMsgs [ EnvData.TXS_CORE_USER_ERROR "Not in Simulator mode" ]
               return $ TxsDDefs.NoVerdict
     }


-- ----------------------------------------------------------------------------------------- --


txsStepN :: Int -> IOC.IOC TxsDDefs.Verdict
txsStepN depth  =  do
     envc <- get
     case envc of
     { IOC.Stepping _ _ _ modeldef _ _ _ _ _ _ _ _
         -> do Step.stepN depth 1
     ; _ -> do IOC.putMsgs [ EnvData.TXS_CORE_USER_ERROR "Not in Stepper mode" ]
               return $ TxsDDefs.NoVerdict
     }


txsStepA :: TxsDDefs.Action -> IOC.IOC TxsDDefs.Verdict
txsStepA act  =  do
     envc <- get
     case envc of
     { IOC.Stepping _ _ _ modeldef _ _ _ _ _ _ _ _
         -> do Step.stepA act
     ; _ -> do IOC.putMsgs [ EnvData.TXS_CORE_USER_ERROR "Not in Stepper mode" ]
               return $ TxsDDefs.NoVerdict
     }


-- ----------------------------------------------------------------------------------------- --


txsShow :: String -> IOC.IOC String
txsShow item  =  do
     envc <- get
     case item of
     { "tdefs"  -> do return $ show (IOC.tdefs envc)
     ; "state"  -> do return $ show (IOC.curstate envc)
     ; "model"  -> do return $ TxsShow.fshow (IOC.modsts envc)
     ; "mapper" -> do return $ TxsShow.fshow (IOC.mapsts envc)
     ; "purp"   -> do return $ TxsShow.fshow (IOC.purpsts envc)
     ; _        -> do IOC.putMsgs [ EnvData.TXS_CORE_USER_ERROR $ "nothing to be shown" ]
                      return $ "\n"
     }
  

-- ----------------------------------------------------------------------------------------- --


txsGoTo :: EnvData.StateNr -> IOC.IOC ()
txsGoTo stateNr  =  do
     if  stateNr >= 0
       then do modStss <- gets IOC.modstss
               case Map.lookup stateNr modStss of
               { Nothing -> do IOC.putMsgs [ EnvData.TXS_CORE_USER_ERROR $ "no such state" ]
               ; Just bt -> do modify $ \env -> env { IOC.curstate = stateNr }
               }
       else do ltsBackN (-stateNr)

  where

     ltsBackN :: Int -> IOC.IOC ()
     ltsBackN backsteps
        | backsteps <= 0  =  do
            return $ ()
        | backsteps > 0   =  do
            iniState <- gets IOC.inistate
            curState <- gets IOC.curstate
            behTrie  <- gets IOC.behtrie
            case [ s | (s,a,s') <- behTrie, s' == curState ] of
            { [prev] -> do modify $ \env -> env { IOC.curstate = prev }
                           if  prev == iniState
                             then do return $ ()
                             else do ltsBackN (backsteps-1)
            ; _      -> do IOC.putMsgs [ EnvData.TXS_CORE_SYSTEM_ERROR $ "LtsBack error" ]
                           return $ ()
            }


-- ----------------------------------------------------------------------------------------- --

txsPath :: IOC.IOC [(EnvData.StateNr, TxsDDefs.Action, EnvData.StateNr)]
txsPath  =  do
     iniState <- gets IOC.inistate
     curState <- gets IOC.curstate
     path iniState curState

  where

     path :: EnvData.StateNr -> EnvData.StateNr ->
             IOC.IOC [(EnvData.StateNr, TxsDDefs.Action, EnvData.StateNr)]
     path from to
        | from >= to  =  do
            return $ []
        | from < to   =  do
            iniState <- gets IOC.inistate
            behTrie  <- gets IOC.behtrie
            case [ (s1,a,s2) | (s1,a,s2) <- behTrie, s2 == to ] of
            { [(s1,a,s2)] -> do if (s1 == from) || (s1 == iniState)
                                  then do return $ [(s1,a,s2)]
                                  else do pp <- path from s1
                                          return $ pp ++ [(s1,a,s2)]
            ; _           -> do IOC.putMsgs [ EnvData.TXS_CORE_SYSTEM_ERROR $ "Path error" ]
                                return $ []
            }

-- ----------------------------------------------------------------------------------------- --

txsMenu :: String -> String -> EnvData.StateNr -> IOC.IOC BTree.Menu
txsMenu kind what stnr  =  do
     curState <- gets IOC.curstate
     stateNr  <- return $ if stnr == (-1) then curState else stnr
     case kind of
     { "mod"  -> do txsGoTo stateNr
                    menuIn   <- Ioco.iocoModelMenuIn
                    menuOut  <- Ioco.iocoModelMenuOut
                    txsGoTo curState
                    case what of
                    { "all" -> return $ menuIn ++ menuOut
                    ; "in"  -> return $ menuIn
                    ; "out" -> return $ menuOut
                    ; _     -> do IOC.putMsgs [ EnvData.TXS_CORE_SYSTEM_ERROR
                                                $ "error in menu" ]
                                  return $ []
                    }
     ; "purp" -> do txsGoTo stateNr
                    gmenu <- Purpose.goalMenu what
                    txsGoTo curState
                    return $ gmenu
     ; _      -> do IOC.putMsgs [ EnvData.TXS_CORE_SYSTEM_ERROR $ "error in menu" ]
                    return $ []
     }

-- ----------------------------------------------------------------------------------------- --

txsMapper :: TxsDDefs.Action -> IOC.IOC TxsDDefs.Action
txsMapper act  =  do
     envc <- get
     case envc of
     { IOC.Testing{ }
         -> do mapperMap act
     ; IOC.Simuling { }
         -> do mapperMap act
     ; _ -> do IOC.putMsgs [ EnvData.TXS_CORE_USER_ERROR
                             $ "Mapping only allowed in Testing or Simulating mode" ]
               return $ act
     }

-- ----------------------------------------------------------------------------------------- --
--                                                                                           --
-- ----------------------------------------------------------------------------------------- --
<|MERGE_RESOLUTION|>--- conflicted
+++ resolved
@@ -137,14 +137,8 @@
 -- ----------------------------------------------------------------------------------------- --
 -- torxakis core main api -- modus transition general
 
-<<<<<<< HEAD
-txsInit :: TxsDefs.TxsDefs -> ([EnvData.Msg] -> IOC.IOC ()) -> IOC.IOC ()
-txsInit tdefs putMsgs  =  do
-=======
-
 txsInit :: TxsDefs.TxsDefs -> Sigs.Sigs TxsDefs.VarId -> ([EnvData.Msg] -> IOC.IOC ()) -> IOC.IOC ()
 txsInit tdefs sigs putMsgs  =  do
->>>>>>> 91710f0c
      envc <- get
      txsConfig <- lift $ TxsConfig.loadConfig
      let smtCmd = mkSmtSolverCmd txsConfig 
@@ -168,17 +162,12 @@
                TxsCore.txsInit tdefs sigs putMsgs
        _ -> do TxsCore.txsStop                    -- IOC.Testing, IOC.Simuling, IOC.Stepping --
                TxsCore.txsTermit
-<<<<<<< HEAD
-               TxsCore.txsInit tdefs putMsgs
-
+               TxsCore.txsInit tdefs sigs putMsgs
        where mkSmtSolverCmd cfg =
                case TxsConfig.smtSolver cfg of
                  TxsConfig.Z3 -> SMT.cmdZ3
                  TxsConfig.CVC4 -> SMT.cmdCVC4
-=======
-               TxsCore.txsInit tdefs sigs putMsgs
                     
->>>>>>> 91710f0c
 -- ----------------------------------------------------------------------------------------- --
 
 txsTermit :: IOC.IOC ()
