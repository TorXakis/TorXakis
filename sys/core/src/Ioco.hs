{-
TorXakis - Model Based Testing
Copyright (c) 2015-2016 TNO and Radboud University
See license.txt
-}


-- ----------------------------------------------------------------------------------------- --

module Ioco

-- ----------------------------------------------------------------------------------------- --
-- 
-- Test Primitives for an IOCO Model, built on Behave
-- 
-- ----------------------------------------------------------------------------------------- --
-- export


( iocoModelMenuIn    -- :: IOC.IOC BTree.Menu
, iocoModelMenuOut   -- :: IOC.IOC BTree.Menu
, iocoModelIsQui     -- :: IOC.IOC Bool
, iocoModelAfter     -- :: TxsDDefs.Action -> IOC.IOC Bool
)

-- ----------------------------------------------------------------------------------------- --
-- import 

where

import Control.Monad.State

import qualified Data.Set  as Set
import qualified Data.Map  as Map


-- import from local
import CoreUtils

-- import from behavedef
import qualified BTree

-- import from behaveenv
import qualified Behave

-- import from coreenv
import qualified EnvCore   as IOC
import qualified EnvData

-- import from defs
import qualified TxsDefs
import qualified TxsDDefs

import qualified Utils


-- ----------------------------------------------------------------------------------------- --
<<<<<<< HEAD
-- iocoModelMenuIn  :  input  menu on current btree of model, no quiescence, according to ioco
-- iocoModelMenuOut :  output menu on current btree of model, no quiescence, according to ioco
=======
-- iocoModelInit :  initialize model for ioco


iocoModelInit :: IOC.IOC ()
iocoModelInit  = traceModelInit
>>>>>>> 96662c80


iocoModelMenu :: IOC.IOC BTree.Menu
iocoModelMenu  =  do
     validModel <- validModDef
     case validModel of
     { Nothing -> do
            IOC.putMsgs [ EnvData.TXS_CORE_SYSTEM_ERROR "iocoModelMenu without valid model" ]
            return $ []
     ; Just (TxsDefs.DefModel (TxsDefs.ModelDef insyncs outsyncs splsyncs bexp)) -> do
            allSyncs <- return $ insyncs ++ outsyncs ++ splsyncs
            modSts   <- gets IOC.modsts
            return $ Behave.behMayMenu allSyncs modSts
     }


iocoModelMenuIn :: IOC.IOC BTree.Menu
iocoModelMenuIn  =  do
     menu <- iocoModelMenu
     filterM (isInCTOffers . Utils.frst) menu


iocoModelMenuOut :: IOC.IOC BTree.Menu
iocoModelMenuOut  =  do
     menu <- iocoModelMenu
     filterM (isOutCTOffers . Utils.frst) menu


-- ----------------------------------------------------------------------------------------- --
-- iocoModelIsQui :  quiescence test on current btree of model 


iocoModelIsQui :: IOC.IOC Bool
iocoModelIsQui  =  do
<<<<<<< HEAD
     validModel <- validModDef
     case validModel of
     { Nothing -> do
            IOC.putMsgs [ EnvData.TXS_CORE_SYSTEM_ERROR "iocoModelIsQui without valid model" ]
            return $ False
     ; Just (TxsDefs.DefModel (TxsDefs.ModelDef insyncs outsyncs splsyncs bexp)) -> do
            modSts <- gets IOC.modsts
            return $ Behave.behRefusal modSts (Set.unions outsyncs)
     }
=======
     TxsDefs.ModelDef insyncs outsyncs splsyncs bexp <- gets IOC.modeldef
     curState <- gets IOC.curstate
     modSts   <- gets IOC.modsts
     case Map.lookup curState modSts of
       Nothing -> do IOC.putMsgs [ EnvData.TXS_CORE_SYSTEM_ERROR "no curstate" ]
                     return True
       Just bt ->    return $ Behave.behRefusal bt (Set.unions outsyncs)
>>>>>>> 96662c80


-- ----------------------------------------------------------------------------------------- --
-- iocoModelAfter :  do action on current btree and change environment accordingly
-- result gives success, ie. whether act can be done, if not succesful env is not changed
-- act must be a non-empty action; Act ActIn ActOut or ActQui


iocoModelAfter :: TxsDDefs.Action -> IOC.IOC Bool

<<<<<<< HEAD
iocoModelAfter act@(TxsDDefs.Act acts)  =  do
     validModel <- validModDef
     case validModel of
     { Nothing -> do
            IOC.putMsgs [ EnvData.TXS_CORE_SYSTEM_ERROR "iocoModelAfter without valid model" ]
            return $ False
     ; Just (TxsDefs.DefModel (TxsDefs.ModelDef insyncs outsyncs splsyncs bexp)) -> do
            allSyncs       <- return $ insyncs ++ outsyncs ++ splsyncs
            curState       <- gets IOC.curstate
            modSts         <- gets IOC.modsts
            envb           <- filterEnvCtoEnvB
            (maybt',envb') <- lift $ runStateT (Behave.behAfterAct allSyncs modSts acts) envb
            case maybt' of
            { Nothing  -> do return $ False
            ; Just bt' -> do writeEnvBtoEnvC envb'
                             modify $ \env -> env
                               { IOC.behtrie  = (IOC.behtrie env) ++ [(curState,act,curState+1)]
                               , IOC.curstate = curState + 1
                               , IOC.modsts   = bt'
                               }
                             return $ True
            }
     }


iocoModelAfter act@(TxsDDefs.ActQui)  =  do
     validModel <- validModDef
     case validModel of
     { Nothing -> do
            IOC.putMsgs [ EnvData.TXS_CORE_SYSTEM_ERROR "iocoModelAfter without valid model" ]
            return $ False
     ; Just (TxsDefs.DefModel (TxsDefs.ModelDef insyncs outsyncs splsyncs bexp)) -> do
            curState       <- gets IOC.curstate
            modSts         <- gets IOC.modsts
            envb           <- filterEnvCtoEnvB
            (maybt',envb') <- lift $ runStateT (Behave.behAfterRef modSts (Set.unions outsyncs))
                                               envb
            case maybt' of
            { Nothing  -> do return $ False
            ; Just bt' -> do writeEnvBtoEnvC envb'
                             modify $ \env -> env
                               { IOC.behtrie  = (IOC.behtrie env) ++ [(curState,act,curState+1)]
                               , IOC.curstate = curState + 1
                               , IOC.modsts   = bt'
                               }
                             return $ True
            }
     }


-- ----------------------------------------------------------------------------------------- --


validModDef :: IOC.IOC (Maybe TxsDefs.TxsDef)
validModDef  =  do
     envc <- get
     case envc of
     { IOC.Testing _ _
                   moddef@(TxsDefs.DefModel (TxsDefs.ModelDef insyncs outsyncs splsyncs bexp))
                   _ _ _ _ _ _ _ _ _ _ _ _ _ -> do
            return $ Just moddef
     ; IOC.Simuling _ _
                    moddef@(TxsDefs.DefModel (TxsDefs.ModelDef insyncs outsyncs splsyncs bexp))
                    _ _ _  _ _ _ _ _ _ _ _ -> do
            return $ Just moddef
     ; _ -> do
            return $ Nothing
     }
=======
iocoModelAfter (TxsDDefs.Act acts)  = 
     traceModelAfter acts

iocoModelAfter TxsDDefs.ActQui  =  do
     TxsDefs.ModelDef insyncs outsyncs splsyncs bexp <- gets IOC.modeldef
     curState <- gets IOC.curstate
     nexState <- gets IOC.nexstate
     modSts   <- gets IOC.modsts
     curBTree <- case Map.lookup curState modSts of
                 { Nothing -> do IOC.putMsgs [ EnvData.TXS_CORE_SYSTEM_ERROR "no curstate" ]
                                 return []
                 ; Just bt -> do return bt
                 }
     envb           <- filterEnvCtoEnvB
     (maybt',envb') <- lift $ runStateT (Behave.behAfterRef curBTree (Set.unions outsyncs)) envb
     writeEnvBtoEnvC envb'
     case maybt' of
       Nothing  ->    return False
       Just bt' -> do modify $ \env -> env { IOC.modsts = Map.insert nexState bt' modSts }
                      return True
>>>>>>> 96662c80


-- ----------------------------------------------------------------------------------------- --
--                                                                                           --
-- ----------------------------------------------------------------------------------------- --
<|MERGE_RESOLUTION|>--- conflicted
+++ resolved
@@ -55,16 +55,8 @@
 
 
 -- ----------------------------------------------------------------------------------------- --
-<<<<<<< HEAD
 -- iocoModelMenuIn  :  input  menu on current btree of model, no quiescence, according to ioco
 -- iocoModelMenuOut :  output menu on current btree of model, no quiescence, according to ioco
-=======
--- iocoModelInit :  initialize model for ioco
-
-
-iocoModelInit :: IOC.IOC ()
-iocoModelInit  = traceModelInit
->>>>>>> 96662c80
 
 
 iocoModelMenu :: IOC.IOC BTree.Menu
@@ -74,7 +66,7 @@
      { Nothing -> do
             IOC.putMsgs [ EnvData.TXS_CORE_SYSTEM_ERROR "iocoModelMenu without valid model" ]
             return $ []
-     ; Just (TxsDefs.DefModel (TxsDefs.ModelDef insyncs outsyncs splsyncs bexp)) -> do
+     ; Just (TxsDefs.ModelDef insyncs outsyncs splsyncs bexp) -> do
             allSyncs <- return $ insyncs ++ outsyncs ++ splsyncs
             modSts   <- gets IOC.modsts
             return $ Behave.behMayMenu allSyncs modSts
@@ -99,25 +91,15 @@
 
 iocoModelIsQui :: IOC.IOC Bool
 iocoModelIsQui  =  do
-<<<<<<< HEAD
      validModel <- validModDef
      case validModel of
      { Nothing -> do
             IOC.putMsgs [ EnvData.TXS_CORE_SYSTEM_ERROR "iocoModelIsQui without valid model" ]
             return $ False
-     ; Just (TxsDefs.DefModel (TxsDefs.ModelDef insyncs outsyncs splsyncs bexp)) -> do
+     ; Just (TxsDefs.ModelDef insyncs outsyncs splsyncs bexp) -> do
             modSts <- gets IOC.modsts
             return $ Behave.behRefusal modSts (Set.unions outsyncs)
      }
-=======
-     TxsDefs.ModelDef insyncs outsyncs splsyncs bexp <- gets IOC.modeldef
-     curState <- gets IOC.curstate
-     modSts   <- gets IOC.modsts
-     case Map.lookup curState modSts of
-       Nothing -> do IOC.putMsgs [ EnvData.TXS_CORE_SYSTEM_ERROR "no curstate" ]
-                     return True
-       Just bt ->    return $ Behave.behRefusal bt (Set.unions outsyncs)
->>>>>>> 96662c80
 
 
 -- ----------------------------------------------------------------------------------------- --
@@ -128,14 +110,13 @@
 
 iocoModelAfter :: TxsDDefs.Action -> IOC.IOC Bool
 
-<<<<<<< HEAD
 iocoModelAfter act@(TxsDDefs.Act acts)  =  do
      validModel <- validModDef
      case validModel of
      { Nothing -> do
             IOC.putMsgs [ EnvData.TXS_CORE_SYSTEM_ERROR "iocoModelAfter without valid model" ]
             return $ False
-     ; Just (TxsDefs.DefModel (TxsDefs.ModelDef insyncs outsyncs splsyncs bexp)) -> do
+     ; Just (TxsDefs.ModelDef insyncs outsyncs splsyncs bexp) -> do
             allSyncs       <- return $ insyncs ++ outsyncs ++ splsyncs
             curState       <- gets IOC.curstate
             modSts         <- gets IOC.modsts
@@ -160,7 +141,7 @@
      { Nothing -> do
             IOC.putMsgs [ EnvData.TXS_CORE_SYSTEM_ERROR "iocoModelAfter without valid model" ]
             return $ False
-     ; Just (TxsDefs.DefModel (TxsDefs.ModelDef insyncs outsyncs splsyncs bexp)) -> do
+     ; Just (TxsDefs.ModelDef insyncs outsyncs splsyncs bexp) -> do
             curState       <- gets IOC.curstate
             modSts         <- gets IOC.modsts
             envb           <- filterEnvCtoEnvB
@@ -182,43 +163,14 @@
 -- ----------------------------------------------------------------------------------------- --
 
 
-validModDef :: IOC.IOC (Maybe TxsDefs.TxsDef)
+validModDef :: IOC.IOC (Maybe TxsDefs.ModelDef)
 validModDef  =  do
      envc <- get
      case envc of
-     { IOC.Testing _ _
-                   moddef@(TxsDefs.DefModel (TxsDefs.ModelDef insyncs outsyncs splsyncs bexp))
-                   _ _ _ _ _ _ _ _ _ _ _ _ _ -> do
-            return $ Just moddef
-     ; IOC.Simuling _ _
-                    moddef@(TxsDefs.DefModel (TxsDefs.ModelDef insyncs outsyncs splsyncs bexp))
-                    _ _ _  _ _ _ _ _ _ _ _ -> do
-            return $ Just moddef
-     ; _ -> do
-            return $ Nothing
+     { IOC.Testing {IOC.modeldef = moddef} -> return $ Just moddef
+     ; IOC.Simuling {IOC.modeldef = moddef} -> return $ Just moddef
+     ; _ -> return $ Nothing
      }
-=======
-iocoModelAfter (TxsDDefs.Act acts)  = 
-     traceModelAfter acts
-
-iocoModelAfter TxsDDefs.ActQui  =  do
-     TxsDefs.ModelDef insyncs outsyncs splsyncs bexp <- gets IOC.modeldef
-     curState <- gets IOC.curstate
-     nexState <- gets IOC.nexstate
-     modSts   <- gets IOC.modsts
-     curBTree <- case Map.lookup curState modSts of
-                 { Nothing -> do IOC.putMsgs [ EnvData.TXS_CORE_SYSTEM_ERROR "no curstate" ]
-                                 return []
-                 ; Just bt -> do return bt
-                 }
-     envb           <- filterEnvCtoEnvB
-     (maybt',envb') <- lift $ runStateT (Behave.behAfterRef curBTree (Set.unions outsyncs)) envb
-     writeEnvBtoEnvC envb'
-     case maybt' of
-       Nothing  ->    return False
-       Just bt' -> do modify $ \env -> env { IOC.modsts = Map.insert nexState bt' modSts }
-                      return True
->>>>>>> 96662c80
 
 
 -- ----------------------------------------------------------------------------------------- --
