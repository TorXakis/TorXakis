{-
TorXakis - Model Based Testing
Copyright (c) 2015-2016 TNO and Radboud University
See license.txt
-}


-- ----------------------------------------------------------------------------------------- --

module Ioco

-- ----------------------------------------------------------------------------------------- --
-- 
-- Test Primitives for an IOCO Model, built on Behave
-- 
-- ----------------------------------------------------------------------------------------- --
-- export


( iocoModelMenuIn    -- :: IOC.IOC BTree.Menu
, iocoModelMenuOut   -- :: IOC.IOC BTree.Menu
, iocoModelIsQui     -- :: IOC.IOC Bool
, iocoModelAfter     -- :: TxsDDefs.Action -> IOC.IOC Bool
)

-- ----------------------------------------------------------------------------------------- --
-- import 

where

import Control.Monad.State

import qualified Data.Set  as Set
import qualified Data.Map  as Map


-- import from local
import CoreUtils

-- import from behavedef
import qualified BTree

-- import from behaveenv
import qualified Behave

-- import from coreenv
import qualified EnvCore   as IOC
import qualified EnvData

-- import from defs
import qualified TxsDefs
import qualified TxsDDefs

import qualified Utils


-- ----------------------------------------------------------------------------------------- --
-- iocoModelMenuIn  :  input  menu on current btree of model, no quiescence, according to ioco
-- iocoModelMenuOut :  output menu on current btree of model, no quiescence, according to ioco


iocoModelMenu :: IOC.IOC BTree.Menu
iocoModelMenu  =  do
     validModel <- validModDef
     case validModel of
     { Nothing -> do
            IOC.putMsgs [ EnvData.TXS_CORE_SYSTEM_ERROR "iocoModelMenu without valid model" ]
            return $ []
     ; Just (TxsDefs.ModelDef insyncs outsyncs splsyncs bexp) -> do
            allSyncs <- return $ insyncs ++ outsyncs ++ splsyncs
            modSts   <- gets (IOC.modsts . IOC.state)
            return $ Behave.behMayMenu allSyncs modSts
     }


iocoModelMenuIn :: IOC.IOC BTree.Menu
iocoModelMenuIn  =  do
     menu <- iocoModelMenu
     filterM (isInCTOffers . Utils.frst) menu


iocoModelMenuOut :: IOC.IOC BTree.Menu
iocoModelMenuOut  =  do
     menu <- iocoModelMenu
     filterM (isOutCTOffers . Utils.frst) menu


-- ----------------------------------------------------------------------------------------- --
-- iocoModelIsQui :  quiescence test on current btree of model 


iocoModelIsQui :: IOC.IOC Bool
iocoModelIsQui  =  do
     validModel <- validModDef
     case validModel of
     { Nothing -> do
            IOC.putMsgs [ EnvData.TXS_CORE_SYSTEM_ERROR "iocoModelIsQui without valid model" ]
            return $ False
     ; Just (TxsDefs.ModelDef insyncs outsyncs splsyncs bexp) -> do
            modSts <- gets (IOC.modsts . IOC.state)
            return $ Behave.behRefusal modSts (Set.unions outsyncs)
     }


iocoStep :: Int -> TxsDDefs.Action -> [BTree.BBranch] -> IOC.EnvC -> IOC.EnvC
iocoStep curState act bt env = env { IOC.state = newState (IOC.state env)}
  where newState st = st
                      { IOC.behtrie = (IOC.behtrie st)
                                   ++ [(curState, act, curState+1)]
                      , IOC.curstate = curState + 1
                      , IOC.modsts   = bt
                      }

-- | iocoModelAfter : do action on current btree and change environment
-- accordingly result gives success, ie. whether act can be done, if not
-- succesful env is not changed act must be a non-empty action; Act ActIn
-- ActOut or ActQui
iocoModelAfter :: TxsDDefs.Action -> IOC.IOC Bool
iocoModelAfter act@(TxsDDefs.Act acts)  =  do
     validModel <- validModDef
     case validModel of
     { Nothing -> do
            IOC.putMsgs [ EnvData.TXS_CORE_SYSTEM_ERROR "iocoModelAfter without valid model" ]
            return $ False
     ; Just (TxsDefs.ModelDef insyncs outsyncs splsyncs bexp) -> do
            allSyncs       <- return $ insyncs ++ outsyncs ++ splsyncs
            curState       <- gets (IOC.curstate . IOC.state)
            modSts         <- gets (IOC.modsts . IOC.state)
            envb           <- filterEnvCtoEnvB
            (maybt',envb') <- lift $ runStateT (Behave.behAfterAct allSyncs modSts acts) envb
            case maybt' of
            { Nothing  -> do return $ False
            ; Just bt' -> do writeEnvBtoEnvC envb'
<<<<<<< HEAD
                             let alterState env =
                                   env { IOC.state = newState (IOC.state env)}
                                 newState st = st
                                   { IOC.behtrie = (IOC.behtrie st)
                                                ++ [(curState, act, curState+1)]
                                   , IOC.curstate = curState + 1
                                   , IOC.modsts   = bt'
                                   }
                             modify $ iocoStep curState act bt'
=======
                             modify $ \env -> env { IOC.modsts = bt' }
>>>>>>> fee5c772
                             return $ True
            }
     }


iocoModelAfter act@(TxsDDefs.ActQui)  =  do
     validModel <- validModDef
     case validModel of
     { Nothing -> do
            IOC.putMsgs [ EnvData.TXS_CORE_SYSTEM_ERROR "iocoModelAfter without valid model" ]
            return $ False
     ; Just (TxsDefs.ModelDef insyncs outsyncs splsyncs bexp) -> do
            curState       <- gets (IOC.curstate . IOC.state)
            modSts         <- gets (IOC.modsts . IOC.state)
            envb           <- filterEnvCtoEnvB
            (maybt',envb') <- lift $ runStateT (Behave.behAfterRef modSts (Set.unions outsyncs))
                                               envb
            case maybt' of
            { Nothing  -> do return $ False
            ; Just bt' -> do writeEnvBtoEnvC envb'
<<<<<<< HEAD
                             modify $ iocoStep curState act bt'
=======
                             modify $ \env -> env { IOC.modsts = bt' }
>>>>>>> fee5c772
                             return $ True
            }
     }


-- ----------------------------------------------------------------------------------------- --


validModDef :: IOC.IOC (Maybe TxsDefs.ModelDef)
validModDef  =  do
     envc <- gets IOC.state
     case envc of
     { IOC.Testing {IOC.modeldef = moddef} -> return $ Just moddef
     ; IOC.Simuling {IOC.modeldef = moddef} -> return $ Just moddef
     ; _ -> return $ Nothing
     }


-- ----------------------------------------------------------------------------------------- --
--                                                                                           --
-- ----------------------------------------------------------------------------------------- --
<|MERGE_RESOLUTION|>--- conflicted
+++ resolved
@@ -63,15 +63,13 @@
 iocoModelMenu  =  do
      validModel <- validModDef
      case validModel of
-     { Nothing -> do
+       Nothing -> do
             IOC.putMsgs [ EnvData.TXS_CORE_SYSTEM_ERROR "iocoModelMenu without valid model" ]
             return $ []
-     ; Just (TxsDefs.ModelDef insyncs outsyncs splsyncs bexp) -> do
+       Just (TxsDefs.ModelDef insyncs outsyncs splsyncs bexp) -> do
             allSyncs <- return $ insyncs ++ outsyncs ++ splsyncs
             modSts   <- gets (IOC.modsts . IOC.state)
             return $ Behave.behMayMenu allSyncs modSts
-     }
-
 
 iocoModelMenuIn :: IOC.IOC BTree.Menu
 iocoModelMenuIn  =  do
@@ -116,34 +114,21 @@
 -- succesful env is not changed act must be a non-empty action; Act ActIn
 -- ActOut or ActQui
 iocoModelAfter :: TxsDDefs.Action -> IOC.IOC Bool
-iocoModelAfter act@(TxsDDefs.Act acts)  =  do
+iocoModelAfter (TxsDDefs.Act acts)  =  do
      validModel <- validModDef
      case validModel of
      { Nothing -> do
             IOC.putMsgs [ EnvData.TXS_CORE_SYSTEM_ERROR "iocoModelAfter without valid model" ]
             return $ False
-     ; Just (TxsDefs.ModelDef insyncs outsyncs splsyncs bexp) -> do
+     ; Just (TxsDefs.ModelDef insyncs outsyncs splsyncs _) -> do
             allSyncs       <- return $ insyncs ++ outsyncs ++ splsyncs
-            curState       <- gets (IOC.curstate . IOC.state)
             modSts         <- gets (IOC.modsts . IOC.state)
             envb           <- filterEnvCtoEnvB
             (maybt',envb') <- lift $ runStateT (Behave.behAfterAct allSyncs modSts acts) envb
             case maybt' of
             { Nothing  -> do return $ False
             ; Just bt' -> do writeEnvBtoEnvC envb'
-<<<<<<< HEAD
-                             let alterState env =
-                                   env { IOC.state = newState (IOC.state env)}
-                                 newState st = st
-                                   { IOC.behtrie = (IOC.behtrie st)
-                                                ++ [(curState, act, curState+1)]
-                                   , IOC.curstate = curState + 1
-                                   , IOC.modsts   = bt'
-                                   }
-                             modify $ iocoStep curState act bt'
-=======
-                             modify $ \env -> env { IOC.modsts = bt' }
->>>>>>> fee5c772
+                             IOC.modifyCS $ \st -> st { IOC.modsts = bt' }
                              return $ True
             }
      }
@@ -159,16 +144,12 @@
             curState       <- gets (IOC.curstate . IOC.state)
             modSts         <- gets (IOC.modsts . IOC.state)
             envb           <- filterEnvCtoEnvB
-            (maybt',envb') <- lift $ runStateT (Behave.behAfterRef modSts (Set.unions outsyncs))
-                                               envb
+            (maybt', envb') <- lift $ runStateT (Behave.behAfterRef modSts (Set.unions outsyncs))
+                                                envb
             case maybt' of
             { Nothing  -> do return $ False
             ; Just bt' -> do writeEnvBtoEnvC envb'
-<<<<<<< HEAD
-                             modify $ iocoStep curState act bt'
-=======
-                             modify $ \env -> env { IOC.modsts = bt' }
->>>>>>> fee5c772
+                             IOC.modifyCS $ \st -> st { IOC.modsts = bt' }
                              return $ True
             }
      }
