--- conflicted
+++ resolved
@@ -24,11 +24,6 @@
   - -Werror
 
 ghc-options:
-<<<<<<< HEAD
-#- -Werror
-- -Wall
-=======
->>>>>>> df092a27
 - -O
 - -Wall
 - -fconstraint-solver-iterations=10
