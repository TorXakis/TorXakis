{-
TorXakis - Model Based Testing
Copyright (c) 2015-2017 TNO and Radboud University
See LICENSE at root directory of this repository.
-}

-- ----------------------------------------------------------------------------------------- --
{-# LANGUAGE OverloadedStrings #-}
{-# LANGUAGE ViewPatterns      #-}
{-# OPTIONS_GHC -fno-warn-name-shadowing #-}
module Eval

-- ----------------------------------------------------------------------------------------- --
--
--
-- Evaluation of Value Expressions
--
-- ----------------------------------------------------------------------------------------- --
-- export

( eval       -- eval :: (TxsDefs.Variable v) => (TxsDefs.ValExpr v) -> IOB.IOB Const
             -- evaluation of value expression; eval shall only work on closed vexpr
)

-- ----------------------------------------------------------------------------------------- --
-- import

where

import           Control.DeepSeq
import           Control.Exception
import           Control.Monad.State
import           Data.Maybe
import           Data.Text           (Text)
import qualified Data.Text           as T
import           Text.Regex.TDFA

import qualified Data.Map            as Map
import qualified Data.Set            as Set

-- import from behavedefs
import qualified EnvBTree            as IOB
import qualified EnvData

-- import from defs
import           FreeMonoidX
import           RegexXSD2Posix
import           StdTDefs
<<<<<<< HEAD
import           TxsDefs
=======
import           TxsDefs             hiding (eval)
>>>>>>> 4598649e
import           TxsShow
import           XmlFormat

-- import from valexpr
import           ConstDefs
import           FuncDef
import           FuncId
import           ValExpr            hiding (eval)
import           Variable
import           VarId

-- import from front
import qualified TxsAlex
import qualified TxsHappy


-- ----------------------------------------------------------------------------------------- --
-- eval :  evaluation of value expression
--         eval shall only work on closed vexpr

eval :: Variable v => ValExpr v -> IOB.IOB Const

eval (view -> Vfunc fid vexps) = do
     envb <- get
     let tdefs = IOB.tdefs envb
     case Map.lookup fid (funcDefs tdefs) of
       Nothing -> do IOB.putMsgs [ EnvData.TXS_CORE_SYSTEM_ERROR
                                   $ "Undefined function: " ++ fshow fid ]
                     return $ Cerror "eval: undefined function"
       Just (FuncDef args' vexp)
               -> do vals <- mapM eval vexps
                     let we = Map.fromList (zip args' vals)
                     fdefs <- IOB.getFuncDefs
                     eval (subst (Map.map cstrConst we) fdefs vexp)

eval (view -> Vcstr cid vexps) = do
    vals <- mapM eval vexps
    return $ Cstr cid vals

eval (view -> Viscstr cid1 arg) = do
    Cstr cid2 _ <- eval arg
    bool2txs ( cid1 == cid2 )

eval (view -> Vaccess _cid1 p arg) = do
    Cstr _cid2 args' <- eval arg
    return $ args'!!p

eval (view -> Vconst const') = return const'

eval (view -> Vvar _vid) = do
    IOB.putMsgs [ EnvData.TXS_CORE_SYSTEM_ERROR "Evaluation of value expression with free variable(s)" ]
    return $ Cerror ""

eval (view -> Vite cond vexp1 vexp2) = do
    Cbool val <- eval cond
    if val
      then eval vexp1
      else eval vexp2

eval (view -> Vsum s) = do
    consts <- mapM evalTuple (toOccurListT s)
    eval (cstrSum $ fromOccurListT consts)       -- simplifies to integer
  where
    evalTuple :: Variable v => (ValExpr v, Integer) -> IOB.IOB (ValExpr v, Integer)
    evalTuple (v,i) = do
        c <- eval v
        return (cstrConst c,i)

eval (view -> Vproduct p) = do
    consts <- mapM evalTuple (toOccurListT p)
    eval (cstrProduct $ fromOccurListT consts)       -- simplifies to integer
  where
    evalTuple :: Variable v => (ValExpr v, Integer) -> IOB.IOB (ValExpr v, Integer)
    evalTuple (v,i) = do
        c <- eval v
        return (cstrConst c,i)

eval (view -> Vdivide t n) = do
    valT <- txs2int t
    valN <- txs2int n
    int2txs $ valT `div` valN

eval (view -> Vmodulo t n) = do
    valT <- txs2int t
    valN <- txs2int n
    int2txs $ valT `mod` valN

eval (view -> Vgez v) = do
    val <- txs2int v
    bool2txs ( 0 <= val )

eval (view -> Vequal vexp1 vexp2) = do
    val1 <- eval vexp1
    val2 <- eval vexp2
    bool2txs ( val1 == val2 )

eval (view -> Vnot vexp) = do
    Cbool val <- eval vexp
    bool2txs (not val)

eval (view -> Vand vexps) = do
    consts <- mapM eval (Set.toList vexps)
    bool2txs $ all unBool consts
  where unBool :: Const -> Bool
        unBool (Cbool b) = b
        unBool _         = error "unBool applied on non-Bool"

eval (view -> Vlength vexp) = do
    Cint val <- eval vexp
    int2txs val

eval (view -> Vat s p) = do
    Cstring vs <- eval s
    Cint vp <- eval p
    str2txs (T.take 1 (T.drop (fromInteger vp) vs))

eval (view -> Vconcat vexprs) = do
    vs <- mapM eval vexprs
    let vs' = map (\(Cstring s) -> s) vs
    str2txs (T.concat vs')

eval (view -> Vstrinre s r) = do
    Cstring vs <- eval s
    Cregex vr <- eval r
    bool2txs (T.unpack vs =~ T.unpack (xsd2posix vr))

eval (view -> Vpredef kd fid vexps) =
     case kd of
       AST -> case vexps of
                [vexp] -> do wal <- eval vexp
                             str2txs (T.pack (pshow wal))
                _      -> do IOB.putMsgs [ EnvData.TXS_CORE_SYSTEM_ERROR "eval: AST" ]
                             return $ Cerror ""
       ASF -> case vexps of
                [vexp] -> do s <- txs2str vexp
                             uid     <- gets IOB.unid
                             sigs    <- gets IOB.sigs
                             ((_,vexp'),e) <- lift $ catch
                                ( let p = TxsHappy.vexprParser ( TxsAlex.Csigs   sigs
                                                               : TxsAlex.Cvarenv []
                                                               : TxsAlex.Cunid (uid + 1)
                                                               : TxsAlex.txsLexer (T.unpack s)
                                                               )
                                   in return $! show p `deepseq` (p,"")
                                )
                                ( \e -> return ((uid, cstrError ""), show (e::ErrorCall)))
                             if  e /= ""
                               then do IOB.putMsgs $ map EnvData.TXS_CORE_SYSTEM_ERROR
                                         [ "eval: ASF"
                                         , "vexpr: " ++ show s
                                         , "signatures" ++ show sigs
                                         ]
                                       return $ Cerror ""
                               else eval vexp'
                _      -> do IOB.putMsgs [ EnvData.TXS_CORE_SYSTEM_ERROR "eval: ASF" ]
                             return $ Cerror ""
       AXT -> case vexps of
                [vexp] -> do wal <- eval vexp
                             tdefs <- gets IOB.tdefs
                             str2txs $ constToXml tdefs wal
                _      -> do IOB.putMsgs [ EnvData.TXS_CORE_SYSTEM_ERROR "eval: AXT" ]
                             return $ Cerror ""
       AXF -> case vexps of
                  [vexp] -> do Cstring s <- eval vexp
                               tdefs <- gets IOB.tdefs
                               return $ constFromXml tdefs (funcsort fid) s
                  _      -> do IOB.putMsgs [ EnvData.TXS_CORE_SYSTEM_ERROR "eval: AXF" ]
                               return $ Cerror ""
       SSB -> evalSSB fid vexps
       SSI -> evalSSI fid vexps
       SSS -> evalSSS fid vexps

eval (view -> Verror str) = do
     IOB.putMsgs [ EnvData.TXS_CORE_SYSTEM_WARNING $ "eval: Verror " ++ show str ]
     return $ Cerror ""

eval _ = return $ Cerror "undefined"

-- ----------------------------------------------------------------------------------------- --
-- evaluation of value expression: evaluation of standard functions for Bool - SSB

readBool :: Text -> Bool
readBool "True"  = True
readBool "true"  = True
readBool "False" = False
readBool "false" = False
readBool x       = error $ "Unable to parse bool " ++ show x

evalSSB :: Variable v => FuncId -> [ValExpr v] -> IOB.IOB Const
evalSSB (FuncId nm _ _ _) vexps =
     case ( nm, vexps ) of
       ( "toString",    [v1]    ) -> do b1 <- txs2bool v1
                                        str2txs $ (T.pack . show) b1
       ( "fromString",  [v1]    ) -> do s1 <- txs2str v1
                                        bool2txs $ readBool s1
       ( "toXml",       [v1]    ) -> do wal <- eval v1
                                        tdefs <- gets IOB.tdefs
                                        str2txs $ constToXml tdefs wal
       ( "fromXml",     [v1]    ) -> do Cstring s <- eval v1
                                        tdefs <- gets IOB.tdefs
                                        return $ constFromXml tdefs sortId_Bool s
       ( s, _ )                   -> do IOB.putMsgs [ EnvData.TXS_CORE_SYSTEM_ERROR
                                                      $ "evalSSB: unknown standard Bool opn - " ++ show s ]
                                        return $ Cerror ("unknown " ++ show s)

-- ----------------------------------------------------------------------------------------- --
-- evaluation of value expression: evaluation of standard functions for Int - SSI

evalSSI :: Variable v => FuncId -> [ValExpr v] -> IOB.IOB Const
evalSSI (FuncId nm _ _ _) vexps =
     case ( nm, vexps ) of
       ( "toString",    [v1]    ) -> do i1 <- txs2int v1
                                        str2txs $ (T.pack . show) i1
       ( "fromString",  [v1]    ) -> do s1 <- txs2str v1
                                        int2txs $ read (T.unpack s1)
       ( "toXml",       [v1]    ) -> do wal <- eval v1
                                        tdefs <- gets IOB.tdefs
                                        str2txs $ constToXml tdefs wal
       ( "fromXml",     [v1]    ) -> do Cstring s <- eval v1
                                        tdefs <- gets IOB.tdefs
                                        return $ constFromXml tdefs sortId_Int s
       _                          -> do IOB.putMsgs [ EnvData.TXS_CORE_SYSTEM_ERROR "evalSSI: standard Int opn" ]
                                        return $ Cerror ""

-- ----------------------------------------------------------------------------------------- --
-- evaluation of value expression: evaluation of standard functions for String - SSS


evalSSS :: Variable v => FuncId -> [ValExpr v] -> IOB.IOB Const
evalSSS (FuncId nm _ _ _) vexps =
     case ( nm, vexps ) of
       ( "toString",   [v] ) -> do s <- txs2str v
                                   str2txs s
       ( "fromString", [v] ) -> do s <- txs2str v
                                   str2txs s
       ( "toXml",      [v] ) -> do wal <- eval v
                                   tdefs <- gets IOB.tdefs
                                   str2txs $ constToXml tdefs wal
       ( "fromXml",    [v] ) -> do Cstring s <- eval v
                                   tdefs <- gets IOB.tdefs
                                   return $ constFromXml tdefs sortId_String s
       ( "takeWhile",    [v1,v2] ) -> do s1 <- txs2str v1
                                         s2 <- txs2str v2
                                         str2txs $ T.takeWhile (`elemT` s1) s2
       ( "takeWhileNot", [v1,v2] ) -> do s1 <- txs2str v1
                                         s2 <- txs2str v2
                                         str2txs $ T.takeWhile (`notElemT` s1) s2
       ( "dropWhile",    [v1,v2] ) -> do s1 <- txs2str v1
                                         s2 <- txs2str v2
                                         str2txs $ T.dropWhile (`elemT` s1) s2
       ( "dropWhileNot", [v1,v2] ) -> do s1 <- txs2str v1
                                         s2 <- txs2str v2
                                         str2txs $ T.dropWhile (`notElemT` s1) s2
       _                           -> do IOB.putMsgs [ EnvData.TXS_CORE_SYSTEM_ERROR "evalSSS: standard String opn" ]
                                         return $ Cerror ""

elemT :: Char -> Text -> Bool
elemT c = isJust . T.find (== c)

notElemT :: Char -> Text -> Bool
notElemT c = not . elemT c

-- ----------------------------------------------------------------------------------------- --
-- evaluation of value expression: values from torxakis to haskell and v.v.

txs2bool :: Variable v => ValExpr v -> IOB.IOB Bool
txs2bool vexp = do
     wal <- eval vexp
     case wal of
        Cbool b -> return b
        _       -> do
                        IOB.putMsgs [ EnvData.TXS_CORE_SYSTEM_ERROR
                              $ "txs2bool: not on Bool: " ++ show wal ]
                        return False  -- PvdL: why False?

bool2txs :: Bool -> IOB.IOB Const
bool2txs b = return $ Cbool b

txs2int :: Variable v => ValExpr v -> IOB.IOB Integer
txs2int vexp = do
     wal <- eval vexp
     case wal of
       Cint i -> return i
       v      -> do IOB.putMsgs [ EnvData.TXS_CORE_SYSTEM_ERROR
                                  $ "txs2int: not on Int: " ++ show v ]
                    return 0

int2txs :: Integer -> IOB.IOB Const
int2txs i = return $ Cint i

txs2str :: Variable v => ValExpr v -> IOB.IOB Text
txs2str vexp = do
     wal <- eval vexp
     case wal of
       Cstring s -> return s
       v         -> do IOB.putMsgs [ EnvData.TXS_CORE_SYSTEM_ERROR
                                     $ "txs2str: not on String: " ++ show v ]
                       return ""

str2txs :: Text -> IOB.IOB Const
str2txs = return . Cstring

-- ----------------------------------------------------------------------------------------- --
--                                                                                           --
-- ----------------------------------------------------------------------------------------- --<|MERGE_RESOLUTION|>--- conflicted
+++ resolved
@@ -46,11 +46,7 @@
 import           FreeMonoidX
 import           RegexXSD2Posix
 import           StdTDefs
-<<<<<<< HEAD
 import           TxsDefs
-=======
-import           TxsDefs             hiding (eval)
->>>>>>> 4598649e
 import           TxsShow
 import           XmlFormat
 
@@ -58,9 +54,8 @@
 import           ConstDefs
 import           FuncDef
 import           FuncId
-import           ValExpr            hiding (eval)
+import           ValExpr             hiding (eval)
 import           Variable
-import           VarId
 
 -- import from front
 import qualified TxsAlex
