--- conflicted
+++ resolved
@@ -5,6 +5,9 @@
 -}
 
 {-# LANGUAGE ViewPatterns        #-}
+{-# OPTIONS_GHC -Wno-type-defaults #-}
+{-# OPTIONS_GHC -Wno-unused-top-binds #-}
+
 module TestLPEPar
 (
 testLPEParList
@@ -15,7 +18,6 @@
 import TranslatedProcDefs
 
 import Test.HUnit
-import           Data.Maybe (fromMaybe)
 import qualified Data.Set as Set
 import qualified Data.Map as Map
 
@@ -38,17 +40,11 @@
 
 -- runs lpePar, but returns only the relevant translated ProcDef
 lpeParTestWrapper :: BExpr -> TranslatedProcDefs -> ProcDefs -> Maybe (BExpr, ProcDef)
-<<<<<<< HEAD
-lpeParTestWrapper procInst'' translatedProcDefs procDefs =
-  let (procInst'@(TxsDefs.view -> ProcInst procId' _ _), procDefs') = lpeParFunc procInst'' chanOffers translatedProcDefs procDefs
-      procDef' = case Map.lookup procId' procDefs' of
+lpeParTestWrapper procInst'' translatedProcDefs procDefs' =
+  let (procInst'@(TxsDefs.view -> ProcInst procId' _ _), procDefs'') = lpeParFunc procInst'' translatedProcDefs procDefs'
+      procDef' = case Map.lookup procId' procDefs'' of
                     Just procDef   -> procDef
                     Nothing        -> error "lpeParTestWrapper: could not find the procId" in
-=======
-lpeParTestWrapper procInst'' translatedProcDefs procDefs' =
-  let (procInst'@(TxsDefs.view -> ProcInst procId' _ _), procDefs'') = lpeParFunc procInst'' translatedProcDefs procDefs'
-      procDef' = fromMaybe (error "lpeParTestWrapper: could not find the procId") (Map.lookup procId' procDefs'') in
->>>>>>> 0c786fac
   Just (procInst', procDef')
 
 
@@ -63,6 +59,8 @@
 
 varIdX :: VarId
 varIdX = VarId (T.pack "x") 33 intSort
+varIdY :: VarId
+varIdY = VarId (T.pack "y") 34 intSort
 varIdS :: VarId
 varIdS = VarId (T.pack "s") 35 intSort
 varIdA1 :: VarId
@@ -125,24 +123,29 @@
 
            
 -- action: A?x
+actOfferAx :: ActOffer
 actOfferAx   = ActOffer {  offers = Set.singleton
                                         Offer { chanid = chanIdA
                                               , chanoffers = [Quest varIdX]
                                         }
+                        , hiddenvars = Set.empty
                         , constraint = cstrConst (Cbool True)
             }
 
 -- action: A?y
+actOfferAy :: ActOffer
 actOfferAy   = ActOffer {  offers = Set.singleton
                                         Offer { chanid = chanIdA
                                               , chanoffers = [Quest varIdY]
                                         }
+                        , hiddenvars = Set.empty
                         , constraint = cstrConst (Cbool True)
             }
 
-chanOffers = Map.fromList [ ((T.pack "A", 1), VarId (T.pack "A$1") 34 intSort)
-                          , ((T.pack "B", 1), VarId (T.pack "B$1") 34 intSort)
-                          ]
+-- chanOffers :: Map.Map (T.Text, Integer) VarId
+-- chanOffers = Map.fromList [ ((T.pack "A", 1), VarId (T.pack "A$1") 34 intSort)
+--                           , ((T.pack "B", 1), VarId (T.pack "B$1") 34 intSort)
+--                           ]
 
 -- sorts, chanIds
 intSort :: SortId
@@ -501,7 +504,7 @@
 -- with ProcInst := P[A](0,0)
 testSingleAction_differentVars :: Test
 testSingleAction_differentVars = TestCase $
-   assertBool "test single action - different vars" $ eqProcDef (Just (procInst', procDefP')) (lpeParTestWrapper procInst'' emptyTranslatedProcDefs procDefs)
+   assertBool "test single action - different vars" $ eqProcDef (Just (procInst', procDefP')) (lpeParTestWrapper procInst'' emptyTranslatedProcDefs procDefs')
    where
       procInst'' = procInst procIdP [chanIdA] []
       procIdP = procIdGen "P" [chanIdA] []
@@ -512,7 +515,7 @@
                 actionPref actOfferAy stop
               ]
             )
-      procDefs = Map.fromList  [  (procIdP, procDefP)]
+      procDefs' = Map.fromList  [  (procIdP, procDefP)]
 
       varIdOp1pcPop1 = VarId (T.pack "op1$pc$P$op1") 0 intSort
       varIdOp2pcPop2 = VarId (T.pack "op2$pc$P$op2") 0 intSort
@@ -529,9 +532,10 @@
                                                     Offer { chanid = chanIdA
                                                           , chanoffers = [Quest varIdA1]
                                                     })
-                                                , constraint =  cstrAnd (Set.fromList [ cstrEqual vexprOp1pcPop1 int0
-                                                                                      , cstrEqual vexprOp2pcPop2 int0
-                                                                ])
+                                    , hiddenvars = Set.empty
+                                    , constraint =  cstrAnd (Set.fromList [ cstrEqual vexprOp1pcPop1 int0
+                                                                              , cstrEqual vexprOp2pcPop2 int0
+                                                      ])
 
 
                                     }
