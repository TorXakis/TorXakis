{-
TorXakis - Model Based Testing
Copyright (c) 2015-2017 TNO and Radboud University
See LICENSE at root directory of this repository.
-}
  

module TestPreGNF
(
testPreGNFList
)
where

import TranslatedProcDefs

import Test.HUnit
import qualified Data.Set as Set
import qualified Data.Map as Map
import qualified Data.Text         as T
import VarId

import TxsDefs
import ValExpr

import LPEfunc
import TestDefinitions

-- import Debug.Trace

---------------------------------------------------------------------------
-- Tests
---------------------------------------------------------------------------

-- Stop remains unchanged
testStop :: Test
testStop = TestCase $
    let procDefs' = Map.fromList [(procIdP, ProcDef [chanIdA] [varIdX] stop)]
        procIdP = procIdGen "P" [chanIdA] [varIdX]
    in  assertBool "STOP" $ eqProcDefs  procDefs' (preGNFFunc procIdP emptyTranslatedProcDefs procDefs')

-- action prefix remains unchanged
testActPref :: Test
testActPref = TestCase $
    let procIdP = procIdGen "P" [chanIdA] [varIdX]
        procDefs' = Map.fromList [(procIdP, ProcDef [chanIdA] [varIdX] (actionPref actOfferAx stop))]
    in  assertBool "A?x >-> STOP" $ eqProcDefs  procDefs' (preGNFFunc procIdP emptyTranslatedProcDefs procDefs')

testActPref2 :: Test
testActPref2 = TestCase $
   let procIdP = procIdGen "P" [chanIdA] [varIdX]
       procDefs' = Map.fromList [(procIdP, ProcDef [chanIdA] [varIdX] (actionPref actOfferAx (actionPref actOfferB1 stop)))]
   in  assertBool "A?x >-> B!1 >-> STOP" $ eqProcDefs  procDefs' (preGNFFunc procIdP emptyTranslatedProcDefs procDefs')

-- action prefix is translated recursively
-- P[A]() = A?x >-> Q[A]()
-- Q[A]() = A?x >-> (P[A]() ## Q[A]())
-- becomes
-- P[A]() = A?x >-> Q[A]()
-- Q[A]() = A?x >-> Q$pre1[A](x)
-- Q$pre1[A](P$pre1$x) = P[A]() ## Q[A]()
testActPref3 :: Test
testActPref3 = TestCase $
   assertBool "ActionPref is translated recursively" $ eqProcDefs  procDefs'' (preGNFFunc procIdP emptyTranslatedProcDefs procDefs')
   where
      procIdP = procIdGen "P" [chanIdA] []
      procIdQ = procIdGen "Q" [chanIdA] []

      procInstP = procInst procIdP [chanIdA] []
      procInstQ = procInst procIdQ [chanIdA] []
      
      procDefP = ProcDef [chanIdA] [] (actionPref actOfferAx procInstQ)
      procDefQ = ProcDef [chanIdA] [] (actionPref actOfferAx (choice $ Set.fromList [procInstP, procInstQ]))


      varIdQpre1X :: VarId
      varIdQpre1X = VarId (T.pack "Q$pre1$x") 33 intSort

      procIdQpre1 = procIdGen "Q$pre1" [chanIdA] [varIdQpre1X]
      procDefQ' = ProcDef [chanIdA] [] (actionPref actOfferAx (procInst procIdQpre1 [chanIdA] [vexprX]))
      procDefQpre1 = ProcDef [chanIdA] [varIdQpre1X] (choice $ Set.fromList [procInstP, procInstQ])

      procDefs' = Map.fromList  [  (procIdP, procDefP)
                                , (procIdQ, procDefQ)]
      procDefs'' = Map.fromList  [ (procIdP, procDefP)
                                , (procIdQ, procDefQ')
                                , (procIdQpre1, procDefQpre1) ]

-- process instance remains unchanged in preGNF
testProcInst :: Test
testProcInst = TestCase $
   let procIdP = procIdGen "P" [chanIdA] []
       procDefs' = Map.fromList [(procIdP, ProcDef [chanIdA] [] (procInst procIdP [chanIdA] []))]
   in  assertBool "P[]()"  $ eqProcDefs procDefs' (preGNFFunc procIdP emptyTranslatedProcDefs procDefs')

-- choices at top-level remain unchanged
testChoice1 :: Test
testChoice1 = TestCase $
   let procIdP = procIdGen "P" [chanIdA] []
       procInstP = procInst procIdP [chanIdA] []
       procDefs' = Map.fromList [(procIdP, ProcDef [chanIdA] [] (choice $ Set.fromList [procInstP, actionPref actOfferAx procInstP]))]
   in  assertBool "P[A]() ## (A?x -> P[A]())" $ eqProcDefs  procDefs' (preGNFFunc procIdP emptyTranslatedProcDefs procDefs')

-- choices at top-level remain unchanged
testChoice2 :: Test
testChoice2 = TestCase $
   let procIdP = procIdGen "P" [chanIdA, chanIdB] []
       procInstP = procInst procIdP [chanIdA, chanIdB] []
       procDefs' = Map.fromList [(procIdP, ProcDef [chanIdA, chanIdB] [] (choice $ Set.fromList [procInstP, actionPref actOfferAx procInstP, actionPref actOfferB1 procInstP]))]
   in  assertBool "P[A,B]() ## (A?x -> P[A,B]()) ## (B?x -> P[A,B]())"  $ eqProcDefs procDefs' (preGNFFunc procIdP emptyTranslatedProcDefs procDefs')


-- choices at a lower level are substituted with a process instance to a
-- process definition that is created for exactly the substituted term
-- P[A]() = A?x >-> (P[A]() ## (A?x >-> STOP))
-- becomes
  -- P[A]()  = A?x >-> P$pre1[A](x)
  -- P$pre1[A](P$pre1$x) = P[A]() ## (A?x >-> STOP)
testChoice3 :: Test
testChoice3 = TestCase $
   assertBool "choice (on lower level) is substituted" $ eqProcDefs  procDefs'' (preGNFFunc procIdP emptyTranslatedProcDefs procDefs')
   where
      procIdP   = procIdGen "P" [chanIdA] []
      procInstP = procInst procIdP [chanIdA] []
      choice'   = choice $ Set.fromList [procInstP, actionPref actOfferAx stop]
      procDefP  = ProcDef [chanIdA] [] (actionPref actOfferAx choice')


      procIdPpre1 = procIdGen "P$pre1" [chanIdA] [varIdPpre1X]
      procDefP' = ProcDef [chanIdA] [] (actionPref actOfferAx (procInst procIdPpre1 [chanIdA] [vexprX]))
      procDefPpre1 = ProcDef [chanIdA] [varIdPpre1X] choice'

      procDefs'  = Map.fromList  [  (procIdP, procDefP)]
      procDefs'' = Map.fromList  [ (procIdP, procDefP')
                                 , (procIdPpre1, procDefPpre1) 
                                 ]


-- choices at a lower level are substituted with a process instance to a
-- process definition that is created for exactly the substituted term
-- SAME AS ABOVE, only nested choice is second expression of a choice
-- P[A]() =     A?x >-> STOP
--           ## A?x >-> (p[A]() ## (A?x >-> STOP))
-- becomes
  -- P[A]() =   A?x >-> STOP
  --         ## A?x >-> P$pre2[A](x)
  -- P$pre2[A](P$pre2$x) = P[A]() ## (A?x >-> STOP)
testChoice4 :: Test
testChoice4 = TestCase $
   assertBool "choice (on lower level) is substituted 2"  $ eqProcDefs procDefs'' (preGNFFunc procIdP emptyTranslatedProcDefs procDefs')
   where
      procIdP  = procIdGen "P" [chanIdA] []
      procInstP = procInst procIdP [chanIdA] []
      axstop   = actionPref actOfferAx stop
      choice'  = choice $ Set.fromList [procInstP, axstop]
      procDefP = ProcDef [chanIdA] [] (choice $ Set.fromList [axstop, actionPref actOfferAx choice'])


      varIdPpre2X :: VarId
      varIdPpre2X = VarId (T.pack "P$pre2$x") 33 intSort
      
      procIdPpre2 = procIdGen "P$pre2" [chanIdA] [varIdPpre2X]
      procInstPpre2 = procInst procIdPpre2 [chanIdA] [vexprX]
      procDefP' = ProcDef [chanIdA] [] (choice $ Set.fromList [axstop, actionPref actOfferAx procInstPpre2])
      procDefPpre2 = ProcDef [chanIdA] [varIdPpre2X] choice'

      procDefs'  = Map.fromList [ (procIdP, procDefP) ]
      procDefs'' = Map.fromList [ (procIdP, procDefP')
                                , (procIdPpre2, procDefPpre2) 
                                ]



-- choices nested two levels deep
-- P[A,B]() = (A?x >-> ((B?y >-> (P[A,B]() ## A?x >-> STOP) ## P[A,B]())) ## P[A,B]()
-- or maybe more readable:
--   P =
--                A?x
--          >->
--                          B?y
--                     >->
--                              P[A,B]()
--                          ##
--                              A?x >-> STOP
--                ##
--                     P[A,B]()
--    ##
--          P[A,B]()

-- becomes:
-- P[A,B]()                                         = ( A?x >-> P$pre1[A](x)  ) ## P[A,B]()
-- P$pre1[A,B](P$pre1$x)                            = (B?y >-> P$pre1$pre1[A](P$pre1$x,y)) ## P[A,B]()
-- P$pre1$pre1[A,B](P$pre1$pre1$x,P$pre1$pre1$y)    = P[A,B]() ## A?x >-> STOP
testChoice5 :: Test
testChoice5 = TestCase $
   assertBool "choice (on lower level) is substituted 2" 
   -- $ trace ("\n\n expected: " ++ show procDefs'' ++ "\n\n got: " ++ show res ) 
   $ eqProcDefs procDefs'' res 
   where
<<<<<<< HEAD
      res = (preGNFFunc procIdP emptyTranslatedProcDefs procDefs')
=======
      res = preGNFFunc procIdP emptyTranslatedProcDefs procDefs'
>>>>>>> 280dc785
      procIdP = procIdGen "P" [chanIdA, chanIdB] []
      procDefP = ProcDef [chanIdA, chanIdB] [] bexprP
      procInstP = procInst procIdP [chanIdA, chanIdB] []
      axstop    = actionPref actOfferAx stop
      choice'   = choice $ Set.fromList [procInstP, axstop]
      bexprP = choice $ Set.fromList [actionPref actOfferAx (
                          choice $ Set.fromList [ actionPref actOfferBy choice' 
                                 , procInstP]),
                      procInstP]


      varIdPpre1pre1X :: VarId
      varIdPpre1pre1X = VarId (T.pack "P$pre1$pre1$P$pre1$x") 33 intSort
      varIdPpre1pre1Y :: VarId
      varIdPpre1pre1Y = VarId (T.pack "P$pre1$pre1$y") 33 intSort
      
      procIdPpre1 = procIdGen "P$pre1" [chanIdA, chanIdB] [varIdPpre1X]
      procIdPpre1pre1 = procIdGen "P$pre1$pre1" [chanIdA, chanIdB] [varIdPpre1pre1X, varIdPpre1pre1Y]
      procInstPpre1 = procInst procIdPpre1 [chanIdA, chanIdB] [vexprX]

      procDefP' = ProcDef [chanIdA, chanIdB] [] (choice $ Set.fromList [ actionPref actOfferAx procInstPpre1
                                                        , procInstP])

      procInstPpre1pre1 = procInst procIdPpre1pre1 [chanIdA, chanIdB] [vexprPpre1X, vexprY]
      procDefPpre1 = ProcDef [chanIdA, chanIdB] [varIdPpre1X] (choice $ Set.fromList [ actionPref actOfferBy procInstPpre1pre1
                                                                 , procInstP])
      procDefPpre1pre1 = ProcDef [chanIdA, chanIdB] [varIdPpre1pre1X, varIdPpre1pre1Y] choice'

      procDefs' = Map.fromList  [ (procIdP,procDefP) ]
      procDefs'' = Map.fromList  [ (procIdP, procDefP')
                                , (procIdPpre1, procDefPpre1)
                                , (procIdPpre1pre1, procDefPpre1pre1)]


-- Guard Stop remains unchanged
testGuardStop :: Test
testGuardStop = TestCase $
   let procIdP = procIdGen "P" [] []
       procDefs' = Map.fromList [(procIdP, ProcDef [chanIdA] [] 
                                        (guard (cstrEqual vexprX int1 )
                                                stop))]
   in  assertBool "testGuardStop" $ eqProcDefs  procDefs' (preGNFFunc procIdP emptyTranslatedProcDefs procDefs')

-- Guard ProcInst remains unchanged
testGuardProcInst :: Test
testGuardProcInst = TestCase $
      let procIdP = procIdGen "P" [] []
          procInstP = procInst procIdP [] []
          procDefs' = Map.fromList [(procIdP, ProcDef [] [] 
                                           (guard (cstrEqual vexprX int1 )
                                                   procInstP))]
      in  assertBool "testGuardProcInst" $ eqProcDefs  procDefs' (preGNFFunc procIdP emptyTranslatedProcDefs procDefs')

-- Guard ActionPref remains unchanged
testGuardActionPref :: Test
testGuardActionPref = TestCase $
      let procIdP = procIdGen "P" [] []
          procDefs' = Map.fromList [(procIdP, ProcDef [] [] 
                                           (guard   (cstrEqual vexprX int1 )
                                                    (actionPref actOfferAx stop) ))]
      in  assertBool "testGuardActionPref" $ eqProcDefs  procDefs' (preGNFFunc procIdP emptyTranslatedProcDefs procDefs')
   

-- ActionPref (Guard ProcInst) remains unchanged
-- i.e. A?x >-> ([[x==1]] =>> P[]())
testActionPrefGuardProcInst :: Test
testActionPrefGuardProcInst = TestCase $
      let procIdP = procIdGen "P" [] []
          procInstP = procInst procIdP [] []
          procDefs' = Map.fromList [(procIdP, ProcDef [] [] 
                                                (actionPref actOfferAx 
                                                    (guard   (cstrEqual vexprX int1) procInstP)
                                                )
                                    )]
                                           
                                            
      in  assertBool "testActionPrefGuardProcInst" $ eqProcDefs  procDefs' (preGNFFunc procIdP emptyTranslatedProcDefs procDefs')
   

-- Guard Choice 
-- [[x = 1]] =>> (A?x >-> STOP ## A?x >-> STOP)
-- becomes
--      [[x = 1]] =>> A?x >-> STOP 
-- ##   [[x = 1]] =>> A?x >-> STOP 
testGuardChoice :: Test
testGuardChoice = TestCase $
      let procIdP = procIdGen "P" [] []
          procDefs' = Map.fromList [(procIdP, ProcDef [] [] 
                                           (guard   (cstrEqual vexprX int1 )
                                                    (choice $ Set.fromList [actionPref actOfferAx stop, stop]) ))]
          procDefs'' = Map.fromList [(procIdP, ProcDef [] [] 
                                        (choice $ Set.fromList [
<<<<<<< HEAD
                                            (guard   (cstrEqual vexprX int1 )
                                                     (actionPref actOfferAx stop)),
                                            (guard   (cstrEqual vexprX int1 )
                                                     stop)
=======
                                            guard   (cstrEqual vexprX int1 )
                                                     (actionPref actOfferAx stop),
                                            guard   (cstrEqual vexprX int1 )
                                                     stop
>>>>>>> 280dc785
                                            ]))]
      in assertBool "testGuardChoice" $ eqProcDefs  procDefs'' (preGNFFunc procIdP emptyTranslatedProcDefs procDefs')

      
-- leaving out test for Guard with Parallel
--      because testing against full return of lpePar is incredibly tedious (return multiple intermediarey results)
--      solution: going to cover this in tests for LPE of Guard: there we only need to test against relevant return of lpePar - the rest is filtered out

-- testGuardPar :: Test
-- testGuardPar = TestCase $
--       let   procIdP = procIdGen "P" [] []
--             procDefs' = Map.fromList [(procIdP, ProcDef [] [] 
--                                            (guard   (cstrEqual vexprX int1 )
--                                                     ( parallel Set.empty [stop, stop])))]


--             varIdOp1pcPpre1op1 = VarId (T.pack "op1$pc$P$pre1$op1") 0 intSort
--             varIdOp1pcPpre1op2 = VarId (T.pack "op1$pc$P$pre1$op2") 0 intSort

--             -- vexprOp1pcPpre1op1 = cstrVar varIdOp1pcPpre1op1

--             procIdPpre1 = procIdGen "P$pre1" [] [varIdOp1pcPpre1op1, varIdOp1pcPpre1op2]
--             procInstPpre1 = procInst procIdPpre1 [] [int0, int0]
--             procDefs'' = Map.fromList [(procIdP, ProcDef [] [] 
--                                                 (guard (cstrEqual vexprX int1 )
--                                                         procInstPpre1)),
                                      
--                                         (ProcId {ProcId.name = T.pack "P$pre1", ProcId.unid = 1, procchans = [], procvars = [],  procexit = NoExit},
--                                                 ProcDef [] [] (parallel Set.empty [choice Set.empty, choice Set.empty])),
                                                
                                                
--                                         (ProcId {ProcId.name = T.pack "P$pre1", ProcId.unid = 10, procchans = [], 
--                                             procvars = [
--                                                 VarId {VarId.name = T.pack "op1$pc$P$pre1$op1", VarId.unid = 5, varsort = SortId {SortId.name = T.pack "Int", SortId.unid = 102}},
--                                                 VarId {VarId.name = T.pack "op2$pc$P$pre1$op2", SortId.unid = 9, varsort = SortId {SortId.name = T.pack "Int", SortId.unid = 102}}], procexit = NoExit},
--                                             ProcDef [] [VarId {VarId.name = T.pack "op1$pc$P$pre1$op1", VarId.unid = 5, varsort = SortId {SortId.name = T.pack "Int", SortId.unid = 102}},VarId {VarId.name = T.pack "op2$pc$P$pre1$op2", VarId.unid = 9, varsort = SortId {SortId.name = T.pack "Int", SortId.unid = 102}}] (choice Set.empty))
                                                
                                                
--                                                 -- (ProcId {name = "P$pre1$op1", unid = 2, procchans = [], procvars = [], procexit = NoExit},ProcDef [] [] (BExpr {view = Choice (fromList [])})),
                                                
                                                
--                                                 -- (ProcId {name = "P$pre1$op1", unid = 4, procchans = [], procvars = [VarId {name = "pc$P$pre1$op1", unid = 3, varsort = SortId {name = "Int", unid = 102}}], procexit = NoExit},ProcDef [] [VarId {name = "pc$P$pre1$op1", unid = 3, varsort = SortId {name = "Int", unid = 102}}] (BExpr {view = Choice (fromList [])})),   
                                                
--                                                 -- (ProcId {name = "P$pre1$op2", unid = 6, procchans = [], procvars = [], procexit = NoExit},ProcDef [] [] (BExpr {view = Choice (fromList [])})),
                                                
--                                                 -- (ProcId {name = "P$pre1$op2", unid = 8, procchans = [], procvars = [VarId {name = "pc$P$pre1$op2", unid = 7, varsort = SortId {name = "Int", unid = 102}}], procexit = NoExit},ProcDef [] [VarId {name = "pc$P$pre1$op2", unid = 7, varsort = SortId {name = "Int", unid = 102}}] (BExpr {view = Choice (fromList [])}))
--                                                         ]
--             res = (preGNFFunc procIdP emptyTranslatedProcDefs procDefs')
--       in  trace ("\n expected': " ++ show procDefs' ++ "\ngot: " ++ show res) $ assertBool "testGuardPar" $ eqProcDefs  procDefs'' res
   

----------------------------------------------------------------------------------------
-- List of Tests
----------------------------------------------------------------------------------------
testPreGNFList :: Test
testPreGNFList = TestList [  TestLabel "Stop is unchanged" testStop
                          , TestLabel "Single ActionPref is unchanged " testActPref
                          , TestLabel "Multi ActionPref is unchanged" testActPref2
                          , TestLabel "ActionPref is translated recursively" testActPref3
                          , TestLabel "ProcInst is unchanged" testProcInst
                          , TestLabel "Choice2 at top-level is unchanged" testChoice1
                          , TestLabel "Choice3 at top-level is unchanged 2" testChoice2
                          , TestLabel "choice at lower level is substituted" testChoice3
                          , TestLabel "choice at lower level is substituted 2" testChoice4
                          , TestLabel "choice at lower level is substituted (recursively)" testChoice5
                          , TestLabel "guard with stop" testGuardStop
                          , TestLabel "guard with procInst" testGuardProcInst
                          , TestLabel "guard with action prefix" testGuardActionPref
                          , TestLabel "action prefix with guard and procInst" testActionPrefGuardProcInst
                          , TestLabel "guard with choice" testGuardChoice

                         ]<|MERGE_RESOLUTION|>--- conflicted
+++ resolved
@@ -196,11 +196,7 @@
    -- $ trace ("\n\n expected: " ++ show procDefs'' ++ "\n\n got: " ++ show res ) 
    $ eqProcDefs procDefs'' res 
    where
-<<<<<<< HEAD
-      res = (preGNFFunc procIdP emptyTranslatedProcDefs procDefs')
-=======
       res = preGNFFunc procIdP emptyTranslatedProcDefs procDefs'
->>>>>>> 280dc785
       procIdP = procIdGen "P" [chanIdA, chanIdB] []
       procDefP = ProcDef [chanIdA, chanIdB] [] bexprP
       procInstP = procInst procIdP [chanIdA, chanIdB] []
@@ -293,17 +289,10 @@
                                                     (choice $ Set.fromList [actionPref actOfferAx stop, stop]) ))]
           procDefs'' = Map.fromList [(procIdP, ProcDef [] [] 
                                         (choice $ Set.fromList [
-<<<<<<< HEAD
-                                            (guard   (cstrEqual vexprX int1 )
-                                                     (actionPref actOfferAx stop)),
-                                            (guard   (cstrEqual vexprX int1 )
-                                                     stop)
-=======
                                             guard   (cstrEqual vexprX int1 )
                                                      (actionPref actOfferAx stop),
                                             guard   (cstrEqual vexprX int1 )
                                                      stop
->>>>>>> 280dc785
                                             ]))]
       in assertBool "testGuardChoice" $ eqProcDefs  procDefs'' (preGNFFunc procIdP emptyTranslatedProcDefs procDefs')
 
