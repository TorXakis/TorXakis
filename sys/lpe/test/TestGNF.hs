{-
TorXakis - Model Based Testing
Copyright (c) 2015-2017 TNO and Radboud University
See LICENSE at root directory of this repository.
-}
{-# OPTIONS_GHC -Wno-unused-top-binds #-}

module TestGNF
(
testGNFList
)
where

import qualified Data.Set as Set
import qualified Data.Map as Map
import Test.HUnit

import TranslatedProcDefs
import TxsDefs
import LPEfunc
<<<<<<< HEAD
import Debug.Trace

---------------------------------------------------------------------------
-- Helper functions
---------------------------------------------------------------------------

procIdGen :: String -> [ChanId] -> [VarId] -> ProcId
procIdGen name' chans vars' = ProcId   {  ProcId.name       = T.pack name'
                                        , ProcId.unid       = 111
                                        , ProcId.procchans  = chans
                                        , ProcId.procvars   = vars'
                                        , ProcId.procexit   = NoExit
                                    }

varIdX :: VarId
varIdX = VarId (T.pack "x") 33 intSort
varIdZ :: VarId
varIdZ = VarId (T.pack "z") 33 intSort
vexprX :: VExpr
vexprX = cstrVar varIdX
varIdY :: VarId
varIdY = VarId (T.pack "y") 33 intSort
vexprY :: VExpr
vexprY = cstrVar varIdY
vexprZ :: VExpr
vexprZ = cstrVar varIdZ
vexpr0 :: VExpr
vexpr0 = cstrConst (Cint 0)
vexpr1 :: VExpr
vexpr1 = cstrConst (Cint 1)

varIdPpre1X :: VarId
varIdPpre1X = VarId (T.pack "P$pre1$x") 33 intSort
varIdPpre1Y :: VarId
varIdPpre1Y = VarId (T.pack "P$pre1$y") 33 intSort
varIdPpre1Z :: VarId
varIdPpre1Z = VarId (T.pack "P$pre1$z") 33 intSort
varIdPgnf1X :: VarId
varIdPgnf1X = VarId (T.pack "P$gnf1$x") 33 intSort
varIdPgnf1Y :: VarId
varIdPgnf1Y = VarId (T.pack "P$gnf1$y") 33 intSort
varIdPgnf1Z :: VarId
varIdPgnf1Z = VarId (T.pack "P$gnf1$z") 33 intSort

-- vexprPpre1X :: VExpr
-- vexprPpre1X = cstrVar varIdPpre1X
-- vexprPpre1Y :: VExpr
-- vexprPpre1Y = cstrVar varIdPpre1Y
-- vexprPpre1Z :: VExpr
-- vexprPpre1Z = cstrVar varIdPpre1Z
vexprPgnf1X :: VExpr
vexprPgnf1X = cstrVar varIdPgnf1X
vexprPgnf1Y :: VExpr
vexprPgnf1Y = cstrVar varIdPgnf1Y
vexprPgnf1Z :: VExpr
vexprPgnf1Z = cstrVar varIdPgnf1Z

-- action: A?x
actOfferAx :: ActOffer
actOfferAx   = ActOffer {  offers = Set.singleton
                                        Offer { chanid = chanIdA
                                              , chanoffers = [Quest varIdX]
                                        }
                        , hiddenvars = Set.empty
                        , constraint = cstrConst (Cbool True)
            }

-- action: A?y
actOfferAy :: ActOffer
actOfferAy   = ActOffer {  offers = Set.singleton
                                        Offer { chanid = chanIdA
                                              , chanoffers = [Quest varIdY]
                                        }
                        , hiddenvars = Set.empty
                        , constraint = cstrConst (Cbool True)
            }

-- action: A!1
actOfferA1 :: ActOffer
actOfferA1   = ActOffer {  offers = Set.singleton
                                        Offer { chanid = chanIdA
                                              , chanoffers = [Exclam vexpr1]
                                        }
                        , hiddenvars = Set.empty
                        , constraint = cstrConst (Cbool True)
            }

-- action: B!1
actOfferB1 :: ActOffer
actOfferB1   = ActOffer {  offers = Set.singleton
                                        Offer { chanid = chanIdB
                                              , chanoffers = [Exclam vexpr1]
                                        }
                        , hiddenvars = Set.empty
                        , constraint = cstrConst (Cbool True)
            }

-- action: B?x
actOfferBx :: ActOffer
actOfferBx   = ActOffer {  offers = Set.singleton
                                        Offer { chanid = chanIdB
                                              , chanoffers = [Quest varIdX]
                                        }
                        , hiddenvars = Set.empty
                        , constraint = cstrConst (Cbool True)
            }

-- sorts, chanIds
intSort :: SortId
intSort = SortId {  SortId.name = T.pack "Int"
                  , SortId.unid = 1}

chanIdA :: ChanId
chanIdA = ChanId    { ChanId.name = T.pack "A"
                    , ChanId.unid = 2
                    , ChanId.chansorts = [intSort]
                    }
chanIdB :: ChanId
chanIdB = ChanId    { ChanId.name = T.pack "B"
                    , ChanId.unid = 3
                    , ChanId.chansorts = [intSort]
                    }
=======
import TestDefinitions
>>>>>>> 610b0d51

---------------------------------------------------------------------------
-- Tests
---------------------------------------------------------------------------

-- check that things have been translated to pregnfFunc first
-- e.g. choice lower in the hierarchy is put in new ProcDef
-- P[A]() = A?x >-> ( (A!1 >->STOP) ## (A?x >->STOP) )
-- becomes
  -- P[A]()  = A?x >-> P$pre1[A](x)
  -- P$pre1[A](P$pre1$x) = (A!1 >->STOP) ## (A?x >->STOP)
testPreGNFFirst :: Test
testPreGNFFirst = TestCase $
   assertBool "choice (on lower level) is substituted" $ eqProcDefs procDefs'' procDefsResult
   where
      (procDefsResult, _gnfTodo) = gnfFunc procIdP emptyTranslatedProcDefs procDefs'

      procIdP   = procIdGen "P" [chanIdA] []
      choice'   = choice $ Set.fromList [actionPref actOfferA1 stop, actionPref actOfferAx stop]
      procDefP = ProcDef [chanIdA] [] (actionPref actOfferAx choice')

      procIdPpre1x = procIdGen "P$pre1" [chanIdA] [varIdPpre1X]
      procInstPpre1 = procInst procIdPpre1x [chanIdA] [vexprX]

      procDefP' = ProcDef [chanIdA] [] (actionPref actOfferAx procInstPpre1)
      procDefPpre1x = ProcDef [chanIdA] [varIdPpre1X] choice'


      procDefs' = Map.fromList  [ (procIdP, procDefP) ]
      procDefs'' = Map.fromList [ (procIdP, procDefP')
                                , (procIdPpre1x, procDefPpre1x) 
                                ]


-- Stop remains unchanged
testStop :: Test
testStop = TestCase $
    let procDefs' = Map.fromList [(procIdP, ProcDef [chanIdA] [varIdX] stop)]
        procIdP = procIdGen "P" [chanIdA] [varIdX]
        (procDefsResult, _gnfTodo) = gnfFunc procIdP emptyTranslatedProcDefs procDefs'
    in  assertBool "STOP"  $ eqProcDefs procDefs' procDefsResult

-- A?X >-> STOP remains unchanged
testASeqStop :: Test
testASeqStop = TestCase $
    let procDefs' = Map.fromList [(procIdP, ProcDef [chanIdA] [] (actionPref actOfferAx stop))]
        procIdP = procIdGen "P" [chanIdA] [varIdX]
        (procDefsResult, _gnfTodo) = gnfFunc procIdP emptyTranslatedProcDefs procDefs'
    in  assertBool "STOP"  $ eqProcDefs procDefs' procDefsResult

-- P[]() := A?x >-> P[A](x) remains unchanged
-- also checks that there are no infinite loops of valid gnfFunc translations
-- checks for impossible gnfFunc translations, see below
testASeqProcInst :: Test
testASeqProcInst = TestCase $
    let procIdP = procIdGen "P" [chanIdA] [varIdX]
        procInstP = procInst procIdP [chanIdA] [vexprX]
        procDefs' = Map.fromList [(procIdP, ProcDef [chanIdA] [varIdX] (actionPref actOfferAx procInstP))]
        (procDefsResult, _gnfTodo) = gnfFunc procIdP emptyTranslatedProcDefs procDefs'
    in  assertBool "STOP"  $ eqProcDefs procDefs' procDefsResult



-- P[A,B]() := A?x >-> B!1 >-> STOP is split, becomes:
-- P[A,B]() := A?x >-> P$gnf1[A,B](x)
-- P$gnf1[A,B](P$gnf1$x) := B!1 >-> STOP
testActPrefSplit :: Test
testActPrefSplit = TestCase $
   assertBool "multi action sequence is split"  $ eqProcDefs procDefs'' procDefsResult
   where
      (procDefsResult, _gnfTodo) = gnfFunc procIdP emptyTranslatedProcDefs procDefs'

      procIdP = procIdGen "P" [chanIdA, chanIdB] []
      procDefP = ProcDef [chanIdA, chanIdB] [] (actionPref actOfferAx (actionPref actOfferB1 stop))


      procIdPgnf1 = procIdGen "P$gnf1" [chanIdA, chanIdB] [varIdPgnf1X]
      procInstPgnf1x = procInst procIdPgnf1 [chanIdA, chanIdB] [vexprX]

      procDefP' = ProcDef [chanIdA, chanIdB] [] (actionPref actOfferAx procInstPgnf1x)
      procDefPgnf1x = ProcDef [chanIdA, chanIdB] [varIdPgnf1X] (actionPref actOfferB1 stop)


      procDefs' = Map.fromList  [ (procIdP, procDefP) ]
      procDefs'' = Map.fromList  [ (procIdP, procDefP')
                                , (procIdPgnf1, procDefPgnf1x) ]


-- /// P[]() is substituted with its definition
-- P[A]() := Q[A]()
-- Q[B]() := B?x >-> STOP
-- becomes
-- P[A]() := A?x >-> STOP
-- Q[B]() := B?x >-> STOP
testProcInst1 :: Test
testProcInst1 = TestCase $
   assertBool "procInst is substituted"  $ eqProcDefs procDefs'' procDefsResult
   where
      (procDefsResult, _gnfTodo) = gnfFunc procIdP emptyTranslatedProcDefs procDefs'

      procIdP = procIdGen "P" [chanIdA] []
      procIdQ = procIdGen "Q" [chanIdA] []
      procDefP = ProcDef [chanIdA] [] (procInst procIdQ [chanIdA] [])
      procDefQ = ProcDef [chanIdB] [] (actionPref actOfferBx stop)


      procDefP' = ProcDef [chanIdA] [] (actionPref actOfferAx stop)

      procDefs' = Map.fromList  [  (procIdP, procDefP)
                                , (procIdQ, procDefQ)]
      procDefs'' = Map.fromList  [ (procIdP, procDefP')
                                , (procIdQ, procDefQ) ]


-- P[A]() := (A!1 >-> STOP) ## Q[A]()
-- Q[A]() := A?X >-> STOP
-- becomes
-- P[A]() := (A!1 >-> STOP) ## (A?X >-> STOP)
-- Q[A]() := A?X >-> STOP
testProcInst2 :: Test
testProcInst2 = TestCase $
   assertBool "procInst is substituted 2"  $ eqProcDefs procDefs'' procDefsResult
   where
      (procDefsResult, _gnfTodo) = gnfFunc procIdP emptyTranslatedProcDefs procDefs'

      procIdP = procIdGen "P" [chanIdA] []
      procIdQ = procIdGen "Q" [chanIdA] []
      procDefP = ProcDef [chanIdA] [] (choice $ Set.fromList [actionPref actOfferA1 stop, procInst procIdQ [chanIdA] []])
      procDefQ = ProcDef [chanIdA] [] (actionPref actOfferAx stop)


      procDefP' = ProcDef [chanIdA] [] (choice $ Set.fromList [actionPref actOfferA1 stop, actionPref actOfferAx stop])

      procDefs' = Map.fromList  [  (procIdP, procDefP)
                                , (procIdQ, procDefQ)]
      procDefs'' = Map.fromList  [ (procIdP, procDefP')
                                , (procIdQ, procDefQ) ]


-- P[A]()  := Q[A]() ## (A!1 >-> STOP)
-- Q[A]()  := R[A]()
-- R[A]()  := A?x -> STOP
-- becomes
-- P[A]()  := (A?x >-> STOP) ## (A!1 >-> STOP)
-- Q[A]()  := A?x -> STOP
-- R[A]()  := A?x -> STOP
testProcInst3 :: Test
testProcInst3 = TestCase $
   assertBool "procInst is substituted 3"  $ eqProcDefs procDefs'' procDefsResult
   where
      (procDefsResult, _gnfTodo) = gnfFunc procIdP emptyTranslatedProcDefs procDefs'

      procIdP = procIdGen "P" [chanIdA] []
      procIdQ = procIdGen "Q" [chanIdA] []
      procIdR = procIdGen "R" [chanIdA] []
      procDefP = ProcDef [chanIdA] [] (choice $ Set.fromList [procInst procIdQ [chanIdA] [], actionPref actOfferA1 stop])
      procDefQ = ProcDef [chanIdA] [] (procInst procIdR [chanIdA] [])
      procDefR = ProcDef [chanIdA] [] (actionPref actOfferAx stop)

      procDefP' = ProcDef [chanIdA] [] (choice $ Set.fromList [actionPref actOfferAx stop, actionPref actOfferA1 stop])
      procDefQ' = ProcDef [chanIdA] [] (actionPref actOfferAx stop)


      procDefs' = Map.fromList  [  (procIdP, procDefP)
                                , (procIdQ, procDefQ)
                                , (procIdR, procDefR)]
      procDefs'' = Map.fromList  [ (procIdP, procDefP')
                                , (procIdQ, procDefQ')
                                , (procIdR, procDefR) ]



-- choice substitution is normalised!
--  P[]() := (A!1 >-> STOP) ## Q[]()
--  Q[]() := (A?x >-> STOP) ## (A!1 >-> P[]())
--  becomes:
--  P[]() := (A!1 >-> STOP) ## (A?x >-> STOP) ## (A!1 >-> P[]())
--      NOTE the normalisation: choice is not nested after the substitution:
--      (A!1 >-> STOP) ## ((A?x >-> STOP) ## (A!1 >-> P[]())) became (A!1 >-> STOP) ## (A?x >-> STOP) ## (A!1 >-> P[]())
--      otherwise it would not be in pregnfFunc (and thus not GNF) after the substitution!
testProcInst4 :: Test
testProcInst4 = TestCase $
   assertBool "procInst is substituted and normalised"  $ eqProcDefs procDefs'' procDefsResult
   where
      (procDefsResult, _gnfTodo) = gnfFunc procIdP emptyTranslatedProcDefs procDefs'
      procIdP = procIdGen "P" [] []
      procIdQ = procIdGen "Q" [] []
      procDefP = ProcDef [] [] (choice $ Set.fromList [actionPref actOfferA1 stop, procInst procIdQ [] []])
      procDefQ = ProcDef [] [] (choice $ Set.fromList [actionPref actOfferAx stop, actionPref actOfferA1 (procInst procIdP [] [])])


      procDefP' = ProcDef [] [] (choice $ Set.fromList [actionPref actOfferA1 stop
                                        , actionPref actOfferAx stop
                                        , actionPref actOfferA1 (procInst procIdP [] [])
                                        ])

      procDefs' = Map.fromList  [  (procIdP, procDefP)
                                , (procIdQ, procDefQ)]
      procDefs'' = Map.fromList  [ (procIdP, procDefP')
                                , (procIdQ, procDefQ) ]



-- P[A]() := [[x == 1]] =>> Q[A]()
-- Q[A]() := A?x >-> STOP
-- with procInst = P[A]()
-- 
-- becomes
-- P[A]() :=  [[x == 1]] =>> A?x >-> STOP     
-- with procInst = P[A]()
testGuardProcInst :: Test
testGuardProcInst = TestCase $
   assertBool "guard procInst"  $ eqProcDefs procDefs'' procDefsResult
   where
      (procDefsResult, _gnfTodo) =  gnfFunc procIdP emptyTranslatedProcDefs procDefs'
      procIdP = procIdGen "P" [] []
      procIdQ = procIdGen "Q" [] []
      procDefP = ProcDef [] [] (guard   (cstrEqual vexprX vexpr1 )
                                        (procInst procIdQ [chanIdA] []))
      procDefQ = ProcDef [] []  (actionPref actOfferAx stop)


      procDefP' = ProcDef [] [] (guard  (cstrEqual vexprX vexpr1 )
                                        (actionPref actOfferAx stop))

      procDefs' = Map.fromList  [  (procIdP, procDefP)
                                , (procIdQ, procDefQ)]
      procDefs'' = Map.fromList  [ (procIdP, procDefP')
                                , (procIdQ, procDefQ) ]

     
-- P[A]() := A?x >-> [[x == 1]] =>> P[A]()
-- with procInst = P[A]()
-- 
-- explanation: the formal parameters of the ProcDef that is being created need to be made unique
-- to avoid name clashes due substitution
--
-- becomes
-- P[A]() :=  A?x >-> P$gnf1[A](x)
-- P$gnf1[A](P$gnf1$x) :=  A?x [[P$gnf1$x == 1]] >-> P$gnf1[A](x)
-- with procInst = P[A]()
testActionPrefGuard :: Test
testActionPrefGuard = TestCase $
   trace ("\n\n expected: " ++ show procDefs'' ++ "\n\n got: " ++ show procDefsResult) $ assertBool "testActionPrefGuard"  $ eqProcDefs procDefs'' procDefsResult
   where
      (procDefsResult, _gnfTodo) = (gnfFunc procIdP emptyTranslatedProcDefs procDefs')

      procIdP = procIdGen "P" [] []
      procIdPgnf1 = procIdGen "P$gnf1" [] [varIdPgnf1X]
      procInstP = procInst procIdP [] []

      procDefP = ProcDef [] [] (actionPref actOfferAx (guard  (cstrEqual vexprX vexpr1) procInstP))

      procDefP' = ProcDef [] [] (actionPref actOfferAx (procInst procIdPgnf1 [] [vexprX]))
      procDefPgnf1 = ProcDef [] [varIdPgnf1X] (actionPref actOfferAx {constraint = cstrEqual vexprPgnf1X vexpr1} 
                                                    (procInst procIdPgnf1 [] [vexprX]))            


      procDefs' = Map.fromList  [  (procIdP, procDefP)]
      procDefs'' = Map.fromList  [ (procIdP, procDefP')
                                 , (procIdPgnf1, procDefPgnf1) ]

-- example with multiple choices, where the guard needs to be distributed to each option
--       
-- P[A]() :=    A?x >-> [[x == 1]] =>> P[A]()
--          ##  A?x >-> Stop
-- with procInst = P[A]()
--
-- becomes
-- P[A]() :=    A?x >-> P$gnf1[A]()
--          ##  A?x >-> Stop 
-- P$gnf1[A](P$gnf1$x) :=       A?x [[P$gnf1$x == 1]] >-> P$gnf1[A](x)
--                          ##  A?x [[P$gnf1$x == 1]] >-> Stop 
-- with procInst = P[A]()
testActionPrefGuard2 :: Test
testActionPrefGuard2 = TestCase $
   trace ("\n\n expected: " ++ show procDefs'' ++ "\n\n got: " ++ show procDefsResult) $ assertBool "testActionPrefGuard"  $ eqProcDefs procDefs'' procDefsResult
   where
      (procDefsResult, _gnfTodo) = (gnfFunc procIdP emptyTranslatedProcDefs procDefs')

      procIdP = procIdGen "P" [] []
      procIdPgnf1 = procIdGen "P$gnf1" [] [varIdPgnf1X]
      procInstP = procInst procIdP [] []

      procDefP = ProcDef [] [] (choice $ Set.fromList [
                                            (actionPref actOfferAx (guard  (cstrEqual vexprX vexpr1) procInstP))
                                        ,   (actionPref actOfferAx stop)
                                ])

      procDefP' = ProcDef [] [] (choice $ Set.fromList [
                                            (actionPref actOfferAx (procInst procIdPgnf1 [] [vexprX]))
                                        ,   (actionPref actOfferAx stop)
                                        ])
      procDefPgnf1 = ProcDef [] [varIdPgnf1X] (choice $ Set.fromList [
                                                        (actionPref actOfferAx {constraint = cstrEqual vexprPgnf1X vexpr1} 
                                                            (procInst procIdPgnf1 [] [vexprX]))            
                                                    ,   (actionPref actOfferAx {constraint = cstrEqual vexprPgnf1X vexpr1} 
                                                            stop)
                                        ])


      procDefs' = Map.fromList  [  (procIdP, procDefP)]
      procDefs'' = Map.fromList  [ (procIdP, procDefP')
                                 , (procIdPgnf1, procDefPgnf1) ]


       
-- P[A]() := A?x >-> Q[A]()
-- Q[A]() := A?x >-> [[x == 1]] P[A]()
-- with procInst = P[A]()
--
-- becomes
-- P[A]() := A?x >-> Q[A]()
-- Q[A]() := A?x >-> Q$gnf1[A](x)
-- Q$gnf1[A](P$gnf1$x) :=  A?x [[P$gnf1$x == 1]] >-> Q[A]()         -- watch out! the x checked in the constraints refers back to the previous x, hence P$gnf1$x
-- with procInst = P[A]()
testGuardLoop :: Test
testGuardLoop = TestCase $
   trace ("\n\n expected: " ++ show procDefs'' ++ "\n\n got: " ++ show procDefsResult) $ assertBool "testActionPrefGuard"  $ eqProcDefs procDefs'' procDefsResult
   where
      (procDefsResult, _gnfTodo) = (gnfFunc procIdP emptyTranslatedProcDefs procDefs')

      procIdP = procIdGen "P" [] []
      procIdQ = procIdGen "Q" [] []
      procIdQgnf1 = procIdGen "Q$gnf1" [] [varIdQgnf1X]
      procInstP = procInst procIdP [] []
      procInstQ = procInst procIdQ [] []

      procDefP = ProcDef [] [] (actionPref actOfferAx procInstQ)
      procDefQ = ProcDef [] [] (actionPref actOfferAx (guard  (cstrEqual vexprX vexpr1) procInstP))


      varIdQgnf1X :: VarId
      varIdQgnf1X = VarId (T.pack "Q$gnf1$x") 33 intSort
      vexprQgnf1X :: VExpr
      vexprQgnf1X = cstrVar varIdQgnf1X

      procDefQ' = ProcDef [] [] (actionPref actOfferAx (procInst procIdQgnf1 [] [vexprX]))
      procDefQgnf1 = ProcDef [] [varIdQgnf1X] (actionPref actOfferAx {constraint = cstrEqual vexprQgnf1X vexpr1} 
                                                procInstQ)            

      procDefs' = Map.fromList  [  (procIdP, procDefP),
                                   (procIdQ, procDefQ)]
      procDefs'' = Map.fromList  [ (procIdP, procDefP)
                                 , (procIdQ, procDefQ')
                                 , (procIdQgnf1, procDefQgnf1) ]


-- P[A](y) := A?x >-> [[y == 1]] P[A](x)
-- with procInst = P[A](0)
--
-- becomes after GNF:
-- P[A](y) :=                           A?x >-> P$gnf1[A](y,x)
-- P$gnf1[A](P$gnf1$y, P$gnf1$x) := A?x [[P$gnf1$y == 1]] >-> P$gnf1[A](P$gnf1$x, x)
-- with procInst = P[A](0)
testGuardLoop2 :: Test
testGuardLoop2 = TestCase $
   trace ("\n\n expected: " ++ show procDefs'' ++ "\n\n got: " ++ show procDefsResult) $ assertBool "testActionPrefGuard"  $ eqProcDefs procDefs'' procDefsResult
   where
      (procDefsResult, _gnfTodo) = (gnfFunc procIdP emptyTranslatedProcDefs procDefs')

      procIdP = procIdGen "P" [chanIdA] [varIdY]
      procIdPgnf1 = procIdGen "P$gnf1" [chanIdA] [varIdPgnf1Y, varIdPgnf1X]

      procInstP = procInst procIdP [chanIdA] [vexprX]
      
      procDefP = ProcDef [chanIdA] [varIdY] (actionPref actOfferAx (guard  (cstrEqual vexprY vexpr1) procInstP))
      procDefP' = ProcDef [chanIdA] [varIdY] (actionPref actOfferAx (procInst procIdPgnf1 [chanIdA] [vexprY, vexprX]))
      procDefPgnf1 = ProcDef [chanIdA] [varIdPgnf1Y, varIdPgnf1X] (actionPref actOfferAx {constraint = cstrEqual vexprPgnf1Y vexpr1} 
                                                            (procInst procIdPgnf1 [chanIdA] [vexprPgnf1X, vexprX]))            

      procDefs' = Map.fromList  [  (procIdP, procDefP)]
      procDefs'' = Map.fromList  [ (procIdP, procDefP')
                                 , (procIdPgnf1, procDefPgnf1) ]



-- P[A](z) :=       A?x >-> A?y >-> (P[A](0) ## P[A](1))
--              ##  Q[A]()
-- Q[A]() := A?x >-> STOP 
-- with procInst = P[A](0)
--
-- becomes after preGNF:
-- P[A](z) :=       A?x >-> A?y >-> P$pre1(z,x,y)
--              ##  Q[A]()
-- Q[A]() := A?x >-> STOP 
-- P$pre1(P$pre1$z, P$pre1$x, P$pre1$y) := P[A](0) ## P[A](1)
-- 
-- remarks:
-- the GNF translation of P will create a new ProcDef for part of the first summand: A?y >-> P$pre1(z,x,y)
--      then recursively that new ProcDef will be translated to GNF
--         thus P$pre1 needs to be translated to GNF
--      However, the translation of P$pre1 involves instantiating P[A](0) and P[A](1)
--          But P is still being translated to GNF 
--          thus the GNF translation of P$pre needs to be postponed until after the GNF translation of P
-- 
-- becomes after GNF:
-- P[A](z) :=       A?x >-> P$gnf1[A](z,x)
--              ##  A?x >-> STOP                    -- Q[A]() was instantiated
-- Q[A]() := A?x >-> STOP 
-- P$gnf1[A](P$gnf1$z,P$gnf1$x) := A?y >-> P$pre1(P$gnf1$z,P$gnf1$x,y)
-- P$pre1(P$pre1$z, P$pre1$x, P$pre1$y) := 
--                  A?x >-> P$gnf1[A](0,x)          -- P[A](0) was instantiated
--              ##  A?x >-> STOP                    -- cont'd...
--              ##  A?x >-> P$gnf1[A](1,x)          -- P[A](1) was instantiated
--              ##  A?x >-> STOP                    -- cont'd...
-- 
-- with procInst = P[A](0)
testNoPrematureSubstitution :: Test
testNoPrematureSubstitution = TestCase $
   trace ("\n\n expected: " ++ show procDefs'' ++ "\n\n got: " ++ show procDefsResult) $ assertBool "testActionPrefGuard"  $ eqProcDefs procDefs'' procDefsResult
   where
    (procDefsResult, _gnfTodo) = (gnfFunc procIdP emptyTranslatedProcDefs procDefs')

    procIdP = procIdGen "P" [chanIdA] [varIdZ]
    procIdQ = procIdGen "Q" [chanIdA] []

    
    procInstP0 = procInst procIdP [chanIdA] [vexpr0]
    procInstP1 = procInst procIdP [chanIdA] [vexpr1]
    procInstQ = procInst procIdQ [chanIdA] []
    
    procDefP = ProcDef [chanIdA] [varIdZ] (choice $ Set.fromList [(actionPref actOfferAx 
                                                                    (actionPref actOfferAy 
                                                                        (choice $ Set.fromList [procInstP0, procInstP1]))),
                                                                procInstQ])
    procDefQ = ProcDef [chanIdA] [] (actionPref actOfferAx stop)
    procDefs' = Map.fromList  [  (procIdP, procDefP),
                                (procIdQ, procDefQ)]


    -- translated:



    procIdPgnf1 = procIdGen "P$gnf1" [chanIdA] [varIdPgnf1Z, varIdPgnf1X]
    procIdPpre1 = procIdGen "P$pre1" [chanIdA] [varIdPpre1Z, varIdPpre1X, varIdPpre1Y]

    procDefP' = ProcDef [chanIdA] [varIdZ] (choice $ Set.fromList [(actionPref actOfferAx ( procInst procIdPgnf1 [chanIdA] [vexprZ, vexprX])),
                                                                     (actionPref actOfferAx stop)])
    procDefPgnf1 = ProcDef [chanIdA] [varIdPgnf1Z, varIdPgnf1X] 
                            (actionPref actOfferAy (procInst procIdPpre1 [chanIdA] [vexprPgnf1Z, vexprPgnf1X, vexprY]))
    
    procDefPpre1 = ProcDef [chanIdA] [varIdPpre1Z, varIdPpre1X, varIdPpre1Y] 
                        (choice $ Set.fromList [
                                (actionPref actOfferAx (procInst procIdPgnf1 [chanIdA] [vexpr0, vexprX])),
                                (actionPref actOfferAx stop),
                                (actionPref actOfferAx (procInst procIdPgnf1 [chanIdA] [vexpr1, vexprX])),
                                (actionPref actOfferAx stop)
                        ])
                        
    
    procDefs'' = Map.fromList  [ (procIdP, procDefP'),
                                 (procIdPgnf1, procDefPgnf1),
                                 (procIdQ, procDefQ),
                                 (procIdPpre1, procDefPpre1) ]

                 
-- no name clash of newly created ProcDefs by pregnfFunc and GNF:
-- P[A,B]() := A?x >-> B!1 >-> ( (A!1 >->STOP) ## (A?x >->STOP) )
-- becomes after preGNF:
-- P[A,B]() := A?x >-> B!1 >-> P$pre1[A,B](x)
-- P$pre1[A,B](x) := STOP ## STOP
--
-- becomes after GNF:
-- P[A,B]() := A?x >-> P$gnf1(x)
-- P$gnf1[A,B](P$gnf1$x) := B!1 >-> P$pre1[A,B](P$gnf1$x)
-- P$pre1[A,B](P$pre1$x) := (A!1 >->STOP) ## (A?x >->STOP)
testNamingClash :: Test
testNamingClash = TestCase $
   assertBool "pregnfFunc / gnfFunc naming of new ProcDefs doesn't clash"  $ eqProcDefs procDefs'' procDefsRes
   where
      (procDefsRes, _gnfTodo) = (gnfFunc procIdP emptyTranslatedProcDefs procDefs')

      procIdP = procIdGen "P" [chanIdA, chanIdB] []
      procIdPgnf1 = procIdGen "P$gnf1" [chanIdA, chanIdB] [varIdPgnf1X]
      procIdPpre1 = procIdGen "P$pre1" [chanIdA, chanIdB] [varIdPpre1X]
      choice'= choice $ Set.fromList [actionPref actOfferA1 stop, actionPref actOfferAx stop]
      
      procDefP = ProcDef [chanIdA, chanIdB] [] (actionPref actOfferAx (actionPref actOfferB1 choice'))

      procDefP' = ProcDef [chanIdA, chanIdB] [] (actionPref actOfferAx (procInst procIdPgnf1 [chanIdA, chanIdB] [vexprX]))
      procDefPgnf1 = ProcDef [chanIdA, chanIdB] [varIdPgnf1X] (actionPref actOfferB1 (procInst procIdPpre1 [chanIdA, chanIdB] [vexprPgnf1X]))
      procDefPpre1 = ProcDef [chanIdA, chanIdB] [varIdPpre1X] choice'

      procDefs' = Map.fromList  [ (procIdP, procDefP) ]

      procDefs'' = Map.fromList  [ (procIdP, procDefP')
                                , (procIdPgnf1, procDefPgnf1)
                                , (procIdPpre1, procDefPpre1) ]


-- assertException :: (Exception e, Eq e) => e -> ProcDefs -> IO ()
-- assertException ex action =
--     handleJust isWanted (const $ return ()) $ do
--         _ <- evaluate action
--         assertFailure $ "Expected exception: " ++ show ex
--     where isWanted = Control.Monad.guard . (== ex)

-- assertException :: (Exception e, Eq e) => e -> IO a -> IO ()
-- assertException ex action =
--     handleJust isWanted (const $ return ()) $ do
--         _ <- action
--         assertFailure $ "Expected exception: " ++ show ex
--     where isWanted = Control.Monad.guard . (== ex)


-- -- cycle detection
-- --  P[]() := P[]()
-- -- should fail
-- testLoop1 :: Test
-- testLoop1 = TestCase $
--    -- result = gnfFunc procIdP emptyTranslatedProcDefs procDefs
-- --    let (result, err) = gnfFunc procIdP emptyTranslatedProcDefs procDefs in
-- --    assertBool "loop 1" err "loop (GNF) detected in P"
-- --    assertFailure "found a no-progress loop" (gnfFunc procIdP emptyTranslatedProcDefs procDefs)
-- --    assertException (ErrorCall "found a no-progress loop") (evaluate $ gnfFunc procIdP emptyTranslatedProcDefs procDefs)
-- --    assertRaises "desc error..." (ErrorCall "found a no-progress loop") (evaluate $ gnfFunc procIdP emptyTranslatedProcDefs procDefs)
--     -- assertBool "loop 1"  $ eqProcDefs procDefs' (gnfFunc procIdP emptyTranslatedProcDefs procDefs)
--     assertException (ErrorCall "found a no-progress loop") (gnfFunc procIdP emptyTranslatedProcDefs procDefs')
--     where
--       procIdP = procIdGen "P" [] []
--       procDefP = ProcDef [] [] (procInst procIdP [] [])

--       procDefs' = Map.fromList  [  (procIdP, procDefP)]

-- -- cycle detection
-- --  P[]() :=     A >-> P[]()
-- --            ## P[]()
-- -- should fail
-- testLoop2 :: Test
-- testLoop2 = TestCase $
--    assertBool "loop 2"  $ eqProcDefs procDefs'' (gnfFunc procIdP emptyTranslatedProcDefs procDefs')
--    where
--       procIdP = procIdGen "P" [] []
--       procDefP = ProcDef [] [] (choice (Set.fromList [
--                                   (actionPref actOfferAx (procInst procIdP [] [])),
--                                   (procInst procIdP [] [])
--                                   ]))

--       procDefs' = Map.fromList  [  (procIdP, procDefP)]
--       procDefs'' = procDefs'


-- -- cycle detection
-- --  P[]() :=     A >-> P[]()
-- --            ## Q[]()
-- --  Q[]() :=  P[]()
-- -- should fail
-- testLoop3 :: Test
-- testLoop3 = TestCase $
--     assertBool "loop 3"  $ eqProcDefs procDefs'' (gnfFunc procIdP emptyTranslatedProcDefs procDefs')
--     where
--       procIdP = procIdGen "P" [] []
--       procIdQ = procIdGen "Q" [] []
--       procDefP = ProcDef [] [] (choice (Set.fromList [
--                                   (actionPref actOfferAx (procInst procIdP [] [])),
--                                   (procInst procIdQ [] [])
--                                   ]))
--       procDefQ = ProcDef [] [] (procInst procIdP [] [])
--       procDefs' = Map.fromList  [  (procIdP, procDefP),
--                                   (procIdQ, procDefQ)]
--       procDefs'' = procDefs'






----------------------------------------------------------------------------------------
-- List of Tests
----------------------------------------------------------------------------------------
testGNFList :: Test
testGNFList = TestList [  
                          TestLabel "pregnfFunc translation is executed first" testPreGNFFirst
                        , TestLabel "Stop is unchanged" testStop
                        , TestLabel "A >-> STOP remains the same" testASeqStop
                        , TestLabel "A >-> P[]() remains the same" testASeqProcInst
                        , TestLabel "multi action sequence is split" testActPrefSplit
                        , TestLabel "procInst is substituted" testProcInst1
                        , TestLabel "procInst is substituted 2" testProcInst2
                        , TestLabel "procInst is substituted 3" testProcInst3
                        , TestLabel "procInst is substituted 4" testProcInst4

                        , TestLabel "guard procInst" testGuardProcInst
                        , TestLabel "actionpref guard procInst" testActionPrefGuard
                        , TestLabel "actionpref guard procInst 2" testActionPrefGuard2
                        , TestLabel "guard loop" testGuardLoop                        
                        , TestLabel "guard loop2" testGuardLoop2      
                        
                        , TestLabel "no premature substitution" testNoPrematureSubstitution

                        , TestLabel "pregnfFunc / gnfFunc naming of new ProcDefs doesn't clash" testNamingClash

                        -- , TestLabel "loop 1" testLoop1
                        -- , TestLabel "loop 2" testLoop2
                        -- , TestLabel "loop 3" testLoop3
                      ]<|MERGE_RESOLUTION|>--- conflicted
+++ resolved
@@ -18,132 +18,7 @@
 import TranslatedProcDefs
 import TxsDefs
 import LPEfunc
-<<<<<<< HEAD
-import Debug.Trace
-
----------------------------------------------------------------------------
--- Helper functions
----------------------------------------------------------------------------
-
-procIdGen :: String -> [ChanId] -> [VarId] -> ProcId
-procIdGen name' chans vars' = ProcId   {  ProcId.name       = T.pack name'
-                                        , ProcId.unid       = 111
-                                        , ProcId.procchans  = chans
-                                        , ProcId.procvars   = vars'
-                                        , ProcId.procexit   = NoExit
-                                    }
-
-varIdX :: VarId
-varIdX = VarId (T.pack "x") 33 intSort
-varIdZ :: VarId
-varIdZ = VarId (T.pack "z") 33 intSort
-vexprX :: VExpr
-vexprX = cstrVar varIdX
-varIdY :: VarId
-varIdY = VarId (T.pack "y") 33 intSort
-vexprY :: VExpr
-vexprY = cstrVar varIdY
-vexprZ :: VExpr
-vexprZ = cstrVar varIdZ
-vexpr0 :: VExpr
-vexpr0 = cstrConst (Cint 0)
-vexpr1 :: VExpr
-vexpr1 = cstrConst (Cint 1)
-
-varIdPpre1X :: VarId
-varIdPpre1X = VarId (T.pack "P$pre1$x") 33 intSort
-varIdPpre1Y :: VarId
-varIdPpre1Y = VarId (T.pack "P$pre1$y") 33 intSort
-varIdPpre1Z :: VarId
-varIdPpre1Z = VarId (T.pack "P$pre1$z") 33 intSort
-varIdPgnf1X :: VarId
-varIdPgnf1X = VarId (T.pack "P$gnf1$x") 33 intSort
-varIdPgnf1Y :: VarId
-varIdPgnf1Y = VarId (T.pack "P$gnf1$y") 33 intSort
-varIdPgnf1Z :: VarId
-varIdPgnf1Z = VarId (T.pack "P$gnf1$z") 33 intSort
-
--- vexprPpre1X :: VExpr
--- vexprPpre1X = cstrVar varIdPpre1X
--- vexprPpre1Y :: VExpr
--- vexprPpre1Y = cstrVar varIdPpre1Y
--- vexprPpre1Z :: VExpr
--- vexprPpre1Z = cstrVar varIdPpre1Z
-vexprPgnf1X :: VExpr
-vexprPgnf1X = cstrVar varIdPgnf1X
-vexprPgnf1Y :: VExpr
-vexprPgnf1Y = cstrVar varIdPgnf1Y
-vexprPgnf1Z :: VExpr
-vexprPgnf1Z = cstrVar varIdPgnf1Z
-
--- action: A?x
-actOfferAx :: ActOffer
-actOfferAx   = ActOffer {  offers = Set.singleton
-                                        Offer { chanid = chanIdA
-                                              , chanoffers = [Quest varIdX]
-                                        }
-                        , hiddenvars = Set.empty
-                        , constraint = cstrConst (Cbool True)
-            }
-
--- action: A?y
-actOfferAy :: ActOffer
-actOfferAy   = ActOffer {  offers = Set.singleton
-                                        Offer { chanid = chanIdA
-                                              , chanoffers = [Quest varIdY]
-                                        }
-                        , hiddenvars = Set.empty
-                        , constraint = cstrConst (Cbool True)
-            }
-
--- action: A!1
-actOfferA1 :: ActOffer
-actOfferA1   = ActOffer {  offers = Set.singleton
-                                        Offer { chanid = chanIdA
-                                              , chanoffers = [Exclam vexpr1]
-                                        }
-                        , hiddenvars = Set.empty
-                        , constraint = cstrConst (Cbool True)
-            }
-
--- action: B!1
-actOfferB1 :: ActOffer
-actOfferB1   = ActOffer {  offers = Set.singleton
-                                        Offer { chanid = chanIdB
-                                              , chanoffers = [Exclam vexpr1]
-                                        }
-                        , hiddenvars = Set.empty
-                        , constraint = cstrConst (Cbool True)
-            }
-
--- action: B?x
-actOfferBx :: ActOffer
-actOfferBx   = ActOffer {  offers = Set.singleton
-                                        Offer { chanid = chanIdB
-                                              , chanoffers = [Quest varIdX]
-                                        }
-                        , hiddenvars = Set.empty
-                        , constraint = cstrConst (Cbool True)
-            }
-
--- sorts, chanIds
-intSort :: SortId
-intSort = SortId {  SortId.name = T.pack "Int"
-                  , SortId.unid = 1}
-
-chanIdA :: ChanId
-chanIdA = ChanId    { ChanId.name = T.pack "A"
-                    , ChanId.unid = 2
-                    , ChanId.chansorts = [intSort]
-                    }
-chanIdB :: ChanId
-chanIdB = ChanId    { ChanId.name = T.pack "B"
-                    , ChanId.unid = 3
-                    , ChanId.chansorts = [intSort]
-                    }
-=======
 import TestDefinitions
->>>>>>> 610b0d51
 
 ---------------------------------------------------------------------------
 -- Tests
