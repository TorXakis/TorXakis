{-
TorXakis - Model Based Testing
Copyright (c) 2015-2017 TNO and Radboud University
See LICENSE at root directory of this repository.
-}

{-# LANGUAGE ViewPatterns        #-}
{-# OPTIONS_GHC -Wno-unused-top-binds #-}

module TestLPE
(
testLPEList
)
where
 
import Test.HUnit
import qualified Data.Set as Set
import qualified Data.Map as Map
import           Data.Maybe

import TxsDefs
import qualified Data.Text         as T
import VarId
import Constant
import ValExpr

import LPEfunc

import TestDefinitions

-- import TxsShow
-- import Debug.Trace



---------------------------------------------------------------------------
-- Tests
---------------------------------------------------------------------------

-- expression is translated to GNF first
-- P[A]() := Q[A]()
-- Q[B]() := B?x >-> STOP
-- with procInst = P[A]()
-- becomes after GNF
-- P[A]() := A?x >-> STOP
-- Q[B]() := B?x >-> STOP
-- becomes
-- LPE_P[A](pc$P) := A?A1 [pc$P == 0] >-> LPE_P[A](-1)
-- with procInst = LPE_P[A](0)


testGNFFirst :: Test
testGNFFirst = TestCase $
   assertBool "translation to GNF worked" (eqProcDef (Just (procInst', procDefPlpe)) (lpeTransformFunc procInst'' procDefs'))
   where
      procInst'' = procInst procIdP [chanIdA] []
      procIdP = procIdGen "P" [chanIdA] []
      procIdQ = procIdGen "Q" [chanIdB] []

      procDefP = ProcDef [chanIdA] [] (procInst procIdQ [chanIdA] [])
      procDefQ = ProcDef [chanIdB] [] (actionPref actOfferBx stop)

      procIdPlpe = procIdGen "LPE_P" [chanIdA] [varIdPcP]
      procDefPlpe = ProcDef [chanIdA] [varIdPcP]
                      (actionPref
                        -- action: A?A1 [pc$P == 0]
                        ActOffer {  offers = Set.singleton
                                                  Offer { chanid = chanIdA
                                                        , chanoffers = [Quest varIdA1]
                                                  }
                                 , hiddenvars = Set.empty
                                 , constraint = cstrEqual vexprPcP int0
                                 }
                        (procInst procIdPlpe [chanIdA] [intMin1]))

      procDefs' = Map.fromList  [  (procIdP, procDefP)
                                , (procIdQ, procDefQ)]
      procInst' = procInst procIdPlpe [chanIdA] [int0]


-- STOP becomes empty choice
-- P[]() := STOP
-- with procInst = P[]()
-- becomes
-- P[](pc$P) :=       // technically: choice Set.empty
-- with procInst = LPE_P[](0)
testStop :: Test
testStop = TestCase $
   assertBool "STOP becomes empty choice" (eqProcDef (Just (procInst', procDefPlpe)) (lpeTransformFunc procInst'' procDefs'))
   where
      procInst'' = procInst procIdP [] []
      procIdP = procIdGen "P" [] []

      procDefP = ProcDef [] [] stop

      procIdPlpe = procIdGen "LPE_P" [] [varIdPcP]
      procDefPlpe = ProcDef [] [varIdPcP] (choice $ Set.fromList [])

      procDefs' = Map.fromList  [  (procIdP, procDefP)]
      procInst' = procInst procIdPlpe [] [int0]


-- actionPref with STOP
-- P[A]() := A?x >-> STOP
-- with procInst = P[A]()
-- becomes
-- LPE_P[A](pc$P) := A?A1 [pc$P == 0] >-> LPE_P[A](-1)
-- with procInst = LPE_P[A](0)
testActionPrefStop :: Test
testActionPrefStop = TestCase $
   assertBool "actionPref stop" (eqProcDef (Just (procInst', procDefPlpe)) (lpeTransformFunc procInst'' procDefs'))
   where
      procInst'' = procInst procIdP [chanIdA] []
      procIdP = procIdGen "P" [chanIdA] []

      procDefP = ProcDef [chanIdA] [] (actionPref actOfferAx stop)

      procIdPlpe = procIdGen "LPE_P" [chanIdA] [varIdPcP]
      procDefPlpe = ProcDef [chanIdA] [varIdPcP]
                      (actionPref
                        -- action: A?A1 [pc$P == 0]
                        ActOffer {  offers = Set.singleton
                                                  Offer { chanid = chanIdA
                                                        , chanoffers = [Quest varIdA1]
                                                  }
                                 , hiddenvars = Set.empty
                                 , constraint = cstrEqual vexprPcP int0
                                 }
                        (procInst procIdPlpe [chanIdA] [intMin1]))

      procDefs' = Map.fromList  [  (procIdP, procDefP)]
      procInst' = procInst procIdPlpe [chanIdA] [int0]



-- actionPref: existing constraints are kept
-- P[A]() := A?x[x==1] >-> STOP
-- with procInst = P[A]()
-- becomes
-- LPE_P[A](pc$P) := A?A1 [pc$P == 0 and A1 == 1] >-> P[A](-1)
-- with procInst = LPE_P[A](0)
testActionPrefConstraints :: Test
testActionPrefConstraints = TestCase $
   assertBool "Action Pref constraints are kept" (eqProcDef (Just (procInst', procDefPlpe)) (lpeTransformFunc procInst'' procDefs'))
   where
      procInst'' = procInst procIdP [chanIdA] []
      procIdP = procIdGen "P" [chanIdA] []

      procDefP = ProcDef [chanIdA] [] (
                        actionPref
                        -- action: A?x [x == 1]
                        ActOffer {  offers = Set.singleton
                                                    Offer { chanid = chanIdA
                                                          , chanoffers = [Quest varIdX]
                                                    }
                                 , hiddenvars = Set.empty
                                 , constraint = cstrEqual vexprX int1
                                 }
                        stop)

      procIdPlpe = procIdGen "LPE_P" [chanIdA] [varIdPcP]
      procDefPlpe = ProcDef [chanIdA] [varIdPcP]
                        (actionPref
                        -- action: A?A1 [pc$P == 0 and x == 1]
                        ActOffer {  offers = Set.singleton
                                                  Offer { chanid = chanIdA
                                                        , chanoffers = [Quest varIdA1]
                                                  }
                                 , hiddenvars = Set.empty
                                 , constraint = cstrAnd (Set.fromList [ cstrITE (cstrEqual vexprPcP int0)
                                                                                         (cstrEqual vexprA1 int1)
                                                                                         (cstrConst (Cbool False))
                                                              ])
                                 }
                        (procInst procIdPlpe [chanIdA] [intMin1]))

      procDefs' = Map.fromList  [  (procIdP, procDefP)]
      procInst' = procInst procIdPlpe [chanIdA] [int0]



-- actionPref with procInst
-- P[A]() := A?x >-> P[A]()
-- with procInst = P[A]()
-- becomes
-- LPE_P[A](pc$P) := A?A1 [pc$P == 0] >-> LPE_P[A](0)
-- with procInst = LPE_P[A](0)
testActionPrefProcInst :: Test
testActionPrefProcInst = TestCase $
   assertBool "actionPref procInst" (eqProcDef (Just (procInst', procDefPlpe)) (lpeTransformFunc procInst'' procDefs'))
   where
      procInst'' = procInst procIdP [chanIdA] []
      procIdP = procIdGen "P" [chanIdA] []

      procDefP = ProcDef [chanIdA] [] (actionPref actOfferAx (procInst procIdP [chanIdA] []))

      procIdPlpe = procIdGen "LPE_P" [chanIdA] [varIdPcP]
      procDefPlpe = ProcDef [chanIdA] [varIdPcP]
                      (actionPref
                        -- action: A?A1 [pc$P == 0]
                        ActOffer {  offers = Set.singleton
                                                  Offer { chanid = chanIdA
                                                        , chanoffers = [Quest varIdA1]
                                                  }
                                 , hiddenvars = Set.empty
                                 , constraint = cstrEqual vexprPcP int0
                                 }
                        (procInst procIdPlpe [chanIdA] [int0]))

      procDefs' = Map.fromList  [  (procIdP, procDefP)]
      procInst' = procInst procIdPlpe [chanIdA] [int0]


-- choice operator
-- P[A]() :=    A?x >-> STOP
--          ##  A?x >-> P[A]()
-- with procInst = P[A]()
-- becomes
-- P$LP$[A](pc$P) :=     A?A1 [pc$P == 0] >-> LPE_P[A](-1)
--                    ## A?A1 [pc$P == 0] >-> LPE_P[A](0)
-- with procInst = LPE_P[A](0)
testChoice :: Test
testChoice = TestCase $
   assertBool "choice" (eqProcDef (Just (procInst', procDefPlpe)) (lpeTransformFunc procInst''  procDefs'))
   where
      procInst'' = procInst procIdP [chanIdA] []
      procIdP = procIdGen "P" [chanIdA] []

      procDefP = ProcDef [chanIdA] [] (
                        choice $ Set.fromList [ actionPref actOfferAx stop
                                              , actionPref actOfferAx (procInst procIdP [chanIdA] [])
                                              ])

      -- action: A?A1 [pc$P == 0]
      actOfferA1P0 = ActOffer {  offers = Set.singleton
                                              Offer { chanid = chanIdA
                                                    , chanoffers = [Quest varIdA1]
                                              }
                              , hiddenvars = Set.empty
                              , constraint = cstrEqual vexprPcP int0
                              }

      procIdPlpe = procIdGen "LPE_P" [chanIdA] [varIdPcP]
      procDefPlpe = ProcDef [chanIdA] [varIdPcP] (choice $ Set.fromList [ actionPref actOfferA1P0 (procInst procIdPlpe [chanIdA] [intMin1])
                                                                        , actionPref actOfferA1P0 (procInst procIdPlpe [chanIdA] [int0])
                                                                        ])


      procDefs' = Map.fromList  [  (procIdP, procDefP)]
      procInst' = procInst procIdPlpe [chanIdA] [int0]


-- multiple ProcDefs: simple case
-- P[A]() := A?x >-> Q[A]()
-- Q[B]() := B?x >-> STOP
-- with procInst = P[A]()
-- becomes
-- LPE_P[A,B](pc$P) :=    A?A1[pc$P == 0] >-> LPE_P[A,B](1)
--                     ## A?A1[pc$P == 1] >-> LPE_P[A,B](-1)
-- with procInst = LPE_P[A](0)
testMultipleProcDefs1 :: Test
testMultipleProcDefs1 = TestCase $
   assertBool "multiple ProcDefs simple" (eqProcDef (Just (procInst', procDefPlpe)) (lpeTransformFunc procInst'' procDefs'))
   where
      procInst'' = procInst procIdP [chanIdA] []
      procIdP = procIdGen "P" [chanIdA] []
      procIdQ = procIdGen "Q" [chanIdB] []

      procDefP = ProcDef [chanIdA] [] (actionPref actOfferAx (procInst procIdQ [chanIdA] []))
      procDefQ = ProcDef [chanIdB] [] (actionPref actOfferBx stop)

      procIdPlpe = procIdGen "LPE_P" [chanIdA] [varIdPcP]
      procDefPlpe = ProcDef [chanIdA] [varIdPcP]
                      (choice $ Set.fromList [
                          actionPref
                            -- action: A?A1 [pc$P == 0]
                            ActOffer {  offers = Set.singleton
                                                      Offer { chanid = chanIdA
                                                            , chanoffers = [Quest varIdA1]
                                                      }
                                     , hiddenvars = Set.empty
                                     , constraint = cstrEqual vexprPcP int0
                                     }
                            (procInst procIdPlpe [chanIdA] [int1])
                      , actionPref
                            -- action: A?A1 [pc$P == 1]
                            ActOffer {  offers = Set.singleton
                                                      Offer { chanid = chanIdA
                                                            , chanoffers = [Quest varIdA1]
                                                      }
                                     , hiddenvars = Set.empty
                                     , constraint = cstrEqual vexprPcP int1
                                     }
                            (procInst procIdPlpe [chanIdA] [intMin1])
                      ])

      procDefs' = Map.fromList  [  (procIdP, procDefP)
                                , (procIdQ, procDefQ)]
      procInst' = procInst procIdPlpe [chanIdA] [int0]



-- multiple ProcDefs: circular reference
-- P[A]() := A?x >-> Q[A]()
-- Q[B]() := B?x >-> P[B]()
-- with procInst = P[A]()
-- becomes
-- LPE_P[A](pc$P) :=    A?A1[pc$P == 0] >-> LPE_P[A](1)
--                   ## A?A1[pc$P == 1] >-> LPE_P[A](0)
-- with procInst = LPE_P[A](0)
testMultipleProcDefs2 :: Test
testMultipleProcDefs2 = TestCase $
   assertBool "multiple ProcDefs simple" (eqProcDef (Just (procInst', procDefPlpe)) (lpeTransformFunc procInst'' procDefs'))
   where
      procInst'' = procInst procIdP [chanIdA] []
      procIdP = procIdGen "P" [chanIdA] []
      procIdQ = procIdGen "Q" [chanIdA] []

      procDefP = ProcDef [chanIdA] [] (actionPref actOfferAx (procInst procIdQ [chanIdA] []))
      procDefQ = ProcDef [chanIdB] [] (actionPref actOfferBx (procInst procIdP [chanIdB] []))

      procIdPlpe = procIdGen "LPE_P" [chanIdA] [varIdPcP]
      procDefPlpe = ProcDef [chanIdA] [varIdPcP]
                      (choice $ Set.fromList [
                          actionPref
                            -- action: A?A1 [pc$P == 0]
                            ActOffer {  offers = Set.singleton
                                                      Offer { chanid = chanIdA
                                                            , chanoffers = [Quest varIdA1]
                                                      }
                                     , hiddenvars = Set.empty
                                     , constraint = cstrEqual vexprPcP int0
                                     }
                            (procInst procIdPlpe [chanIdA] [int1])
                      , actionPref
                            -- action: A?A1 [pc$P == 1]
                            ActOffer {  offers = Set.singleton
                                                      Offer { chanid = chanIdA
                                                            , chanoffers = [Quest varIdA1]
                                                      }
                                     , hiddenvars = Set.empty
                                     , constraint = cstrEqual vexprPcP int1
                                     }
                            (procInst procIdPlpe [chanIdA] [int0])
                      ])

      procDefs' = Map.fromList  [  (procIdP, procDefP)
                                , (procIdQ, procDefQ)]
      procInst' = procInst procIdPlpe [chanIdA] [int0]





-- multiple ProcDefs: removal of a STOP ProcDef
-- P[A]() :=   A?x >-> Q[A]()
--          ## A?x >-> R[A]()
-- Q[B]() := STOP               // Q will be removed, thus the program counter will point to a non-existing instance: that's ok
-- R[B]() := B?x >-> P[B]()
-- with procInst = P[A]()
-- becomes
-- LPE_P[A](pc$P) :=      A?A1[pc$P == 0] >-> LPE_P[A](1)
--                    ##  A?A1[pc$P == 0] >-> LPE_P[A](2)
--                    ##  A?A1[pc$P == 2] >-> LPE_P[A](0)
-- with procInst = LPE_P[A](0)
--  // NOTE: there is no step for pc$P == 1, which means it's a dead end (i.e. STOP)
testMultipleProcDefs3 :: Test
testMultipleProcDefs3 = TestCase $
   assertBool "multiple ProcDefs simple" (eqProcDef (Just (procInst', procDefPlpe)) (lpeTransformFunc procInst''  procDefs'))
   where
      procInst'' = procInst procIdP [chanIdA] []
      procIdP = procIdGen "P" [chanIdA] []
      procIdQ = procIdGen "Q" [chanIdB] []
      procIdR = procIdGen "R" [chanIdB] []

      procDefP = ProcDef [chanIdA] [] (choice $ Set.fromList [ actionPref actOfferAx (procInst procIdQ [chanIdA] [])
                                              , actionPref actOfferAx (procInst procIdR [chanIdA] [])
                                      ])
      procDefQ = ProcDef [chanIdB] [] stop
      procDefR = ProcDef [chanIdB] [] (actionPref actOfferBx (procInst procIdP [chanIdB] []))

      procIdPlpe = procIdGen "LPE_P" [chanIdA] [varIdPcP]
      procDefPlpe = ProcDef [chanIdA] [varIdPcP]
                      (choice $ Set.fromList [
                          actionPref
                            -- action: A?A1 [pc$P == 0]
                            ActOffer {  offers = Set.singleton
                                                      Offer { chanid = chanIdA
                                                            , chanoffers = [Quest varIdA1]
                                                      }
                                     , hiddenvars = Set.empty
                                     , constraint = cstrEqual vexprPcP int0
                                     }
                            (procInst procIdPlpe [chanIdA] [int1])
                      , actionPref
                            -- action: A?A1 [pc$P == 0]
                            ActOffer {  offers = Set.singleton
                                                      Offer { chanid = chanIdA
                                                            , chanoffers = [Quest varIdA1]
                                                      }
                                     , hiddenvars = Set.empty
                                     , constraint = cstrEqual vexprPcP int0
                                     }
                            (procInst procIdPlpe [chanIdA] [int2])
                      , actionPref
                            -- action: A?A1 [pc$P == 2]
                            ActOffer {  offers = Set.singleton
                                                      Offer { chanid = chanIdA
                                                            , chanoffers = [Quest varIdA1]
                                                      }
                                     , hiddenvars = Set.empty
                                     , constraint = cstrEqual vexprPcP int2
                                     }
                            (procInst procIdPlpe [chanIdA] [int0])
                      ])

      procDefs' = Map.fromList  [  (procIdP, procDefP)
                                , (procIdQ, procDefQ)
                                , (procIdR, procDefR)]
      procInst' = procInst procIdPlpe [chanIdA] [int0]






-- channels: identity of ProcDefs includes the channel list!
-- P[A,B]() :=    A?x >-> Q[A](x)
--            ##  A?x >-> Q[B](x)
-- Q[A](x) := A!x >-> STOP
-- with procInst = P[A,B]()
-- becomes
-- // results in two separate instantiations of Q!
-- LPE_P[A,B](pc$P, Q$A$x, Q$B$x) :=   A?A1 [pc$P == 0] >-> LPE_P[A,B](1,A1, Q$B$x)
--                                  ## A?A1 [pc$P == 0] >-> LPE_P[A,B](2,Q$A$x, A1)
--                                  ## A!A1 [pc$P == 1, A1 == Q$A$x] >-> LPE_P[A,B](-1,ANY,ANY)
--                                  ## B!B1 [pc$P == 2, B1 == Q$B$x] >-> LPE_P[A,B](-1,ANY,ANY)
-- with procInst = LPE_P[A,B](0, ANY, ANY)
testProcDefIdentity :: Test
testProcDefIdentity = TestCase $
     assertBool "ProcDef identity"  (eqProcDef (Just (procInst', procDefPlpe)) (lpeTransformFunc procInst''  procDefs'))
     where
      procInst'' = procInst procIdP [chanIdA, chanIdB] []
      procIdP = procIdGen "P" [chanIdA,chanIdB] []
      procIdQ = procIdGen "Q" [chanIdA] [varIdX]

      procDefP = ProcDef [chanIdA,chanIdB] [] (choice $ Set.fromList [ actionPref actOfferAx (procInst procIdQ [chanIdA] [vexprX])
                                                      , actionPref actOfferAx (procInst procIdQ [chanIdB] [vexprX])
                                                      ])
      procDefQ = ProcDef [chanIdA] [varIdX] (actionPref actOfferAExclamX stop)

      procIdPlpe = procIdGen "LPE_P" [chanIdA, chanIdB] [varIdPcP, varIdQAx, varIdQBX]
      varIdQAx = VarId (T.pack "Q$A$x") 33 intSort
      varIdQBX = VarId (T.pack "Q$B$x") 33 intSort
      vexprQAx = cstrVar varIdQAx
      vexprQBx = cstrVar varIdQBX

      procDefPlpe = ProcDef [chanIdA, chanIdB] [varIdPcP, varIdQAx, varIdQBX]
                      (choice $ Set.fromList [
                          --  A?A1 [pc$P == 0] >-> LPE_P(1,A1, Q$B$x)
                          actionPref
                            ActOffer {  offers = Set.singleton
                                                      Offer { chanid = chanIdA
                                                            , chanoffers = [Quest varIdA1]
                                                      }
                                     , hiddenvars = Set.empty
                                     , constraint = cstrEqual vexprPcP int0
                                     }
                            (procInst procIdPlpe [chanIdA, chanIdB] [int1, vexprA1, vexprQBx])
                      , -- A?A1 [pc$P == 0] >-> LPE_P(2,Q$A$x, A1)
                        actionPref
                            ActOffer {  offers = Set.singleton
                                                      Offer { chanid = chanIdA
                                                            , chanoffers = [Quest varIdA1]
                                                      }
                                     , hiddenvars = Set.empty
                                     , constraint = cstrEqual vexprPcP int0
                                     }
                            (procInst procIdPlpe [chanIdA, chanIdB] [int2, vexprQAx, vexprA1])
                      , -- A!A1 [pc$P == 1, A1 == Q$A$x] >-> LPE_P(-1,ANY,ANY)
                        actionPref
                            ActOffer {  offers = Set.singleton
                                                      Offer { chanid = chanIdA
                                                            , chanoffers = [Quest varIdA1]
                                                      }
                                     , hiddenvars = Set.empty
                                     , constraint = cstrAnd (Set.fromList [cstrITE (cstrEqual vexprPcP int1)
                                                                                             (cstrEqual vexprA1 vexprQAx)
                                                                                             (cstrConst (Cbool False))
                                                                                        ])
                                     }
                            (procInst procIdPlpe [chanIdA, chanIdB] [intMin1, anyInt, anyInt])
                      , -- B!B1 [pc$P == 2, B1 == Q$B$x] >-> LPE_P(-1,ANY,ANY)
                        actionPref
                            ActOffer {  offers = Set.singleton
                                                      Offer { chanid = chanIdB
                                                            , chanoffers = [Quest varIdB1]
                                                      }
                                     , hiddenvars = Set.empty
                                     , constraint = cstrAnd (Set.fromList [ cstrITE (  cstrEqual vexprPcP int2)
                                                                                             (cstrEqual vexprB1 vexprQBx)
                                                                                             (cstrConst (Cbool False))
                                                                                        ])
                                     }
                            (procInst procIdPlpe [chanIdA, chanIdB] [intMin1, anyInt, anyInt])
                      ])

      procDefs' = Map.fromList  [  (procIdP, procDefP)
                                , (procIdQ, procDefQ)]
      procInst' = procInst procIdPlpe [chanIdA, chanIdB] [int0, anyInt, anyInt]





-- parameters are made unique
-- P[A]() := A?x >-> Q[A](x)      // introduce param and pass it to Q
-- Q[A](x) := A!x >-> R[A](x)     // use the passed param and pass the param on to R
-- R[A](x) := A!x >-> STOP        // use the param passed from Q (!) again
-- with procInst = P[A]()
-- becomes
-- LPE_P[A](pc$P, Q$A$x, R$A$x) :=    A?A1 [pc$P == 0]  >-> LPE_P[A](1, A1, R$A$x)
--                                ##  A!A1 [pc$P == 1, A1 == Q$A$x] >-> LPE_P[A](2, Q$A$x, Q$A$x)
--                                ##  A!A1 [pc$P == 1, A1 == R$A$x] >-> LPE_P[A](-1, ANY, ANY)
-- with procInst = LPE_P[A](0, ANY, ANY)
testParamsUnique :: Test
testParamsUnique = TestCase $
   assertBool "params unique" (eqProcDef (Just (procInst', procDefPlpe)) (lpeTransformFunc procInst'' procDefs'))
   where
      procInst'' = procInst procIdP [chanIdA] []
      procIdP = procIdGen "P" [chanIdA] []
      procIdQ = procIdGen "Q" [chanIdA] [varIdX]
      procIdR = procIdGen "R" [chanIdA] [varIdX]

      procDefP = ProcDef [chanIdA] [] (actionPref actOfferAx (procInst procIdQ [chanIdA] [vexprX]))
      procDefQ = ProcDef [chanIdA] [varIdX] (actionPref actOfferAExclamX (procInst procIdR [chanIdA] [vexprX]))
      procDefR = ProcDef [chanIdA] [varIdX] (actionPref actOfferAExclamX stop)

      procIdPlpe = procIdGen "LPE_P" [chanIdA] [varIdPcP, varIdQAx, varIdRAx]
      varIdQAx = VarId (T.pack "Q$A$x") 33 intSort
      varIdRAx = VarId (T.pack "R$A$x") 33 intSort
      vexprQAx = cstrVar varIdQAx
      vexprRAx = cstrVar varIdRAx

      procDefPlpe = ProcDef [chanIdA] [varIdPcP, varIdQAx, varIdRAx]
                      (choice $ Set.fromList [
                          --  A?A1 [pc$P == 0]  >-> LPE_P[A](1, A1, R$A$x)
                          actionPref
                            ActOffer {  offers = Set.singleton
                                                      Offer { chanid = chanIdA
                                                            , chanoffers = [Quest varIdA1]
                                                      }
                                     , hiddenvars = Set.empty

                                     , constraint = cstrEqual vexprPcP int0
                                     }
                            (procInst procIdPlpe [chanIdA] [int1, vexprA1, vexprRAx])
                      , -- A!A1 [pc$P == 1, A1 == Q$A$x] >-> LPE_P[A](2, Q$A$x, Q$A$x)
                        actionPref
                            ActOffer {  offers = Set.singleton
                                                      Offer { chanid = chanIdA
                                                            , chanoffers = [Quest varIdA1]
                                                      }
                                     , hiddenvars = Set.empty
                                     , constraint = cstrAnd (Set.fromList [ cstrITE (  cstrEqual vexprPcP int1)
                                                                                             (cstrEqual vexprA1 vexprQAx)
                                                                                             (cstrConst (Cbool False))
                                                                                        ])

                                     }
                            (procInst procIdPlpe [chanIdA] [int2, vexprQAx, vexprQAx])
                        , -- A!A1 [pc$P == 2, A1 == R$A$x] >-> LPE_P[A](-1, ANY, ANY)
                          actionPref
                              ActOffer {  offers = Set.singleton
                                                        Offer { chanid = chanIdA
                                                              , chanoffers = [Quest varIdA1]
                                                        }
                                       , hiddenvars = Set.empty
                                       , constraint = cstrAnd (Set.fromList [ cstrITE (cstrEqual vexprPcP int2)
                                                                                               (cstrEqual vexprA1 vexprRAx)
                                                                                               (cstrConst (Cbool False))
                                                                                          ])

                                       }
                              (procInst procIdPlpe [chanIdA] [intMin1, anyInt, anyInt])
                      ])

      procDefs' = Map.fromList  [  (procIdP, procDefP)
                                , (procIdQ, procDefQ)
                                , (procIdR, procDefR)]
      procInst' = procInst procIdPlpe [chanIdA] [int0, anyInt, anyInt]



-- channel switching
-- P[A,B]() := A!1 >-> P[B,A]()
-- becomes
-- LPE_P[A,B](pc$P) :=    A?A1 [pc$P == 0, A1 == 1] >-> LPE_P[A,B](1)
--                    ##  B?B1 [pc$P == 1, B1 == 1] >-> LPE_P[A,B](0)
-- with procInst = LPE_P[A,B](0)
testChannelSwitch :: Test
testChannelSwitch = TestCase $
   assertBool "switching channels" (eqProcDef (Just (procInst', procDefPlpe)) (lpeTransformFunc procInst'' procDefs'))
   where
      procInst'' = procInst procIdP [chanIdA, chanIdB] []
      procIdP = procIdGen "P" [chanIdA, chanIdB] []

      procDefP = ProcDef [chanIdA, chanIdB] [] (actionPref actOfferA1 (procInst procIdP [chanIdB, chanIdA] []))

      procIdPlpe = procIdGen "LPE_P" [chanIdA, chanIdB] [varIdPcP]

      procDefPlpe = ProcDef [chanIdA, chanIdB] [varIdPcP]
                      (choice $ Set.fromList [
                          --  A?A1 [pc$P == 0, A1 == 1] >-> LPE_P[A,B](1)
                          actionPref
                            ActOffer {  offers = Set.singleton
                                                      Offer { chanid = chanIdA
                                                            , chanoffers = [Quest varIdA1]
                                                      }
                                     , hiddenvars = Set.empty
                                     , constraint = cstrAnd (Set.fromList [ cstrITE (cstrEqual vexprPcP int0)
                                                                                             (cstrEqual vexprA1 int1)
                                                                                             (cstrConst (Cbool False))
                                                                                        ])
                                     }
                            (procInst procIdPlpe [chanIdA, chanIdB] [int1])
                      , -- B?B1 [pc$P == 1, B1 == 1] >-> LPE_P[A,B](0)
                        actionPref
                            ActOffer {  offers = Set.singleton
                                                      Offer { chanid = chanIdB
                                                            , chanoffers = [Quest varIdB1]
                                                      }
                                     , hiddenvars = Set.empty
                                     , constraint = cstrAnd (Set.fromList [  cstrITE (cstrEqual vexprPcP int1)
                                                                                             (cstrEqual vexprB1 int1)
                                                                                             (cstrConst (Cbool False))
                                                                                        ])

                                     }
                            (procInst procIdPlpe [chanIdA, chanIdB] [int0])
                    ])

      procDefs' = Map.fromList  [  (procIdP, procDefP)]
      procInst' = procInst procIdPlpe [chanIdA, chanIdB] [int0]



-- more complete example including necessity for GNF translation
-- P[A,B](s) := A?x >-> B!s >-> STOP
-- becomes with GNF:
-- P[A,B](s) := A?x >-> P$gnf1[A,B](s,x)
-- P$gnf1[A,B](P$gnf1$s,P$gnf1$x) := B!s >-> STOP
-- with procInst = P[A,B](1)
-- becomes
-- LPE_P[A,B](pc$P, P$A$B$s, P$gnf1$A$B$P$gnf1$s, P$gnf1$A$B$P$gnf1$x) :=
--       A?A1 [pc$P == 0] >-> LPE_P[A,B](1, P$A$B$s, P$A$B$s, A1)
--    ## B?B1 [pc$P == 1, B1 ==  P$gnf1$A$B$P$gnf1$s] >-> LPE_P[A,B](-1, ANY, ANY, ANY)
-- with procInst = LPE_P[A,B](0,1,ANY,ANY)
testMultiAction :: Test
testMultiAction = TestCase $
   assertBool "multi action" (eqProcDef (Just (procInst', procDefPlpe)) (lpeTransformFunc procInst'' procDefs'))
   where
      procInst'' = procInst procIdP [chanIdA, chanIdB] [int1]
      procIdP = procIdGen "P" [chanIdA, chanIdB] [varIdS]

      procDefP = ProcDef [chanIdA, chanIdB] [varIdS] (actionPref actOfferAx
                                              (actionPref
                                                  ActOffer {  offers = Set.singleton
                                                      Offer { chanid = chanIdB
                                                            , chanoffers = [Exclam vexprS]
                                                      }
                                                  , hiddenvars = Set.empty
                                                  , constraint = cstrConst (Cbool True)
                                                  }
                                                  stop
                                                ))

      procIdPlpe = procIdGen "LPE_P" [chanIdA, chanIdB] [varIdPcP, varIdPABs, varIdPgnf1ABs, varIdPgnf1ABx]
      varIdPABs = VarId (T.pack "P$A$B$s") 33 intSort
      varIdPgnf1ABs = VarId (T.pack "P$gnf1$A$B$P$gnf1$s") 33 intSort
      varIdPgnf1ABx = VarId (T.pack "P$gnf1$A$B$P$gnf1$x") 33 intSort

      vexprPABs = cstrVar varIdPABs
      vexprPgnf1ABs = cstrVar varIdPgnf1ABs
      -- vexprPgnf1ABx = cstrVar varIdPgnf1ABx            -- PvdL: not used, but was that intentionally?

      procDefPlpe = ProcDef [chanIdA, chanIdB] [varIdPcP, varIdPABs, varIdPgnf1ABs, varIdPgnf1ABx]
                      (choice $ Set.fromList [
                          --  A?A1 [pc$P == 0] >-> LPE_P[A,B](1, P$A$B$s, P$gnf1$A$B$s, A1)
                          actionPref
                            ActOffer {  offers = Set.singleton
                                                      Offer { chanid = chanIdA
                                                            , chanoffers = [Quest varIdA1]
                                                      }
                                     , hiddenvars = Set.empty
                                     , constraint = cstrEqual vexprPcP int0
                                     }
                            (procInst procIdPlpe [chanIdA, chanIdB] [int1, vexprPABs, vexprPABs, vexprA1])
                      , -- B?B1 [pc$P == 1, B1 ==  P$gnf1$A$B$s] >-> LPE_P[A,B](-1, ANY, ANY, ANY)
                        actionPref
                            ActOffer {  offers = Set.singleton
                                                      Offer { chanid = chanIdB
                                                            , chanoffers = [Quest varIdB1]
                                                      }
                                     , hiddenvars = Set.empty
                                     , constraint = cstrAnd (Set.fromList [ cstrITE (cstrEqual vexprPcP int1)
                                                                                             (cstrEqual vexprB1 vexprPgnf1ABs)
                                                                                             (cstrConst (Cbool False))
                                                                                        ])

                                     }
                            (procInst procIdPlpe [chanIdA, chanIdB] [intMin1, anyInt, anyInt, anyInt])
                      ])

      procDefs' = Map.fromList  [  (procIdP, procDefP)]
      procInst' = procInst procIdPlpe [chanIdA, chanIdB] [int0, int1, anyInt, anyInt]


-- Channel instantiation not executed for top-level procInst
-- P[A]() := A?x >-> STOP
-- with procInst = P[B]()
-- becomes
-- LPE_P[A](pc$P) := A?A1 [pc$P == 0] >-> LPE_P[A](-1)
-- with procInst = LPE_P[B](0)
testChannelInstantiation :: Test
testChannelInstantiation = TestCase $
   assertBool "actionPref stop" (eqProcDef (Just (procInst', procDefPlpe)) (lpeTransformFunc procInst'' procDefs'))
   where
      procInst'' = procInst procIdP [chanIdB] []
      procIdP = procIdGen "P" [chanIdA] []

      procDefP = ProcDef [chanIdA] [] (actionPref actOfferAx stop)

      procIdPlpe = procIdGen "LPE_P" [chanIdA] [varIdPcP]
      procDefPlpe = ProcDef [chanIdA] [varIdPcP]
                      (actionPref
                        -- action: A?A1 [pc$P == 0]
                        ActOffer {  offers = Set.singleton
                                                  Offer { chanid = chanIdA
                                                        , chanoffers = [Quest varIdA1]
                                                  }
                                 , hiddenvars = Set.empty
                                 , constraint = cstrEqual vexprPcP int0
                                 }
                        (procInst procIdPlpe [chanIdA] [intMin1]))

      procDefs' = Map.fromList  [  (procIdP, procDefP)]
      procInst' = procInst procIdPlpe [chanIdB] [int0]



-- -------------------------------------------------
-- LPEPar integration (it's called at preGNF level)
-- -------------------------------------------------

-- test parallel bexpr at lower level
-- P[A]() := A?x >-> (A!x >-> STOP || A!x >-> STOP)
-- with procInst P[A]()
-- first preGNF
-- P[A]() := A?x >-> P$pre1[A](x)
-- P$pre1[A](P$pre1$x) := A!P$pre1$x >-> STOP || A!P$pre1$x >-> STOP
-- then parallel translation:
-- P$pre1[A](op1$pc$P$pre1$op1, op1$P$pre1$P$pre1$x, op2$pc$P$pre1$op2, op2$P$pre1$P$pre1$x) :=
--   A?A1 [op1$pc$P$pre1$op1 == 0, op2$pc$P$pre1$op2 == 0,
--         A1 == op1$P$pre1$P$pre1$x, A1 == op2$P$pre1$P$pre1$x] >->  P$pre1[A](-1, ANY, -1, ANY)
--  with P$pre1[A](0, x, 0, x) // which is put into P[A]() !!!

-- LPE of P becomes:
-- P[A](pc$P, P$pre1$A$op1$pc$P$pre1$op1, P$pre1$A$op1$P$pre1$op1$A$P$pre1$x, P$pre1$A$op2$pc$P$pre1$op2, P$pre1$A$op2$P$pre1$op2$A$P$pre1$x) :=
--    A?A1 [pc$P == 0] >-> P[A](1, A1, 0, A1, 0)
-- ## A?A1 [pc$P == 1,
--          P$pre1$A$op1$pc$P$pre1$op1 == 0, P$pre1$A$op2$pc$P$pre1$op2 == 0,
--          A1 == P$pre1$A$op1$P$pre1$P$pre1$x, A1 == P$pre1$A$op2$P$pre1$P$pre1$x] >->  P$pre1[A](1, -1, ANY, -1, ANY)
--    // note that pc$P is set to 1, but the pc=1 for each operand makes sure, the STOP is translated correctly
-- resulting procInst is put in the original place in preGNF!!
-- with procInst: P[A](0, ANY, ANY, ANY, ANY)

-- description of the param names:
    --  P$pre1$A$ op1$  P$pre1$op1$A$P$pre1$x
    --                  name after LPE of left operator: temporary ProcId = P$pre1$op1!
    --                  full process name + var name
    --            made unique during parallel translation: prefix of operator nr
    --  name after LPE of temporary procDef P$pre1$A

testLPEPar :: Test
testLPEPar = TestCase $
   assertBool "test LPEPar integration" 
      --    $ trace ("\n\n expected: "  ++ pshow (procInst', DefProc procDefP') ++ "\n\ngot: " ++ pshow (res1, DefProc res2)) $ 
      $ eqProcDef (Just (procInst', procDefP')) res
   where
      -- (Just (res1, res2)) = res
      res = lpeTransformFunc procInst'' procDefs'
      procInst'' = procInst procIdP [chanIdA] []
      procIdP = procIdGen "P" [chanIdA] []

      procDefP = ProcDef [chanIdA] [] (
            actionPref actOfferAx (
                parallel (Set.singleton chanIdA) [
                    actionPref actOfferAExclamX stop,
                    actionPref actOfferAExclamX stop
                  ]
                ))
      procDefs' = Map.fromList  [  (procIdP, procDefP)]

      -- pc$P, P$pre1$A$op1$pc$P$pre1$op1, P$pre1$A$op1$P$pre1$x, P$pre1$A$op2$pc$P$pre1$op2, P$pre1$A$op2$P$pre1$x) :=
      varIdpcP = VarId (T.pack "pc$P") 0 intSort
      varIdOp1pc = VarId (T.pack "P$pre1$A$op1$pc$P$pre1$op1") 0 intSort

      varIdOp1x = VarId (T.pack "P$pre1$A$op1$P$pre1$op1$A$x") 33 intSort


      varIdOp2pc = VarId (T.pack "P$pre1$A$op2$pc$P$pre1$op2") 0 intSort
      varIdOp2x = VarId (T.pack "P$pre1$A$op2$P$pre1$op2$A$x") 33 intSort

      vexprpcP = cstrVar varIdpcP
      vexprOp1pc = cstrVar varIdOp1pc
      vexprOp1x = cstrVar varIdOp1x
      vexprOp2pc = cstrVar varIdOp2pc
      vexprOp2x = cstrVar varIdOp2x

      procIdP' = procIdGen "LPE_P" [chanIdA] [varIdpcP, varIdOp1pc, varIdOp1x, varIdOp2pc, varIdOp2x]
      procDefP' = ProcDef [chanIdA] [varIdpcP, varIdOp1pc, varIdOp1x, varIdOp2pc, varIdOp2x] (
                    choice $ Set.fromList [
                        --    A?A1 [pc$P == 0] >-> P[A](1, x, 0, x, 0)
                        actionPref
                          ActOffer {  offers = Set.singleton
                                                    Offer { chanid = chanIdA
                                                          , chanoffers = [Quest varIdA1]
                                                    }
                                   , hiddenvars = Set.empty
                                   , constraint =  cstrEqual vexprpcP int0
                                   }
                          (procInst procIdP' [chanIdA] [int1, int0, vexprA1, int0, vexprA1])
                          -- ## A?A1 [pc$P == 1,
                          --          P$pre1$A$op1$pc$P$pre1$op1 == 0, P$pre1$A$op2$pc$P$pre1$op2 == 0,
                          --          A1 == P$pre1$A$op1$P$pre1$x, A1 == P$pre1$A$op2$P$pre1$x] >->  P$pre1[A](-1, -1, ANY, -1, ANY)
                          , actionPref
                          ActOffer {  offers = Set.singleton
                                                    Offer { chanid = chanIdA
                                                          , chanoffers = [Quest varIdA1]
                                                    }
                                   , hiddenvars = Set.empty
                                   , constraint =  cstrAnd (Set.fromList [ cstrITE (cstrEqual vexprpcP int1)
                                                                                            (cstrAnd (Set.fromList [
                                                                                                cstrITE (cstrEqual vexprOp1pc int0)
                                                                                                   (cstrEqual vexprA1 vexprOp1x)
                                                                                                   (cstrConst (Cbool False)),
                                                                                                cstrITE (cstrEqual vexprOp2pc int0)
                                                                                                  (cstrEqual vexprA1 vexprOp2x)
                                                                                                  (cstrConst (Cbool False))
                                                                                            ]))
                                                                                           (cstrConst (Cbool False))
                                                                ])


                                   }
                          (procInst procIdP' [chanIdA] [int1, intMin1, anyInt, intMin1, anyInt])])

      procInst' = procInst procIdP' [chanIdA] [int0, anyInt, anyInt, anyInt, anyInt]




-- -------------------------------------------------
-- test 
-- -------------------------------------------------


-- chanIdA3 = ChanId    { ChanId.name = T.pack "A"
--                     , ChanId.unid = 2
--                     , ChanId.chansorts = [intSort, intSort, intSort]
--                     }

-- -- action: A?x?y?z
-- actOfferA3   = ActOffer {  offers = Set.singleton
--                                         Offer { chanid = chanIdA3
--                                               , chanoffers = [Quest varIdX,
--                                                                   Quest varIdY,
--                                                                   Quest varIdZ]
--                                         }
--                         , constraint = cstrConst (Cbool True)
--             }
            
            
-- testMultiChanOffer :: Test
-- testMultiChanOffer = TestCase $
--       assertBool "multi chan offer" (eqProcDef (Just (procInst, procDefP)) (lpeTransformFunc procInst'' procDefs))
--       where
--       varIdS = VarId (T.pack "s") 33 intSort
--       vexprS = cstrVar varIdS
--       procInst'' = procInst procIdP [chanIdA3, chanIdB] [int1]
--       procIdP = procIdGen "P" [chanIdA3, chanIdB] [varIdS]

--       procDefP = ProcDef [chanIdA3, chanIdB] [varIdS] (actionPref actOfferA3
--                                                 (actionPref
--                                                       ActOffer {  offers = Set.fromList [
--                                                                                     Offer { chanid = chanIdA3
--                                                                                           , chanoffers = [Exclam int1,
--                                                                                                             Exclam int2,
--                                                                                                             Exclam int2]
--                                                                                     },
--                                                                                     Offer { chanid = chanIdB
--                                                                                           , chanoffers = [Exclam vexprS]
--                                                                                     }
--                                                                               ]     
--                                                       , constraint = cstrConst (Cbool True)
--                                                       }
--                                                       stop
--                                                 ))


--       -- procIdPlpe = procIdGen "LPE_P" [chanIdA, chanIdB] [varIdPcP, varIdPABs, varIdPgnf1ABs, varIdPgnf1ABx]
--       -- varIdPABs = VarId (T.pack "P$A$B$s") 33 intSort
--       -- varIdPgnf1ABs = VarId (T.pack "P$gnf1$A$B$s") 33 intSort
--       -- varIdPgnf1ABx = VarId (T.pack "P$gnf1$A$B$x") 33 intSort

--       -- vexprPABs = cstrVar varIdPABs
--       -- vexprPgnf1ABs = cstrVar varIdPgnf1ABs
--       -- vexprPgnf1ABx = cstrVar varIdPgnf1ABx



--       procDefs = Map.fromList  [  (procIdP, procDefP)]
--       -- procInst' = procInst procIdPlpe [chanIdA, chanIdB] [int0, int1, anyInt, anyInt]




-- -------------------------------------------------
-- LPEHide integration (it's called at preGNF level)
-- -------------------------------------------------


-- P[A]() := HIDE [] IN A -> STOP NI 
-- with procInst = P[A]()
-- LPE:
--    first GNF 
--          first preGNF
--                preGNF of HIDE hiddenChans bexpr involves generating the LPE of bexpr first:
                  --    LPE of P$pre1[A]() ::= A -> STOP 
                  --    becomes
                  --           P$pre1[A](pc$P$pre1) := A [pc$P$pre1 == 0] -> P$pre1[A](-1)
--                then HIDE is applied: nothing happens in this case
--                returns: ProcInst: P$pre1[A](0) 
--                         ProcDef:  P$pre1[A](pc$P$pre1) := A [pc$P$pre1 == 0] -> P$pre1[A](-1)
--          then GNF is applied: to the bexpr of the ProcDef
--                no changes
--    then LPE of the whole: P[A]() ::= A [pc$P$pre1 == 0] -> P$pre1[A](-1)
--          one extra call to another ProcDef: P$pre1
--                thus pc$P == 0 is for A [pc$P$pre1 == 0] -> P$pre1[A](-1)
--                and  pc$P == 1 is for the instantiation of P$pre1[A](-1) 
--                      which is the same again: A [pc$P$pre1 == 0] -> P$pre1[A](-1)
--    thus the whole becomes:
-- becomes
-- LPE_P[A](pc$P, P$pre1$A$pc$P$pre1) :=        A [pc$P == 0] -> LPE_P[A](1, -1)
--                                        ##    A [pc$P == 1, P$pre1$A$pc$P$pre1 == 0] -> LPE_P[A](1,-1)
--                                                    pc$P remains instantiated with 1 because it's just 
--                                                    the translation of the call to P$pre1[A](-1) again
--                                                    and that was mapped to LPE_P[A](1,-1): never executed
-- with procInst = P[A](0)
testLPEHide1 :: Test
testLPEHide1 = TestCase $
   assertBool "testLPEHide1" (eqProcDef (Just (procInst', procDefPlpe)) res)
   where
      res = lpeTransformFunc procInst'' procDefs'
      procInst'' = procInst procIdP [chanIdA0] []
      procIdP = procIdGen "P" [chanIdA0] []
      procDefP = ProcDef [chanIdA0] [] (hide Set.empty (actionPref actOfferA stop))
      procDefs' = Map.fromList  [  (procIdP, procDefP)]

      varIdPcPpre1 :: VarId
      varIdPcPpre1 = VarId (T.pack "P$pre1$A$pc$P$pre1") 0 intSort
      vexprPcPpre1 :: VExpr
      vexprPcPpre1 = cstrVar varIdPcPpre1

      procIdPlpe = procIdGen "LPE_P" [chanIdA0] [varIdPcP, varIdPcPpre1]
      procDefPlpe = ProcDef [chanIdA0] [varIdPcP, varIdPcPpre1] (choice (Set.fromList [
                                                      -- A [pc$P == 0] -> LPE_P[A](1, -1)
                                                      actionPref                         
                                                            
                                                            ActOffer {  offers = Set.singleton
                                                                                    Offer { chanid = chanIdA0
                                                                                          , chanoffers = []
                                                                                    }
                                                                        , hiddenvars = Set.empty
                                                                        , constraint = cstrEqual vexprPcP int0
                                                                        } 
                                                            (procInst procIdPlpe [chanIdA0] [int1, intMin1])

                                                      -- ##    A [pc$P == 1, P$pre1$A$pc$P$pre1 == 0] -> LPE_P[A](1,-1)
                                                      , actionPref                         
                                                            ActOffer {  offers = Set.singleton
                                                                                    Offer { chanid = chanIdA0
                                                                                          , chanoffers = []
                                                                                    }
                                                                        , hiddenvars = Set.empty
                                                                        , constraint = cstrITE (cstrEqual vexprPcP int1)
                                                                                                (cstrEqual vexprPcPpre1 int0)
                                                                                                (cstrConst (Cbool False))
                                                                  } 
                                                            (procInst procIdPlpe [chanIdA0] [int1, intMin1])

                                                      ]))
      procInst' = procInst procIdPlpe [chanIdA0] [int0, anyInt]


-- check for correct var substitution 
-- 
-- P[A]() := HIDE [A] IN A?x [x == 0]-> Q(x) NI 
-- Q[]() := STOP
-- with procInst = P[A]()
-- LPE:
--    first GNF 
--          first preGNF
--                preGNF of HIDE hiddenChans bexpr involves generating the LPE of bexpr first:
                  --    LPE of P$pre1[A]() ::= A?x [x == 0]-> Q(x)
                  --    becomes
                  --           P$pre1[A](pc$P$pre1, P$pre$A$x) := A?A$1 [pc$P$pre1 == 0, A$1 == 0] -> P$pre1[A](1, A$1)
--                then HIDE is applied
--                returns: ProcInst: P$pre1[A](0, ANY) 
--                         ProcDef:  P$pre1[A](pc$P$pre1, P$pre$A$x) := {} [pc$P$pre1 == 0, A$1_1 == 0] {A$1_1} -> P$pre1[A](1, A$1_1)
--                preGNF returns only ProcDefs:
--                     P[A]() := P$pre1[A](0, ANY) 
--                     P$pre1[A](pc$P$pre1, P$pre$A$x) := {} [pc$P$pre1 == 0, A$1_1 == 0] {A$1_1} -> P$pre1[A](1, A$1_1)
--          then GNF
--                the bexpr P$pre1[A](0, ANY) of the ProcDef P[A]() is instantiated:
--                      P[A]() := {} [A$1_1 == 0] {A$1_1} -> P$pre1[A](1, A$1_1)
--                      note that the constraint pc$P$pre1 == 0 disappeared after substitution
--                GNF returns only ProcDefs:
--                      P[A]() := {} [pc$P$pre1 == 0, A$1_1 == 0] {A$1_1} -> P$pre1[A](1, A$1_1)
--                      P$pre1[A](pc$P$pre1, P$pre$A$x) := {} [pc$P$pre1 == 0, A$1_1 == 0] {A$1_1} -> P$pre1[A](1, A$1_1)
--    then LPE of P[A]()
--          P[A]() ::= {} [A$1_1 == 0] {A$1_1} -> P$pre1[A](1, A$1_1)
--          one extra call to another ProcDef: P$pre1
--                thus pc$P == 0 is for {} [A$1_1 == 0] {A$1_1} -> P$pre1[A](1, A$1_1)
--                and  pc$P == 1 is for the call to P$pre1[A](1, A$1_1)
--                      {} [pc$P$pre1 == 0, A$1_1 == 0] {A$1_1} -> P$pre1[A](1, A$1_1)
--                      note that the ProcDef of P$pre1 is taken "as is"
--                            when evaluating, the instantiation in the first step (P$pre1[A](1, A$1_1))
--                            makes sure that the constraint is never true. (pc$P$pre1 = 1 )
--                      thus we get the second step as unnecessary extra in this case
--                            but P$pre1 could have had more than one follow-up step, 
--                            then the inclusion of P$pre1 would have been useful/necessary
--                                  e.g.  P$pre1[A](pc$P$pre1, P$pre$A$x) := 
--                                              {} [A$1_1 == 0] {A$1_1} -> P$pre1[A](1, A$1_1)
--                                              B  [pc$P$pre1 == 1,]                    -> ...
--                            THUS: we get an unnecessary step in case the generated ProcDef P$Pre1 only
--                                  has ONE step
--                                  optimisation in general not possible, but post-processing possible
--    thus the whole becomes:
--
-- LPE_P[A](pc$P, P$pre1$A$pc$P$pre1, P$pre1$A$Q$A$x) :=
--          {} [pc$P == 0, A$1_1 == 0] {A$1_1} -> LPE_P[A](1, 1, A$1_1)
--    ##    {} [pc$P == 1, P$pre1$A$pc$P$pre1 == 0, A$1_1 == 0] {A$1_1} -> LPE_P[A](1, 1, A$1_1)
-- with procInst = P[A](0, ANY, ANY)
testLPEHide2 :: Test
testLPEHide2 = TestCase $
   assertBool "testLPEHide1" (eqProcDef (Just (procInst', procDefPlpe)) res)
   where
      res = lpeTransformFunc procInst'' procDefs'
      procInst'' = procInst procIdP [chanIdA] []
      procIdP = procIdGen "P" [chanIdA] []
      procIdQ = procIdGen "Q" [chanIdA] []
                                    -- HIDE [A] IN A?x [x == 0]-> Q(x) NI 
      procDefP = ProcDef [chanIdA] [] (hide (Set.singleton chanIdA) (actionPref 
                                                      actOfferAx {constraint = cstrEqual vexprX int0} 
                                                      (procInst procIdQ [chanIdA] [vexprX])))
      procDefQ = ProcDef [chanIdA] [varIdX] stop
      procDefs' = Map.fromList  [  (procIdP, procDefP)
                                ,  (procIdQ, procDefQ)]


      varIdPcPpre1 = VarId (T.pack "P$pre1$A$pc$P$pre1") 0 intSort
      vexprPcPpre1 = cstrVar varIdPcPpre1
      varIdPpre1QAx = VarId (T.pack "P$pre1$A$Q$A$x") 0 intSort
      -- vexprPpre1QAx = cstrVar varIdPpre1QAx
      varIdA1' = VarId (T.pack "A$1_5") 34 intSort
      vexprA1' = cstrVar varIdA1'

      procIdPlpe = procIdGen "LPE_P" [chanIdA] [varIdPcP, varIdPcPpre1, varIdPpre1QAx]
      procDefPlpe = ProcDef [chanIdA] [varIdPcP, varIdPcPpre1, varIdPpre1QAx] (choice (Set.fromList [
                                                      -- {} [pc$P == 0, A$1_1 == 0] {A$1_1} -> LPE_P[A](1, 1, A$1_1)
                                                            actionPref                         
                                                                  ActOffer {  offers = Set.empty
                                                                              , hiddenvars = Set.fromList [varIdA1']
                                                                              , constraint = cstrITE (cstrEqual vexprPcP int0)
                                                                                                      (cstrEqual vexprA1' int0)
                                                                                                      (cstrConst (Cbool False))
                                                                              } 
                                                                  (procInst procIdPlpe [chanIdA] [int1, int1, vexprA1'])
                                                      , -- {} [pc$P == 1, P$pre1$A$pc$P$pre1 == 0, A$1_1 == 0] {A$1_1} -> LPE_P[A](1, 1, A$1_1)
                                                            actionPref                         
                                                            ActOffer {  offers = Set.empty
                                                                        , hiddenvars = Set.fromList [varIdA1']
                                                                        , constraint = cstrITE (cstrEqual vexprPcP int1)
                                                                                                ( cstrITE (cstrEqual vexprPcPpre1 int0)
                                                                                                      (cstrEqual vexprA1' int0)
                                                                                                      (cstrConst (Cbool False))      
                                                                                                      )
                                                                                                (cstrConst (Cbool False))
                                                                        } 
                                                            (procInst procIdPlpe [chanIdA] [int1, int1, vexprA1'])
                                                      ]))
      procInst' = procInst procIdPlpe [chanIdA] [int0, anyInt, anyInt]




-- -------------------------------------------------------
-- preGNFEnable integration (it's called at preGNF level)
-- -------------------------------------------------------

-- P[A]() := EXIT >>> STOP
-- with procInst = P[A]()
-- becomes:
-- LPE:
--    first GNF 
--          first preGNF
--                preGNFBExpr for Enable creates a new ProcDef/ProcInst of the whole bexpr
--                      ProcDef:    P$pre1[A]() := EXIT >>> STOP
--                      ProcInst:   P$pre1[A]()
--                      thus the bexpr of the original ProcDef P is replaced with the call to the new ProcInst:
--                      ProcDef:    P[A]() := P$pre1[A]()
--                then preGNFEnable is applied
                        -- first LPE of left side of ENABLE:
                        --       P$pre1[A](pc$P) := EXIT [pc$P == 0] >-> STOP 
                        --       with procInst = P$pre1[A](0)
                        -- make a new ProcDef P$enable of the right hand side of ENABLE operator
                        --       P$pre1$enable[A]() := STOP
                        -- then replace each occurrence of EXIT >-> BExpr with an empty ActionPrefix and a ProcInst to P$enable
                        --       P$pre1[A](pc$P) := {} [pc$P == 0] >-> P$pre1$enable[A]()           
                        -- then run preGNF on P$pre1$enable
                        --       extension of scope of variables from the lhs to rhs?
                        --       just by explicit communication via EXIT/ACCEPT
                        -- returns
                        --       ProcDef:  P$pre1[A](pc$P) := {} [pc$P == 0] >-> P$pre1$enable[A]()
                        --       ProcInst: P$pre1[A](0)                // just the procInst of the LPE of lhs
--                now the originally generated ProcInst is replaced with the new one
--                     P[A]() := P$pre1[A](0)
--    GNF cont'd:
--          unfold the ProcDef P[A](), i.e. instantiate P$pre1[A](0)
--          P[A]() := P$pre1[A](0)
--          becomes:
--          P[A]() := {} [pc$P == 0] >-> P$pre1$enable[A]()
--          P$pre1$enable[A]() := STOP
-- LPE cont'd:
--    becomes: 
--    LPE_P[A](pcP) := {} [pcP == 0] >-> P[A](1)
--    LPE_P[A](0)

testEnable1 :: Test
testEnable1 = TestCase $
   --    trace ("\n\n expected:" ++ show (Just (procInst', procDefPlpe)) ++ "\ngot: " ++ show res) $ 
   assertBool "simple EXIT" (eqProcDef (Just (procInst', procDefPlpe)) res)
   where
      res = lpeTransformFunc procInst'' procDefs'
      procInst'' = procInst procIdP [chanIdA] []
      procIdP = procIdGen "P" [chanIdA] []
      
      procDefP = ProcDef [chanIdA] [] (enable (actionPref actOfferExit stop)
                                              [] 
                                              stop)
      procDefs' = Map.fromList  [  (procIdP, procDefP)]

      procIdPlpe = procIdGen "LPE_P" [chanIdA] [varIdPcP]
      procDefPlpe = ProcDef [chanIdA] [varIdPcP] (actionPref 
                                                      ActOffer {    offers = Set.empty
                                                                  , hiddenvars = Set.empty
                                                                  , constraint = cstrEqual vexprPcP int0
                                                                  } 
                                                      (procInst procIdPlpe [chanIdA] [int1]))
      procInst' = procInst procIdPlpe [chanIdA] [int0]


-- P[A]() := EXIT >>> P[A]()
-- with procInst = P[A]()
-- becomes:
-- LPE:
<<<<<<< HEAD
--    LPE_P[A]() :=     {} [pcP == 0] >-> P[A](0)
=======
--    LPE_P[A]() :=     {} [pcP == 0] >-> P[A](1)
--                  ##  {} [pcP == 1] >-> P[A](1)           // another step created because of unfolding in the translation
>>>>>>> 729f1a62
--    LPE_P[A](0)

testEnable1Rec :: Test
testEnable1Rec = TestCase $
<<<<<<< HEAD
      -- trace ("\testEnable1Rec:\n expected:" ++  pshow (procInst', DefProc procDefPlpe)  ++ 
      --       "\ngot: " ++ pshow (res_procInst, DefProc res_procDef) ++ 
      --       "\n res_procDef: " ++ (pshow $ DefProc res_procDef)) $   
      assertBool "Recursion" (eqProcDef (Just (procInst', procDefPlpe)) (Just (res_procInst, res_procDef)))
   where
      (res_procInst, res_procDef) = fromMaybe (error "could not find the given procId 1") $ lpeTransformFunc procInst'' procDefs'
=======
      -- trace ("\n\n expected:" ++ show (Just (procInst', procDefPlpe)) ++ "\ngot: " ++ show res) $ 
   assertBool "Recursion" (eqProcDef (Just (procInst', procDefPlpe)) res)
   where
      res = lpeTransformFunc procInst'' procDefs'
>>>>>>> 729f1a62
      procInst'' = procInst procIdP [chanIdA] []
      procIdP = procIdGen "P" [chanIdA] []
      
      procDefP = ProcDef [chanIdA] [] (enable (actionPref actOfferExit stop)
                                              [] 
                                              procInst'')
      procDefs' = Map.fromList  [  (procIdP, procDefP)]

      procIdPlpe = procIdGen "LPE_P" [chanIdA] [varIdPcP]
      procDefPlpe = ProcDef [chanIdA] [varIdPcP] (choice (Set.fromList [
<<<<<<< HEAD
                                                            (actionPref 
=======
                                                            actionPref 
>>>>>>> 729f1a62
                                                                  ActOffer {    offers = Set.empty
                                                                              , hiddenvars = Set.empty
                                                                              , constraint = cstrEqual vexprPcP int0
                                                                              } 
<<<<<<< HEAD
                                                                  (procInst procIdPlpe [chanIdA] [int0]))
=======
                                                                  (procInst procIdPlpe [chanIdA] [int1]),
                                                            
                                                            actionPref 
                                                                  ActOffer {    offers = Set.empty
                                                                              , hiddenvars = Set.empty
                                                                              , constraint = cstrEqual vexprPcP int1
                                                                              } 
                                                                  (procInst procIdPlpe [chanIdA] [int1])
>>>>>>> 729f1a62
                                                      ]))

      procInst' = procInst procIdPlpe [chanIdA] [int0]


-- P[A]() := EXIT >>> A >-> P[A]()
-- with procInst = P[A]()
-- becomes:
-- LPE:
--    LPE_P[A]() :=     {} [pcP == 0] >-> P[A](1)
--                  ##  A [pcP == 1] >-> P[A](0)  
--    LPE_P[A](0)

testEnable2Rec :: Test
testEnable2Rec = TestCase $
      -- trace ("\ntestEnable:\n expected:" ++  pshow (procInst', DefProc procDefPlpe)  ++ 
      --       "\ngot: " ++ pshow (res_procInst, DefProc res_procDef) ++ 
      --       "\n res_procDef: " ++ (pshow $ DefProc res_procDef)) $
<<<<<<< HEAD
            assertBool "ActionPref" $ eqProcDef (Just (procInst', procDefPlpe)) ((Just (res_procInst, res_procDef)))--((eqProcDef procDefExpected res_procDef)  && (procInst' ~~ res_procInst))
=======
            assertBool "ActionPref" $ eqProcDef (Just (procInst', procDefPlpe)) (Just (res_procInst, res_procDef))--((eqProcDef procDefExpected res_procDef)  && (procInst' ~~ res_procInst))
>>>>>>> 729f1a62
      where
      (res_procInst, res_procDef) = fromMaybe (error "could not find the given procId 1") $ lpeTransformFunc procInst'' procDefs'
      procInst'' = procInst procIdP [chanIdA] []
      procIdP = procIdGen "P" [chanIdA] []
      
      procDefP = ProcDef [chanIdA] [] (enable (actionPref actOfferExit stop)
                                              [] 
                                              (actionPref actOfferA procInst''))
      procDefs' = Map.fromList  [  (procIdP, procDefP)]

      procIdPlpe = procIdGen "LPE_P" [chanIdA] [varIdPcP]
      procDefPlpe = ProcDef [chanIdA] [varIdPcP] (choice (Set.fromList [
<<<<<<< HEAD
                                                            (actionPref 
=======
                                                            actionPref 
>>>>>>> 729f1a62
                                                                  ActOffer {    offers = Set.empty
                                                                              , hiddenvars = Set.empty
                                                                              , constraint = cstrEqual vexprPcP int0
                                                                              } 
<<<<<<< HEAD
                                                                  (procInst procIdPlpe [chanIdA] [int1])),
                                                            
                                                            (actionPref 
                                                                  actOfferA {  constraint = cstrEqual vexprPcP int1
                                                                              } 
                                                                  (procInst procIdPlpe [chanIdA] [int0]))
=======
                                                                  (procInst procIdPlpe [chanIdA] [int1]),
                                                            
                                                            actionPref 
                                                                  actOfferA {  constraint = cstrEqual vexprPcP int1
                                                                              } 
                                                                  (procInst procIdPlpe [chanIdA] [int0])
>>>>>>> 729f1a62
                                                      ]))

      procInst' = procInst procIdPlpe [chanIdA] [int0]





-- P[A]() := A | EXIT !1 >>> ACCEPT ?id IN A!id >-> STOP NI
-- with procInst = P[A]()
-- 
-- becomes
-- LPE_P[A](pc$P, P$pre1$enable$A$id) :=
--                        A     [pc$P == 0, EXIT$1 == 1] {EXIT$1}               >-> LPE_P[A](1, EXIT$1)
--                    ##  A?A$1 [pc$P == 1, A$1 == P$pre1$enable$A$id] {}       >-> LPE_P[A](-1, ANY)
-- with procInst = LPE_P[A](0, ANY)
testEnable2 :: Test
testEnable2 = TestCase $
      -- trace ("\n\n expected:" ++ pshow procInstlpe ++ "\n" ++ (pshow $ DefProc procDefPlpe) ++ 
      --       "\n\ngot: " ++ pshow procInstRes ++ "\n" ++ (pshow $ DefProc procDefRes) ) $ 
      assertBool "simple EXIT" (eqProcDef (Just (procInstlpe, procDefPlpe)) (Just (procInstRes, procDefRes)))
      where
      (procInstRes, procDefRes) = fromMaybe (error "could not find the given procId 1") $ lpeTransformFunc procInst' procDefs'
      procInst' = procInst procIdP [chanIdA] []
      procIdP = procIdGen "P" [chanIdA] []
      

<<<<<<< HEAD
      -- action: A | EXIT !1
      actOfferExit1 :: ActOffer
      actOfferExit1   = ActOffer {  offers = Set.fromList [
                                          Offer { chanid = chanIdA0
                                                , chanoffers = []
                                          },
=======
      -- action: EXIT !1
      actOfferExit1 :: ActOffer
      actOfferExit1   = ActOffer {  offers = Set.singleton
>>>>>>> 729f1a62
                                          Offer { chanid = chanIdExit
                                                , chanoffers = [Exclam int1]
                                          }]
                              , hiddenvars = Set.empty
                              , constraint = cstrConst (Cbool True)
                  }

      varIdid = VarId (T.pack "id") 33 intSort
      vexprid = cstrVar varIdid
      -- action: A!id
      actOfferAid :: ActOffer
      actOfferAid   = ActOffer {  offers = Set.singleton
                                          Offer { chanid = chanIdA
                                                , chanoffers = [Exclam vexprid]
                                    }
                  , hiddenvars = Set.empty
                  , constraint = cstrConst (Cbool True)
      }
    

      varIdExit1 = VarId (T.pack "EXIT$1") 122 intSort
      vexprExit1 = cstrVar varIdExit1

      varIdPenableId = VarId (T.pack "P$pre1$rhs$A$id") 123 intSort
      vexprPenableId = cstrVar varIdPenableId

      procDefP = ProcDef [chanIdA] [] (enable (actionPref actOfferExit1 stop)
                                                [Quest varIdid]
                                                (actionPref actOfferAid stop))
      procDefs' = Map.fromList  [  (procIdP, procDefP)]



      procIdPlpe = procIdGen "LPE_P" [chanIdA] [varIdPcP, varIdPenableId]
      procDefPlpe = ProcDef [chanIdA] [varIdPcP, varIdPenableId] 
                                                (choice (Set.fromList [
                                                            actionPref ActOffer {    offers = Set.singleton
                                                                                                Offer { chanid = chanIdA0
                                                                                                      , chanoffers = []
                                                                                                }
                                                                                    , hiddenvars = Set.fromList [varIdExit1]
                                                                                    , constraint = cstrITE (cstrEqual vexprPcP int0)
                                                                                                                  (cstrEqual vexprExit1 int1)
                                                                                                                  (cstrConst (Cbool False))}
                                                                                    
                                                            (procInst procIdPlpe [chanIdA] [int1, vexprExit1])
                                                            , actionPref actOfferA1 {     offers = Set.singleton
                                                                                                      Offer { chanid = chanIdA
                                                                                                            , chanoffers = [Quest varIdA1]
                                                                                                      }
                                                                                          , constraint = cstrITE (cstrEqual vexprPcP int1)
                                                                                                                  (cstrEqual vexprA1 vexprPenableId)
                                                                                                                  (cstrConst (Cbool False))}
                                                              (procInst procIdPlpe [chanIdA] [intMin1, anyInt])
                                                            


                                                ]))
                                                
      procInstlpe = procInst procIdPlpe [chanIdA] [int0, anyInt]







-- -------------------------------------------------------
-- LPE of guard
-- -------------------------------------------------------

-- P[A]() := [[x == 1]] =>> STOP
-- with procInst = P[A]()
-- 
-- becomes
-- LPE_P[A](pc$P) :=  [[x == 1]] =>> Choice []              -- ie. STOP
-- with procInst = LPE_P[A](0)

testLPEGuardStop :: Test
testLPEGuardStop = TestCase $
         --    trace ("\n\nexpected: " ++ show (procInstP', procDefP') ++ "\n\ngot: " ++ show res) $ 
         assertBool "test guard with parallel" $ eqProcDef (Just (procInstP', procDefP')) res
         where
            res = lpeTransformFunc procInstP procDefs'

            procInstP = procInst procIdP [chanIdA] []
            procIdP = procIdGen "P" [chanIdA] []
      
            procDefP = ProcDef [chanIdA] []  (guard   (cstrEqual vexprX int1 )
                                                      stop)
            procDefs' = Map.fromList  [  (procIdP, procDefP)]
      
            varIdpcP = VarId (T.pack "pc$P") 0 intSort
            procIdP' = procIdGen "LPE_P" [chanIdA] [varIdpcP]
            procInstP' = procInst procIdP' [chanIdA] [int0]
            
            procDefP' = ProcDef [chanIdA] [varIdpcP]
                                    (guard   (cstrEqual vexprX int1 )
                                             (choice Set.empty))
                  

-- P[A]() := [[y == 1]] =>> (A?x >-> STOP)
-- with procInst = P[A]()
-- 
-- becomes
-- LPE_P[A](pc$P) :=  (A?A$1 [pc$P == 0, y == 1] >-> LPE_P[A](-1))             
--                     - note that the original expression was first translated to   (A?x [y == 1] >-> STOP) due to smart constructors
--                     - then the pc$P == 0 constraint gets added *before* that
-- with procInst = LPE_P[A](0)

testLPEGuardActionPref :: Test
testLPEGuardActionPref = TestCase $
         --    trace ("\n\nexpected: " ++ show (procInstP', procDefP') ++ "\n\ngot: " ++ show res) $ 
         assertBool "test guard with parallel" $ eqProcDef (Just (procInstP', procDefP')) res
         where
            res = lpeTransformFunc procInstP procDefs'

            procInstP = procInst procIdP [chanIdA] []
            procIdP = procIdGen "P" [chanIdA] []
      
            procDefP = ProcDef [chanIdA] []  (guard   (cstrEqual vexprY int1 )
                                                      (actionPref actOfferAx stop))
            procDefs' = Map.fromList  [  (procIdP, procDefP)]
      
            varIdpcP = VarId (T.pack "pc$P") 0 intSort
            procIdP' = procIdGen "LPE_P" [chanIdA] [varIdpcP]
            procInstP' = procInst procIdP' [chanIdA] [int0]
            
            procIdPlpe = procIdGen "LPE_P" [chanIdA] [varIdPcP]
            procDefP' = ProcDef [chanIdA] [varIdpcP]
                                                (actionPref actOfferA1 {     offers = Set.singleton
                                                                                          Offer { chanid = chanIdA
                                                                                                , chanoffers = [Quest varIdA1]
                                                                                          }
                                                                              , constraint = cstrITE (cstrEqual vexprPcP int0)
                                                                                                      (cstrEqual vexprY int1)
                                                                                                      (cstrConst (Cbool False))}
                                                            (procInst procIdPlpe [chanIdA] [intMin1]) )
            

-- P[A]() := [[y == 1]] =>> (A?x >-> STOP ## A?x >-> STOP )
-- with procInst = P[A]()
-- 
-- becomes
-- LPE_P[A](pc$P) :=  (A?A$1 [pc$P == 0, y == 1] >-> LPE_P[A](-1))                 
--                ##  (A?A$1 [pc$P == 0, y == 1] >-> LPE_P[A](-1))               
-- with procInst = LPE_P[A](0)

testLPEGuardChoice :: Test
testLPEGuardChoice = TestCase $
         --    trace ("\n\nexpected: " ++ show (procInstP', procDefP') ++ "\n\ngot: " ++ show res) $ 
         assertBool "test guard with parallel" $ eqProcDef (Just (procInstP', procDefP')) res
         where
            res = lpeTransformFunc procInstP procDefs'

            procInstP = procInst procIdP [chanIdA] []
            procIdP = procIdGen "P" [chanIdA] []
      
            procDefP = ProcDef [chanIdA] []  (guard   (cstrEqual vexprY int1 )
                                                      (choice $ Set.fromList [
                                                            actionPref actOfferAx stop,
                                                            actionPref actOfferBx stop
                                                            ]))
            procDefs' = Map.fromList  [  (procIdP, procDefP)]
      
            varIdpcP = VarId (T.pack "pc$P") 0 intSort
            procIdP' = procIdGen "LPE_P" [chanIdA] [varIdpcP]
            procInstP' = procInst procIdP' [chanIdA] [int0]
            
            procDefP' = ProcDef [chanIdA] [varIdpcP]
                                    (choice $ Set.fromList [
                                                        actionPref actOfferA1 {      offers = Set.singleton
                                                                                          Offer { chanid = chanIdA
                                                                                                , chanoffers = [Quest varIdA1]
                                                                                          }
                                                                                    , constraint =  cstrITE (cstrEqual vexprPcP int0)
                                                                                                            (cstrEqual vexprY int1)
                                                                                                            (cstrConst (Cbool False))}
                                                                  (procInst procIdP' [chanIdA] [intMin1])
                                                     ,  actionPref actOfferA1 {      offers = Set.singleton
                                                                                                Offer { chanid = chanIdB
                                                                                                      , chanoffers = [Quest varIdB1]
                                                                                                }
                                                                                    , constraint =  cstrITE (cstrEqual vexprPcP int0)
                                                                                                            (cstrEqual vexprY int1)
                                                                                                            (cstrConst (Cbool False))}
                                                                  (procInst procIdP' [chanIdA] [intMin1])
                                                     ])
                                                      
                  

-- P[A]() := [[y == 1]] =>> Q[A]()
-- Q[A]() := A?x >-> STOP
-- with procInst = P[A]()
-- 
-- becomes
-- LPE_P[A](pc$P) :=  A?A$1 [pc$P == 0, y == 1]  >-> LPE_P[A](-1)        
-- with procInst = LPE_P[A](0)

testLPEGuardProcInst :: Test
testLPEGuardProcInst = TestCase $
         --    trace ("\n\nexpected: " ++ show (procInstP', procDefP') ++ "\n\ngot: " ++ show res) $ 
         assertBool "test guard with parallel" $ eqProcDef (Just (procInstP', procDefP')) res
         where
            res = lpeTransformFunc procInstP procDefs'

            procInstP = procInst procIdP [chanIdA] []
            procIdP = procIdGen "P" [chanIdA] []
            procIdQ = procIdGen "Q" [chanIdA] []

            procDefP = ProcDef [chanIdA] []  (guard   (cstrEqual vexprY int1 )
                                                      (procInst procIdQ [chanIdA] []))
            procDefQ = ProcDef [chanIdA] []  (actionPref actOfferAx stop)
            procDefs' = Map.fromList  [  (procIdP, procDefP)
                                       , (procIdQ, procDefQ)]
      
            varIdpcP = VarId (T.pack "pc$P") 0 intSort
            procIdP' = procIdGen "LPE_P" [chanIdA] [varIdpcP]
            procInstP' = procInst procIdP' [chanIdA] [int0]
            
            procDefP' = ProcDef [chanIdA] [varIdpcP] (
                                                 actionPref actOfferA1 {  offers = Set.singleton
                                                                                    Offer { chanid = chanIdA
                                                                                          , chanoffers = [Quest varIdA1]
                                                                                    }
                                                                        , constraint = cstrITE (cstrEqual vexprPcP int0)
                                                                                                (cstrEqual vexprY int1)
                                                                                                (cstrConst (Cbool False))}
                                                      (procInst procIdP' [chanIdA] [intMin1])  )
                  




-- P[A]() := [[z == 1]] =>> (A?x >-> STOP |[A]| A?y >-> STOP)
-- with procInst = P[A]()
-- 
-- becomes
-- LPE_P[A](pc$P, op1$pc$P$op1, op2$pc$P$op2) :=
--             A?A$1 [pc$P == 0, z == 1]                                >->  P[A](1, -1, -1)
--          ## A?A$1 [pc$P == 1, op1$pc$P$op1 == 0, op2$pc$P$op2 == 0]  >->  P[A](1, -1, -1)         -- this branch is never reachable!
--                                                                                                   -- exists only due to unfolding during GNF translation
-- with ProcInst := P[A](0,0,0)
testLPEGuardPar :: Test
testLPEGuardPar = TestCase $
         --    trace ("\n\nexpected: " ++ show (procInstP', procDefP') ++ "\n\ngot: " ++ show res) $ 
         assertBool "test guard with parallel" $ eqProcDef (Just (procInstP', procDefP')) res
         where
            res = lpeTransformFunc procInstP procDefs'

            procInstP = procInst procIdP [chanIdA] []
            procIdP = procIdGen "P" [chanIdA] []
      
            procDefP = ProcDef [chanIdA] []  (guard   (cstrEqual vexprZ int1 )
                                                      (parallel (Set.singleton chanIdA) [
                                                            actionPref actOfferAx stop,
                                                            actionPref actOfferAy stop
                                                          ])) 
            procDefs' = Map.fromList  [  (procIdP, procDefP)]
      

            varIdOp1pcPop1 = VarId (T.pack "P$pre1$A$op1$pc$P$pre1$op1") 0 intSort
            varIdOp2pcPop2 = VarId (T.pack "P$pre1$A$op2$pc$P$pre1$op2") 0 intSort
            vexprOp1pcPop1 = cstrVar varIdOp1pcPop1
            vexprOp2pcPop2 = cstrVar varIdOp2pcPop2
            varIdpcP = VarId (T.pack "pc$P") 0 intSort
            procIdP' = procIdGen "LPE_P" [chanIdA] [varIdpcP, varIdOp1pcPop1, varIdOp2pcPop2]
            procInstP' = procInst procIdP' [chanIdA] [int0, anyInt, anyInt]
            
            procDefP' = ProcDef [chanIdA] [varIdpcP, varIdOp1pcPop1, varIdOp2pcPop2] (
                                          choice $ Set.fromList[
                                                actionPref actOfferA1 {  offers = Set.singleton
                                                                                    Offer { chanid = chanIdA
                                                                                          , chanoffers = [Quest varIdA1]
                                                                                    }
                                                                        , constraint = cstrITE  (cstrEqual vexprPcP int0)
                                                                                                (cstrEqual vexprZ int1)
                                                                                                (cstrConst (Cbool False))}
                                                            (procInst procIdP' [chanIdA] [int1, intMin1, intMin1]) 
                                              , actionPref actOfferA1 {  offers = Set.singleton
                                                                                    Offer { chanid = chanIdA
                                                                                          , chanoffers = [Quest varIdA1]
                                                                                    }
                                                                        , constraint = cstrITE  (cstrEqual vexprPcP int1)
                                                                                                (cstrAnd (Set.fromList [ cstrEqual vexprOp1pcPop1 int0
                                                                                                                        , cstrEqual vexprOp2pcPop2 int0]))
                                                                                                (cstrConst (Cbool False))}
                                                            (procInst procIdP' [chanIdA] [int1, intMin1, intMin1]) 
                                              ])

-- same test as testLPEHide1 just with a guard added
--
-- P[A]() := [[x == 1]] =>> HIDE [] IN A -> STOP NI 
-- with procInst = P[A]()
-- becomes
-- LPE_P[A](pc$P, P$pre1$A$pc$P$pre1) :=        A [pc$P == 0, x == 1] -> LPE_P[A](1, -1)
--                                        ##    A [pc$P == 1, P$pre1$A$pc$P$pre1 == 0] -> LPE_P[A](1,-1)
-- with procInst = P[A](0)
testLPEGuardHide :: Test
testLPEGuardHide = TestCase $
      assertBool "test LPE Guard with HIDE" (eqProcDef (Just (procInst', procDefPlpe)) res)
      where
            res = lpeTransformFunc procInst'' procDefs'
            procInst'' = procInst procIdP [chanIdA0] []
            procIdP = procIdGen "P" [chanIdA0] []
            procDefP = ProcDef [chanIdA0] [] (guard   (cstrEqual vexprX int1)
                                                      (hide Set.empty (actionPref actOfferA stop)))
            procDefs' = Map.fromList  [  (procIdP, procDefP)]

            varIdPcPpre1 :: VarId
            varIdPcPpre1 = VarId (T.pack "P$pre1$A$pc$P$pre1") 0 intSort
            vexprPcPpre1 :: VExpr
            vexprPcPpre1 = cstrVar varIdPcPpre1

            procIdPlpe = procIdGen "LPE_P" [chanIdA0] [varIdPcP, varIdPcPpre1]
            procDefPlpe = ProcDef [chanIdA0] [varIdPcP, varIdPcPpre1] 
                                                (choice $ Set.fromList [
                                                                  -- A [pc$P == 0] -> LPE_P[A](1, -1)
                                                                  actionPref                         
                                                                        ActOffer {  offers = Set.singleton
                                                                                                Offer { chanid = chanIdA0
                                                                                                      , chanoffers = []
                                                                                                }
                                                                                    , hiddenvars = Set.empty
                                                                                    , constraint = cstrITE (cstrEqual vexprPcP int0)
                                                                                                            (cstrEqual vexprX int1)
                                                                                                            (cstrConst (Cbool False))
                                                                                    } 
                                                                        (procInst procIdPlpe [chanIdA0] [int1, intMin1])
                                                      ,                                                                   -- ##    A [pc$P == 1, P$pre1$A$pc$P$pre1 == 0] -> LPE_P[A](1,-1)
                                                                  actionPref                         
                                                                        ActOffer {  offers = Set.singleton
                                                                                                Offer { chanid = chanIdA0
                                                                                                      , chanoffers = []
                                                                                                }
                                                                                    , hiddenvars = Set.empty
                                                                                    , constraint = cstrITE (cstrEqual vexprPcP int1)
                                                                                                            (cstrEqual vexprPcPpre1 int0)
                                                                                                            (cstrConst (Cbool False))
                                                                              } 
                                                                        (procInst procIdPlpe [chanIdA0] [int1, intMin1])
                                                                  ])
            procInst' = procInst procIdPlpe [chanIdA0] [int0, anyInt]


-- the same as testEnable1 but now with a guard 
-- P[A]() := [[x == 1]] ==> EXIT >>> STOP
-- with procInst = P[A]()
-- becomes:
--    LPE_P[A]() := EXIT [pcP == 0, x == 1] >-> P[A](1)
--    LPE_P[A](0)

testLPEGuardEnable :: Test
testLPEGuardEnable = TestCase $
   --    trace ("\n\n expected:" ++ show (Just (procInst', procDefPlpe)) ++ "\ngot: " ++ show res) $ 
   assertBool "guard with enable" (eqProcDef (Just (procInst', procDefPlpe)) res)
   where
      res = lpeTransformFunc procInst'' procDefs'
      procInst'' = procInst procIdP [chanIdA] []
      procIdP = procIdGen "P" [chanIdA] []
      procDefP = ProcDef [chanIdA] [] (guard    (cstrEqual vexprX int1)
                                                (enable (actionPref actOfferExit stop)
                                                            [] 
                                                            stop))
      procDefs' = Map.fromList  [  (procIdP, procDefP)]

      procIdPlpe = procIdGen "LPE_P" [chanIdA] [varIdPcP]
      procDefPlpe = ProcDef [chanIdA] [varIdPcP]           (actionPref 
                                                                  ActOffer {    offers = Set.empty
                                                                              , hiddenvars = Set.empty
                                                                              , constraint = cstrITE (cstrEqual vexprPcP int0)
                                                                                                      (cstrEqual vexprX int1)
                                                                                                      (cstrConst (Cbool False))
                                                                              } 
                                                                  (procInst procIdPlpe [chanIdA] [int1]))
      procInst' = procInst procIdPlpe [chanIdA] [int0]



-- test LPE translation of DISABLE
-- P[A]() := EXIT >-> STOP [>> A >-> STOP
-- with procInst = P[A]()
-- becomes:
--                P[A](pc$P, P$pre1$A$P$pre1$disable$lhs, P$pre1$A$P$pre1$lhs$pc$P$pre1$lhs, P$pre1$A$P$pre1$rhs$pc$P$pre1$rhs) :=
--                      A [[ pc$P == 0 ]] >-> LPE_P[A](1,1,0,-1)
--                      A [[ pc$P == 1, P$pre1$A$P$pre1$rhs$pc$P$pre1$rhs == 0]] >-> LPE_P[A](1, 1, P$pre1$A$P$pre1$lhs$pc$P$pre1$lhs, -1 )
--                      EXIT [[ pc$P == 0 ]] >-> LPE_P[A](1,0,-1,-1)
--                      EXIT [[ pc$P == 0, P$pre1$A$P$pre1$disable$lhs == 0, P$pre1$A$P$pre1$lhs$pc$P$pre1$lhs == 0]] >-> LPE_P[A](1,0,-1,-1)

--                      EXIT [P$disable$lhs == 0, P$lhs$pc$P$lhs == 0] >-> P[A](0, -1, -1)                       -- NOTICE that RHS has been disabled by setting pc$P$rhs to -1! 
--                 ##   A [P$rhs$pc$P$rhs == 0]                        >-> P[A](1, P$lhs$pc$P$lhs, -1)   
--          with ProcInst: P[A](0, ANY, ANY, ANY)

testLPEDisable1 :: Test
testLPEDisable1 = TestCase $
--    trace ("\ntestDisable:\n expected:" ++  pshow (procInst', DefProc procDefExpected)  ++ 
--             "\ngot: " ++ pshow (res_procInst, DefProc res_procDef) ++ 
--             "\n res_procDef: " ++ (pshow $ DefProc res_procDef)) $
<<<<<<< HEAD
      assertBool "EXIT, ActionPref" $ eqProcDef (Just (procInst', procDefExpected)) ((Just (res_procInst, res_procDef)))--((eqProcDef procDefExpected res_procDef)  && (procInst' ~~ res_procInst))
=======
      assertBool "EXIT, ActionPref" $ eqProcDef (Just (procInst', procDefExpected)) (Just (res_procInst, res_procDef))--((eqProcDef procDefExpected res_procDef)  && (procInst' ~~ res_procInst))
>>>>>>> 729f1a62
   where
      (res_procInst, res_procDef) = fromMaybe (error "could not find the given procId 1") $ lpeTransformFunc procInst'' procDefs'
      -- extract expected ProcDef from all results:
      -- res_procDef = fromMaybe (error "could not find the given procId") (Map.lookup res_procId res_procDefs')

      procInst'' = procInst procIdP [chanIdA] []
      procIdP = procIdGen "P" [chanIdA] [ ]
      procDefP = ProcDef [chanIdA] [] (disable (actionPref actOfferExit stop)
                                                (actionPref actOfferA stop))
      procDefs' = Map.fromList  [  (procIdP, procDefP)]

      varIdPdisable' :: VarId
      varIdPdisable' = VarId (T.pack "P$pre1$A$P$pre1$disable$lhs") 33 intSort
      varIdPpcLHS' :: VarId
      varIdPpcLHS' = VarId (T.pack "P$pre1$A$P$pre1$lhs$pc$P$pre1$lhs") 33 intSort
      varIdPpcRHS' :: VarId
      varIdPpcRHS' = VarId (T.pack "P$pre1$A$P$pre1$rhs$pc$P$pre1$rhs") 33 intSort
      
      vexprPdisable' :: VExpr
      vexprPdisable' = cstrVar varIdPdisable'
      vexprPpcLHS' :: VExpr
      vexprPpcLHS' = cstrVar varIdPpcLHS'
      vexprPpcRHS' :: VExpr
      vexprPpcRHS' = cstrVar varIdPpcRHS'


      procIdP' = procIdGen "LPE_P" [chanIdA] [varIdPcP, varIdPdisable', varIdPpcLHS', varIdPpcRHS']
      procInst' = procInst procIdP' [chanIdA] [int0, anyInt, anyInt, anyInt]
      procDefExpected = ProcDef [chanIdA] [varIdPcP, varIdPdisable', varIdPpcLHS', varIdPpcRHS']
                                                (choice $ Set.fromList [

<<<<<<< HEAD
                                                            (actionPref 
                                                                  actOfferA { constraint = (cstrEqual vexprPcP int0)
                                                                              } 
                                                                  (procInst procIdP' [chanIdA] [int1, int1, int0, intMin1])),
                                                            
                                                            (actionPref 
                                                                  actOfferA { constraint =      (cstrITE (cstrEqual vexprPcP int1)
                                                                                                      (cstrEqual vexprPpcRHS' int0)
                                                                                                      (cstrConst (Cbool False)))
                                                                              } 
                                                                  (procInst procIdP' [chanIdA] [int1, int1, vexprPpcLHS', intMin1])),
                                                            
                                                            (actionPref 
                                                                  actOfferExit { constraint =  (cstrEqual vexprPcP int0)
                                                                              } 
                                                                  (procInst procIdP' [chanIdA] [int1, int0, intMin1, intMin1])),
                                                            
                                                            (actionPref 
=======
                                                            actionPref 
                                                                  actOfferA { constraint = cstrEqual vexprPcP int0
                                                                              } 
                                                                  (procInst procIdP' [chanIdA] [int1, int1, int0, intMin1]),
                                                            
                                                            actionPref 
                                                                  actOfferA { constraint =    cstrITE (cstrEqual vexprPcP int1)
                                                                                                      (cstrEqual vexprPpcRHS' int0)
                                                                                                      (cstrConst (Cbool False))
                                                                              } 
                                                                  (procInst procIdP' [chanIdA] [int1, int1, vexprPpcLHS', intMin1]),
                                                            
                                                            actionPref 
                                                                  actOfferExit { constraint =  cstrEqual vexprPcP int0
                                                                              } 
                                                                  (procInst procIdP' [chanIdA] [int1, int0, intMin1, intMin1]),
                                                            
                                                            actionPref 
>>>>>>> 729f1a62
                                                                  actOfferExit { constraint = cstrAnd (Set.fromList [ 
                                                                                                      cstrITE (cstrEqual vexprPcP int1)
                                                                                                            (cstrITE (cstrEqual vexprPdisable' int0)
                                                                                                                  (cstrEqual vexprPpcLHS' int0)
                                                                                                                  (cstrConst (Cbool False)))
                                                                                                            (cstrConst (Cbool False))
                                                                                                ])
                                                                              } 
<<<<<<< HEAD
                                                                  (procInst procIdP' [chanIdA] [int1, int0, intMin1, intMin1]))

                                                      ])



=======
                                                                  (procInst procIdP' [chanIdA] [int1, int0, intMin1, intMin1])

                                                      ])


>>>>>>> 729f1a62
-- test LPE translation of DISABLE with recursion
-- P[A,B]() := A!1 [>> P[A,B]()
-- ERROR!
--    there is a possible trace with NO progress, i.e. when the RHS is always executed. 
--    

-- test LPE translation of DISABLE with recursion
-- P[A,B]() := A!1 [>> B?x >-> P[A,B]()
-- with procInst = P[A,B]()
-- becomes:
--                P[A,B](pc$P P$pre1$A$B$P$pre1$disable$lhs P$pre1$A$B$P$pre1$lhs$pc$P$pre1$lhs P$pre1$A$B$P$pre1$rhs$pc$P$pre1$rhs) :=
--                      A?A$1 [[ IF pc$P == 0 THEN A$1 == 1 ELSE FALSE FI  ]] 
--                            >-> LPE_P[A](1, 0, -1, 0)
--                 ##   A?A$1 [[ IF pc$P == 1 THEN (IF P$pre1$A$B$P$pre1$disable$lhs == 0 THEN (IF P$pre1$A$B$P$pre1$lhs$pc$P$pre1$lhs == 0 THEN A$1 == 1 ELSE FALSE) ELSE FALSE) ELSE FALSE FI  ]] 
--                            >-> LPE_P[A](1, 0, -1, P$pre1$A$B$P$pre1$rhs$pc$P$pre1$rhs)
--                 ##   B?B$1 [[ pc$P == 0 ]] 
--                            >-> LPE_P[A](0, P$pre1$A$B$P$pre1$disable$lhs, P$pre1$A$B$P$pre1$lhs$pc$P$pre1$lhs, P$pre1$A$B$P$pre1$rhs$pc$P$pre1$rhs)
--                 ##   B?B$1 [[ IF pc$P == 1 THEN P$pre1$A$B$P$pre1$rhs$pc$P$pre1$rhs == 0 ELSE FALSE FI  ]] 
--                            >-> LPE_P[A]( 0, P$pre1$A$B$P$pre1$disable$lhs, P$pre1$A$B$P$pre1$lhs$pc$P$pre1$lhs, P$pre1$A$B$P$pre1$rhs$pc$P$pre1$rhs)
--          with ProcInst: P[A](0, ANY, ANY, ANY)

testLPEDisableRec :: Test
testLPEDisableRec = TestCase $
--    trace ("\ntestDisable2:\n expected:" ++  pshow (procInst', DefProc procDefExpected)  ++ 
--             "\ngot: " ++ pshow (res_procInst, DefProc res_procDef) ++ 
--             "\n res_procDef: " ++ (pshow $ DefProc res_procDef)) $
<<<<<<< HEAD
      assertBool "LPE Disable Rec" $ eqProcDef (Just (procInst', procDefExpected)) ((Just (res_procInst, res_procDef)))--((eqProcDef procDefExpected res_procDef)  && (procInst' ~~ res_procInst))
=======
      assertBool "LPE Disable Rec" $ eqProcDef (Just (procInst', procDefExpected)) (Just (res_procInst, res_procDef))--((eqProcDef procDefExpected res_procDef)  && (procInst' ~~ res_procInst))
>>>>>>> 729f1a62
   where
      (res_procInst, res_procDef) = fromMaybe (error "could not find the given procId 1") $ lpeTransformFunc procInst'' procDefs'
      -- extract expected ProcDef from all results:
      -- res_procDef = fromMaybe (error "could not find the given procId") (Map.lookup res_procId res_procDefs')

      procInst'' = procInst procIdP [chanIdA, chanIdB] []
      procIdP = procIdGen "P" [chanIdA, chanIdB] [ ]
      procDefP = ProcDef [chanIdA, chanIdB] [] (disable (actionPref actOfferA1 stop)
                                                            (actionPref actOfferBx procInst''))
      procDefs' = Map.fromList  [  (procIdP, procDefP)]

      varIdPdisable' :: VarId
      varIdPdisable' = VarId (T.pack "P$pre1$A$B$P$pre1$disable$lhs") 33 intSort
      varIdPpcLHS' :: VarId
      varIdPpcLHS' = VarId (T.pack "P$pre1$A$B$P$pre1$lhs$pc$P$pre1$lhs") 33 intSort
      varIdPpcRHS' :: VarId
      varIdPpcRHS' = VarId (T.pack "P$pre1$A$B$P$pre1$rhs$pc$P$pre1$rhs") 33 intSort
      
      vexprPdisable' :: VExpr
      vexprPdisable' = cstrVar varIdPdisable'
      vexprPpcLHS' :: VExpr
      vexprPpcLHS' = cstrVar varIdPpcLHS'
      vexprPpcRHS' :: VExpr
      vexprPpcRHS' = cstrVar varIdPpcRHS'



      procIdP' = procIdGen "LPE_P" [chanIdA, chanIdB] [varIdPcP, varIdPdisable', varIdPpcLHS', varIdPpcRHS']
      procInst' = procInst procIdP' [chanIdA, chanIdB] [int0, anyInt, anyInt, anyInt]
      procDefExpected = ProcDef [chanIdA, chanIdB] [varIdPcP, varIdPdisable', varIdPpcLHS', varIdPpcRHS']
                                                (choice $ Set.fromList [
                                                            -- A?A$1 [[ IF pc$P == 0 THEN A$1 == 1 ELSE FALSE FI  ]] 
                                                            --    >-> LPE_P[A](1, 0, -1, 0)
<<<<<<< HEAD
                                                            (actionPref 
                                                                  actOfferAA1 { constraint = (cstrITE (cstrEqual vexprPcP int0)
                                                                                                      (cstrEqual vexprA1 int1)
                                                                                                      (cstrConst (Cbool False)))
                                                                              } 
                                                                  (procInst procIdP' [chanIdA, chanIdB] [int1, int0, intMin1, int0])),
                                                            -- ##   A?A$1 [[ IF pc$P == 1 THEN (IF P$pre1$A$B$P$pre1$disable$lhs == 0 THEN (IF P$pre1$A$B$P$pre1$lhs$pc$P$pre1$lhs == 0 THEN A$1 == 1 ELSE FALSE) ELSE FALSE) ELSE FALSE FI  ]] 
                                                            --          >-> LPE_P[A](1, 0, -1, P$pre1$A$B$P$pre1$rhs$pc$P$pre1$rhs)
                                                            (actionPref 
=======
                                                            actionPref 
                                                                  actOfferAA1 { constraint = cstrITE (cstrEqual vexprPcP int0)
                                                                                                     (cstrEqual vexprA1 int1)
                                                                                                     (cstrConst (Cbool False))
                                                                              } 
                                                                  (procInst procIdP' [chanIdA, chanIdB] [int1, int0, intMin1, int0]),
                                                            -- ##   A?A$1 [[ IF pc$P == 1 THEN (IF P$pre1$A$B$P$pre1$disable$lhs == 0 THEN (IF P$pre1$A$B$P$pre1$lhs$pc$P$pre1$lhs == 0 THEN A$1 == 1 ELSE FALSE) ELSE FALSE) ELSE FALSE FI  ]] 
                                                            --          >-> LPE_P[A](1, 0, -1, P$pre1$A$B$P$pre1$rhs$pc$P$pre1$rhs)
                                                            actionPref 
>>>>>>> 729f1a62
                                                                  actOfferAA1 { constraint =      cstrITE (cstrEqual vexprPcP int1)
                                                                                                            (cstrITE (cstrEqual vexprPdisable' int0)
                                                                                                                  (cstrITE  (cstrEqual vexprPpcLHS' int0)
                                                                                                                        (cstrEqual vexprA1 int1)
                                                                                                                        (cstrConst (Cbool False)))
                                                                                                                  (cstrConst (Cbool False)))
                                                                                                            (cstrConst (Cbool False))
                                                                              } 
<<<<<<< HEAD
                                                                  (procInst procIdP' [chanIdA, chanIdB] [int1, int0, intMin1, vexprPpcRHS'])),
                                                            
                                                            -- ##   B?B$1 [[ pc$P == 0 ]] 
                                                            --          >-> LPE_P[A](0, P$pre1$A$B$P$pre1$disable$lhs, P$pre1$A$B$P$pre1$lhs$pc$P$pre1$lhs, P$pre1$A$B$P$pre1$rhs$pc$P$pre1$rhs)
                                                            (actionPref 
                                                                  actOfferBB1 { constraint =  (cstrEqual vexprPcP int0)
                                                                              } 
                                                                  (procInst procIdP' [chanIdA, chanIdB] [int0, vexprPdisable', vexprPpcLHS', vexprPpcRHS'])),
=======
                                                                  (procInst procIdP' [chanIdA, chanIdB] [int1, int0, intMin1, vexprPpcRHS']),
                                                            
                                                            -- ##   B?B$1 [[ pc$P == 0 ]] 
                                                            --          >-> LPE_P[A](0, P$pre1$A$B$P$pre1$disable$lhs, P$pre1$A$B$P$pre1$lhs$pc$P$pre1$lhs, P$pre1$A$B$P$pre1$rhs$pc$P$pre1$rhs)
                                                            actionPref 
                                                                  actOfferBB1 { constraint =  cstrEqual vexprPcP int0
                                                                              } 
                                                                  (procInst procIdP' [chanIdA, chanIdB] [int0, vexprPdisable', vexprPpcLHS', vexprPpcRHS']),
>>>>>>> 729f1a62
                                                            
                                                            -- ##   B?B$1 [[ IF pc$P == 1 THEN P$pre1$A$B$P$pre1$rhs$pc$P$pre1$rhs == 0 ELSE FALSE FI  ]] 
                                                            --          >-> LPE_P[A]( 0, P$pre1$A$B$P$pre1$disable$lhs, P$pre1$A$B$P$pre1$lhs$pc$P$pre1$lhs, P$pre1$A$B$P$pre1$rhs$pc$P$pre1$rhs)

<<<<<<< HEAD
                                                            (actionPref 
                                                                  actOfferBB1 { constraint = (cstrITE (cstrEqual vexprPcP int1)
                                                                                                            (cstrEqual vexprPpcRHS' int0)
                                                                                                            (cstrConst (Cbool False)))
                                                                              } 
                                                                  (procInst procIdP' [chanIdA, chanIdB] [int0, vexprPdisable', vexprPpcLHS', vexprPpcRHS']))

                                                      ])



-- -- P[]() ::= STOP [>< EXIT
-- --    with procInst = P[]()
-- -- becomes 
-- -- P[](pc$P$interrupt$lhs, pc$P$interrupt$rhs) ::=
-- --             {} [pc$P$interrupt$rhs == 0] >-> P$interrupt[](0,0)     
-- -- with procInst = P(0, 0)
        
-- testLPEInterruptStopExit :: Test
-- testLPEInterruptStopExit = TestCase $
--    trace ("\testLPEInterruptStopExit:\n expected:" ++  pshow (procInst', DefProc procDefPlpe)  ++ 
--             "\ngot: " ++ pshow (res_procInst, DefProc res_procDef)) $
--             -- "\n res_procDefs': " ++ pshow_procDefs res_procDefs') $
--       assertBool "testStopExit" (eqProcDef (Just (procInst', procDefPlpe)) (Just (res_procInst, res_procDef) ))
--    where
--       (res_procInst, res_procDef) = fromMaybe (error "could not find the given procId") (lpeTransformFunc procInst'' procDefs')
--       -- (res_procInst, res_procDef) = result
--       -- (res_procInst@(TxsDefs.view -> ProcInst res_procId _ _), res_procDefs') = preGNFDisableFunc procInst'' chanOffers emptyTranslatedProcDefs procDefs'
--       -- -- extract expected ProcDef from all results:
--       -- res_procDef = fromMaybe (error "could not find the given procId") (Map.lookup res_procId res_procDefs')

--       procInst'' = procInst procIdP [] []
--       procIdP = procIdGen "P" [] []
--       procDefP = ProcDef [] [] (interrupt stop (actionPref actOfferExit stop))
--       procDefs' = Map.fromList  [  (procIdP, procDefP)]

--       procIdPlpe = procIdGen "LPE_P" [] [varIdPpcLHS, varIdPpcRHS]
--       procDefPlpe = ProcDef [chanIdA] [varIdPpcLHS, varIdPpcRHS] (
--                                     actionPref  ActOffer {  offers = Set.empty
--                                                             , hiddenvars = Set.fromList []
--                                                             , constraint = (cstrEqual vexprPpcRHS int0)
--                                                             } 
--                                                 (procInst procIdPlpe [] [int0, int0]))
--       procInst' = procInst procIdPlpe [] [int0, int0]

=======
                                                            actionPref 
                                                                  actOfferBB1 { constraint = cstrITE (cstrEqual vexprPcP int1)
                                                                                                     (cstrEqual vexprPpcRHS' int0)
                                                                                                     (cstrConst (Cbool False))
                                                                              } 
                                                                  (procInst procIdP' [chanIdA, chanIdB] [int0, vexprPdisable', vexprPpcLHS', vexprPpcRHS'])

                                                      ])

>>>>>>> 729f1a62

----------------------------------------------------------------------------------------
-- List of Tests
----------------------------------------------------------------------------------------
testLPEList :: Test
testLPEList = TestList [  TestLabel "translation to GNF did work" testGNFFirst

                        , TestLabel "STOP becomes empty choice" testStop
                        , TestLabel "actionPref stop" testActionPrefStop
                        , TestLabel "actionPref Constraints are kept" testActionPrefConstraints
                        , TestLabel "actionPref procInst" testActionPrefProcInst
                        , TestLabel "choice" testChoice
                        , TestLabel "Multiple ProcDefs simple" testMultipleProcDefs1
                        , TestLabel "Multiple ProcDefs circular" testMultipleProcDefs2
                        , TestLabel "Multiple ProcDefs removal of STOP" testMultipleProcDefs3

                        , TestLabel "ProcDef Identity" testProcDefIdentity
                        , TestLabel "Params are made unique" testParamsUnique
                        , TestLabel "switching channels" testChannelSwitch
                        , TestLabel "multi action" testMultiAction
                        , TestLabel "channel instantiation not for top-level procInst" testChannelInstantiation

                        , TestLabel "lpePar integration" testLPEPar

                        , TestLabel "lpeHide integration" testLPEHide1
                        , TestLabel "lpeHide integration" testLPEHide2
                        , TestLabel "lpeEnable integration" testEnable1
                        , TestLabel "lpeEnable integration recursion" testEnable1Rec
                        , TestLabel "lpeEnable integration recursion 2" testEnable2Rec

                        , TestLabel "lpeEnable integration 2" testEnable2

                        , TestLabel "lpe guard stop" testLPEGuardStop
                        , TestLabel "lpe guard ActionPref" testLPEGuardActionPref
                        , TestLabel "lpe guard Choice" testLPEGuardChoice
                        , TestLabel "lpe guard ProcInst" testLPEGuardProcInst
 
                        , TestLabel "lpe guard par" testLPEGuardPar
                        , TestLabel "lpe guard hide" testLPEGuardHide
                        , TestLabel "lpe guard enable" testLPEGuardEnable

                        , TestLabel "lpe disable" testLPEDisable1
                        , TestLabel "lpe disable rec" testLPEDisableRec
<<<<<<< HEAD

                        -- TestLabel "testLPEInterruptStopExit" testLPEInterruptStopExit
=======
>>>>>>> 729f1a62
                        -- , TestLabel "multi chanoffer translation" testMultiChanOffer
                        ]<|MERGE_RESOLUTION|>--- conflicted
+++ resolved
@@ -3,9 +3,6 @@
 Copyright (c) 2015-2017 TNO and Radboud University
 See LICENSE at root directory of this repository.
 -}
-
-{-# LANGUAGE ViewPatterns        #-}
-{-# OPTIONS_GHC -Wno-unused-top-binds #-}
 
 module TestLPE
 (
@@ -450,8 +447,8 @@
       procDefQ = ProcDef [chanIdA] [varIdX] (actionPref actOfferAExclamX stop)
 
       procIdPlpe = procIdGen "LPE_P" [chanIdA, chanIdB] [varIdPcP, varIdQAx, varIdQBX]
-      varIdQAx = VarId (T.pack "Q$A$x") 33 intSort
-      varIdQBX = VarId (T.pack "Q$B$x") 33 intSort
+      varIdQAx = VarId (T.pack "Q$A$x") 333 intSort
+      varIdQBX = VarId (T.pack "Q$B$x") 334 intSort
       vexprQAx = cstrVar varIdQAx
       vexprQBx = cstrVar varIdQBX
 
@@ -537,8 +534,8 @@
       procDefR = ProcDef [chanIdA] [varIdX] (actionPref actOfferAExclamX stop)
 
       procIdPlpe = procIdGen "LPE_P" [chanIdA] [varIdPcP, varIdQAx, varIdRAx]
-      varIdQAx = VarId (T.pack "Q$A$x") 33 intSort
-      varIdRAx = VarId (T.pack "R$A$x") 33 intSort
+      varIdQAx = VarId (T.pack "Q$A$x") 433 intSort
+      varIdRAx = VarId (T.pack "R$A$x") 434 intSort
       vexprQAx = cstrVar varIdQAx
       vexprRAx = cstrVar varIdRAx
 
@@ -676,9 +673,9 @@
                                                 ))
 
       procIdPlpe = procIdGen "LPE_P" [chanIdA, chanIdB] [varIdPcP, varIdPABs, varIdPgnf1ABs, varIdPgnf1ABx]
-      varIdPABs = VarId (T.pack "P$A$B$s") 33 intSort
-      varIdPgnf1ABs = VarId (T.pack "P$gnf1$A$B$P$gnf1$s") 33 intSort
-      varIdPgnf1ABx = VarId (T.pack "P$gnf1$A$B$P$gnf1$x") 33 intSort
+      varIdPABs = VarId (T.pack "P$A$B$s") 633 intSort
+      varIdPgnf1ABs = VarId (T.pack "P$gnf1$A$B$P$gnf1$s") 634 intSort
+      varIdPgnf1ABx = VarId (T.pack "P$gnf1$A$B$P$gnf1$x") 635 intSort
 
       vexprPABs = cstrVar varIdPABs
       vexprPgnf1ABs = cstrVar varIdPgnf1ABs
@@ -803,14 +800,14 @@
       procDefs' = Map.fromList  [  (procIdP, procDefP)]
 
       -- pc$P, P$pre1$A$op1$pc$P$pre1$op1, P$pre1$A$op1$P$pre1$x, P$pre1$A$op2$pc$P$pre1$op2, P$pre1$A$op2$P$pre1$x) :=
-      varIdpcP = VarId (T.pack "pc$P") 0 intSort
-      varIdOp1pc = VarId (T.pack "P$pre1$A$op1$pc$P$pre1$op1") 0 intSort
-
-      varIdOp1x = VarId (T.pack "P$pre1$A$op1$P$pre1$op1$A$x") 33 intSort
-
-
-      varIdOp2pc = VarId (T.pack "P$pre1$A$op2$pc$P$pre1$op2") 0 intSort
-      varIdOp2x = VarId (T.pack "P$pre1$A$op2$P$pre1$op2$A$x") 33 intSort
+      varIdpcP = VarId (T.pack "pc$P") 700 intSort
+      varIdOp1pc = VarId (T.pack "P$pre1$A$op1$pc$P$pre1$op1") 701 intSort
+
+      varIdOp1x = VarId (T.pack "P$pre1$A$op1$P$pre1$op1$A$x") 733 intSort
+
+
+      varIdOp2pc = VarId (T.pack "P$pre1$A$op2$pc$P$pre1$op2") 800 intSort
+      varIdOp2x = VarId (T.pack "P$pre1$A$op2$P$pre1$op2$A$x") 833 intSort
 
       vexprpcP = cstrVar varIdpcP
       vexprOp1pc = cstrVar varIdOp1pc
@@ -886,7 +883,7 @@
 -- testMultiChanOffer = TestCase $
 --       assertBool "multi chan offer" (eqProcDef (Just (procInst, procDefP)) (lpeTransformFunc procInst'' procDefs))
 --       where
---       varIdS = VarId (T.pack "s") 33 intSort
+--       varIdS = VarId (T.pack "s") 866 intSort
 --       vexprS = cstrVar varIdS
 --       procInst'' = procInst procIdP [chanIdA3, chanIdB] [int1]
 --       procIdP = procIdGen "P" [chanIdA3, chanIdB] [varIdS]
@@ -910,9 +907,9 @@
 
 
 --       -- procIdPlpe = procIdGen "LPE_P" [chanIdA, chanIdB] [varIdPcP, varIdPABs, varIdPgnf1ABs, varIdPgnf1ABx]
---       -- varIdPABs = VarId (T.pack "P$A$B$s") 33 intSort
---       -- varIdPgnf1ABs = VarId (T.pack "P$gnf1$A$B$s") 33 intSort
---       -- varIdPgnf1ABx = VarId (T.pack "P$gnf1$A$B$x") 33 intSort
+--       -- varIdPABs = VarId (T.pack "P$A$B$s") 933 intSort
+--       -- varIdPgnf1ABs = VarId (T.pack "P$gnf1$A$B$s") 934 intSort
+--       -- varIdPgnf1ABx = VarId (T.pack "P$gnf1$A$B$x") 935 intSort
 
 --       -- vexprPABs = cstrVar varIdPABs
 --       -- vexprPgnf1ABs = cstrVar varIdPgnf1ABs
@@ -969,7 +966,7 @@
       procDefs' = Map.fromList  [  (procIdP, procDefP)]
 
       varIdPcPpre1 :: VarId
-      varIdPcPpre1 = VarId (T.pack "P$pre1$A$pc$P$pre1") 0 intSort
+      varIdPcPpre1 = VarId (T.pack "P$pre1$A$pc$P$pre1") 1000 intSort
       vexprPcPpre1 :: VExpr
       vexprPcPpre1 = cstrVar varIdPcPpre1
 
@@ -1070,11 +1067,11 @@
                                 ,  (procIdQ, procDefQ)]
 
 
-      varIdPcPpre1 = VarId (T.pack "P$pre1$A$pc$P$pre1") 0 intSort
+      varIdPcPpre1 = VarId (T.pack "P$pre1$A$pc$P$pre1") 1100 intSort
       vexprPcPpre1 = cstrVar varIdPcPpre1
-      varIdPpre1QAx = VarId (T.pack "P$pre1$A$Q$A$x") 0 intSort
+      varIdPpre1QAx = VarId (T.pack "P$pre1$A$Q$A$x") 1200 intSort
       -- vexprPpre1QAx = cstrVar varIdPpre1QAx
-      varIdA1' = VarId (T.pack "A$1_5") 34 intSort
+      varIdA1' = VarId (T.pack "A$1_5") 1234 intSort
       vexprA1' = cstrVar varIdA1'
 
       procIdPlpe = procIdGen "LPE_P" [chanIdA] [varIdPcP, varIdPcPpre1, varIdPpre1QAx]
@@ -1176,29 +1173,17 @@
 -- with procInst = P[A]()
 -- becomes:
 -- LPE:
-<<<<<<< HEAD
 --    LPE_P[A]() :=     {} [pcP == 0] >-> P[A](0)
-=======
---    LPE_P[A]() :=     {} [pcP == 0] >-> P[A](1)
---                  ##  {} [pcP == 1] >-> P[A](1)           // another step created because of unfolding in the translation
->>>>>>> 729f1a62
 --    LPE_P[A](0)
 
 testEnable1Rec :: Test
 testEnable1Rec = TestCase $
-<<<<<<< HEAD
       -- trace ("\testEnable1Rec:\n expected:" ++  pshow (procInst', DefProc procDefPlpe)  ++ 
       --       "\ngot: " ++ pshow (res_procInst, DefProc res_procDef) ++ 
       --       "\n res_procDef: " ++ (pshow $ DefProc res_procDef)) $   
       assertBool "Recursion" (eqProcDef (Just (procInst', procDefPlpe)) (Just (res_procInst, res_procDef)))
    where
       (res_procInst, res_procDef) = fromMaybe (error "could not find the given procId 1") $ lpeTransformFunc procInst'' procDefs'
-=======
-      -- trace ("\n\n expected:" ++ show (Just (procInst', procDefPlpe)) ++ "\ngot: " ++ show res) $ 
-   assertBool "Recursion" (eqProcDef (Just (procInst', procDefPlpe)) res)
-   where
-      res = lpeTransformFunc procInst'' procDefs'
->>>>>>> 729f1a62
       procInst'' = procInst procIdP [chanIdA] []
       procIdP = procIdGen "P" [chanIdA] []
       
@@ -1209,29 +1194,13 @@
 
       procIdPlpe = procIdGen "LPE_P" [chanIdA] [varIdPcP]
       procDefPlpe = ProcDef [chanIdA] [varIdPcP] (choice (Set.fromList [
-<<<<<<< HEAD
-                                                            (actionPref 
-=======
                                                             actionPref 
->>>>>>> 729f1a62
                                                                   ActOffer {    offers = Set.empty
                                                                               , hiddenvars = Set.empty
                                                                               , constraint = cstrEqual vexprPcP int0
                                                                               } 
-<<<<<<< HEAD
-                                                                  (procInst procIdPlpe [chanIdA] [int0]))
-=======
-                                                                  (procInst procIdPlpe [chanIdA] [int1]),
-                                                            
-                                                            actionPref 
-                                                                  ActOffer {    offers = Set.empty
-                                                                              , hiddenvars = Set.empty
-                                                                              , constraint = cstrEqual vexprPcP int1
-                                                                              } 
-                                                                  (procInst procIdPlpe [chanIdA] [int1])
->>>>>>> 729f1a62
+                                                                  (procInst procIdPlpe [chanIdA] [int0])
                                                       ]))
-
       procInst' = procInst procIdPlpe [chanIdA] [int0]
 
 
@@ -1248,11 +1217,7 @@
       -- trace ("\ntestEnable:\n expected:" ++  pshow (procInst', DefProc procDefPlpe)  ++ 
       --       "\ngot: " ++ pshow (res_procInst, DefProc res_procDef) ++ 
       --       "\n res_procDef: " ++ (pshow $ DefProc res_procDef)) $
-<<<<<<< HEAD
-            assertBool "ActionPref" $ eqProcDef (Just (procInst', procDefPlpe)) ((Just (res_procInst, res_procDef)))--((eqProcDef procDefExpected res_procDef)  && (procInst' ~~ res_procInst))
-=======
             assertBool "ActionPref" $ eqProcDef (Just (procInst', procDefPlpe)) (Just (res_procInst, res_procDef))--((eqProcDef procDefExpected res_procDef)  && (procInst' ~~ res_procInst))
->>>>>>> 729f1a62
       where
       (res_procInst, res_procDef) = fromMaybe (error "could not find the given procId 1") $ lpeTransformFunc procInst'' procDefs'
       procInst'' = procInst procIdP [chanIdA] []
@@ -1265,30 +1230,16 @@
 
       procIdPlpe = procIdGen "LPE_P" [chanIdA] [varIdPcP]
       procDefPlpe = ProcDef [chanIdA] [varIdPcP] (choice (Set.fromList [
-<<<<<<< HEAD
-                                                            (actionPref 
-=======
                                                             actionPref 
->>>>>>> 729f1a62
                                                                   ActOffer {    offers = Set.empty
                                                                               , hiddenvars = Set.empty
                                                                               , constraint = cstrEqual vexprPcP int0
                                                                               } 
-<<<<<<< HEAD
-                                                                  (procInst procIdPlpe [chanIdA] [int1])),
-                                                            
-                                                            (actionPref 
-                                                                  actOfferA {  constraint = cstrEqual vexprPcP int1
-                                                                              } 
-                                                                  (procInst procIdPlpe [chanIdA] [int0]))
-=======
                                                                   (procInst procIdPlpe [chanIdA] [int1]),
-                                                            
                                                             actionPref 
                                                                   actOfferA {  constraint = cstrEqual vexprPcP int1
                                                                               } 
                                                                   (procInst procIdPlpe [chanIdA] [int0])
->>>>>>> 729f1a62
                                                       ]))
 
       procInst' = procInst procIdPlpe [chanIdA] [int0]
@@ -1316,18 +1267,12 @@
       procIdP = procIdGen "P" [chanIdA] []
       
 
-<<<<<<< HEAD
       -- action: A | EXIT !1
       actOfferExit1 :: ActOffer
       actOfferExit1   = ActOffer {  offers = Set.fromList [
                                           Offer { chanid = chanIdA0
                                                 , chanoffers = []
                                           },
-=======
-      -- action: EXIT !1
-      actOfferExit1 :: ActOffer
-      actOfferExit1   = ActOffer {  offers = Set.singleton
->>>>>>> 729f1a62
                                           Offer { chanid = chanIdExit
                                                 , chanoffers = [Exclam int1]
                                           }]
@@ -1335,7 +1280,7 @@
                               , constraint = cstrConst (Cbool True)
                   }
 
-      varIdid = VarId (T.pack "id") 33 intSort
+      varIdid = VarId (T.pack "id") 1333 intSort
       vexprid = cstrVar varIdid
       -- action: A!id
       actOfferAid :: ActOffer
@@ -1420,7 +1365,7 @@
                                                       stop)
             procDefs' = Map.fromList  [  (procIdP, procDefP)]
       
-            varIdpcP = VarId (T.pack "pc$P") 0 intSort
+            varIdpcP = VarId (T.pack "pc$P") 2000 intSort
             procIdP' = procIdGen "LPE_P" [chanIdA] [varIdpcP]
             procInstP' = procInst procIdP' [chanIdA] [int0]
             
@@ -1452,7 +1397,7 @@
                                                       (actionPref actOfferAx stop))
             procDefs' = Map.fromList  [  (procIdP, procDefP)]
       
-            varIdpcP = VarId (T.pack "pc$P") 0 intSort
+            varIdpcP = VarId (T.pack "pc$P") 2100 intSort
             procIdP' = procIdGen "LPE_P" [chanIdA] [varIdpcP]
             procInstP' = procInst procIdP' [chanIdA] [int0]
             
@@ -1493,7 +1438,7 @@
                                                             ]))
             procDefs' = Map.fromList  [  (procIdP, procDefP)]
       
-            varIdpcP = VarId (T.pack "pc$P") 0 intSort
+            varIdpcP = VarId (T.pack "pc$P") 2200 intSort
             procIdP' = procIdGen "LPE_P" [chanIdA] [varIdpcP]
             procInstP' = procInst procIdP' [chanIdA] [int0]
             
@@ -1544,7 +1489,7 @@
             procDefs' = Map.fromList  [  (procIdP, procDefP)
                                        , (procIdQ, procDefQ)]
       
-            varIdpcP = VarId (T.pack "pc$P") 0 intSort
+            varIdpcP = VarId (T.pack "pc$P") 2300 intSort
             procIdP' = procIdGen "LPE_P" [chanIdA] [varIdpcP]
             procInstP' = procInst procIdP' [chanIdA] [int0]
             
@@ -1589,11 +1534,11 @@
             procDefs' = Map.fromList  [  (procIdP, procDefP)]
       
 
-            varIdOp1pcPop1 = VarId (T.pack "P$pre1$A$op1$pc$P$pre1$op1") 0 intSort
-            varIdOp2pcPop2 = VarId (T.pack "P$pre1$A$op2$pc$P$pre1$op2") 0 intSort
+            varIdOp1pcPop1 = VarId (T.pack "P$pre1$A$op1$pc$P$pre1$op1") 2400 intSort
+            varIdOp2pcPop2 = VarId (T.pack "P$pre1$A$op2$pc$P$pre1$op2") 2500 intSort
             vexprOp1pcPop1 = cstrVar varIdOp1pcPop1
             vexprOp2pcPop2 = cstrVar varIdOp2pcPop2
-            varIdpcP = VarId (T.pack "pc$P") 0 intSort
+            varIdpcP = VarId (T.pack "pc$P") 2600 intSort
             procIdP' = procIdGen "LPE_P" [chanIdA] [varIdpcP, varIdOp1pcPop1, varIdOp2pcPop2]
             procInstP' = procInst procIdP' [chanIdA] [int0, anyInt, anyInt]
             
@@ -1638,7 +1583,7 @@
             procDefs' = Map.fromList  [  (procIdP, procDefP)]
 
             varIdPcPpre1 :: VarId
-            varIdPcPpre1 = VarId (T.pack "P$pre1$A$pc$P$pre1") 0 intSort
+            varIdPcPpre1 = VarId (T.pack "P$pre1$A$pc$P$pre1") 2700 intSort
             vexprPcPpre1 :: VExpr
             vexprPcPpre1 = cstrVar varIdPcPpre1
 
@@ -1726,11 +1671,7 @@
 --    trace ("\ntestDisable:\n expected:" ++  pshow (procInst', DefProc procDefExpected)  ++ 
 --             "\ngot: " ++ pshow (res_procInst, DefProc res_procDef) ++ 
 --             "\n res_procDef: " ++ (pshow $ DefProc res_procDef)) $
-<<<<<<< HEAD
-      assertBool "EXIT, ActionPref" $ eqProcDef (Just (procInst', procDefExpected)) ((Just (res_procInst, res_procDef)))--((eqProcDef procDefExpected res_procDef)  && (procInst' ~~ res_procInst))
-=======
       assertBool "EXIT, ActionPref" $ eqProcDef (Just (procInst', procDefExpected)) (Just (res_procInst, res_procDef))--((eqProcDef procDefExpected res_procDef)  && (procInst' ~~ res_procInst))
->>>>>>> 729f1a62
    where
       (res_procInst, res_procDef) = fromMaybe (error "could not find the given procId 1") $ lpeTransformFunc procInst'' procDefs'
       -- extract expected ProcDef from all results:
@@ -1743,11 +1684,11 @@
       procDefs' = Map.fromList  [  (procIdP, procDefP)]
 
       varIdPdisable' :: VarId
-      varIdPdisable' = VarId (T.pack "P$pre1$A$P$pre1$disable$lhs") 33 intSort
+      varIdPdisable' = VarId (T.pack "P$pre1$A$P$pre1$disable$lhs") 2833 intSort
       varIdPpcLHS' :: VarId
-      varIdPpcLHS' = VarId (T.pack "P$pre1$A$P$pre1$lhs$pc$P$pre1$lhs") 33 intSort
+      varIdPpcLHS' = VarId (T.pack "P$pre1$A$P$pre1$lhs$pc$P$pre1$lhs") 2834 intSort
       varIdPpcRHS' :: VarId
-      varIdPpcRHS' = VarId (T.pack "P$pre1$A$P$pre1$rhs$pc$P$pre1$rhs") 33 intSort
+      varIdPpcRHS' = VarId (T.pack "P$pre1$A$P$pre1$rhs$pc$P$pre1$rhs") 2835 intSort
       
       vexprPdisable' :: VExpr
       vexprPdisable' = cstrVar varIdPdisable'
@@ -1762,26 +1703,6 @@
       procDefExpected = ProcDef [chanIdA] [varIdPcP, varIdPdisable', varIdPpcLHS', varIdPpcRHS']
                                                 (choice $ Set.fromList [
 
-<<<<<<< HEAD
-                                                            (actionPref 
-                                                                  actOfferA { constraint = (cstrEqual vexprPcP int0)
-                                                                              } 
-                                                                  (procInst procIdP' [chanIdA] [int1, int1, int0, intMin1])),
-                                                            
-                                                            (actionPref 
-                                                                  actOfferA { constraint =      (cstrITE (cstrEqual vexprPcP int1)
-                                                                                                      (cstrEqual vexprPpcRHS' int0)
-                                                                                                      (cstrConst (Cbool False)))
-                                                                              } 
-                                                                  (procInst procIdP' [chanIdA] [int1, int1, vexprPpcLHS', intMin1])),
-                                                            
-                                                            (actionPref 
-                                                                  actOfferExit { constraint =  (cstrEqual vexprPcP int0)
-                                                                              } 
-                                                                  (procInst procIdP' [chanIdA] [int1, int0, intMin1, intMin1])),
-                                                            
-                                                            (actionPref 
-=======
                                                             actionPref 
                                                                   actOfferA { constraint = cstrEqual vexprPcP int0
                                                                               } 
@@ -1800,7 +1721,6 @@
                                                                   (procInst procIdP' [chanIdA] [int1, int0, intMin1, intMin1]),
                                                             
                                                             actionPref 
->>>>>>> 729f1a62
                                                                   actOfferExit { constraint = cstrAnd (Set.fromList [ 
                                                                                                       cstrITE (cstrEqual vexprPcP int1)
                                                                                                             (cstrITE (cstrEqual vexprPdisable' int0)
@@ -1809,20 +1729,11 @@
                                                                                                             (cstrConst (Cbool False))
                                                                                                 ])
                                                                               } 
-<<<<<<< HEAD
-                                                                  (procInst procIdP' [chanIdA] [int1, int0, intMin1, intMin1]))
+                                                                  (procInst procIdP' [chanIdA] [int1, int0, intMin1, intMin1])
 
                                                       ])
 
 
-
-=======
-                                                                  (procInst procIdP' [chanIdA] [int1, int0, intMin1, intMin1])
-
-                                                      ])
-
-
->>>>>>> 729f1a62
 -- test LPE translation of DISABLE with recursion
 -- P[A,B]() := A!1 [>> P[A,B]()
 -- ERROR!
@@ -1849,11 +1760,7 @@
 --    trace ("\ntestDisable2:\n expected:" ++  pshow (procInst', DefProc procDefExpected)  ++ 
 --             "\ngot: " ++ pshow (res_procInst, DefProc res_procDef) ++ 
 --             "\n res_procDef: " ++ (pshow $ DefProc res_procDef)) $
-<<<<<<< HEAD
-      assertBool "LPE Disable Rec" $ eqProcDef (Just (procInst', procDefExpected)) ((Just (res_procInst, res_procDef)))--((eqProcDef procDefExpected res_procDef)  && (procInst' ~~ res_procInst))
-=======
       assertBool "LPE Disable Rec" $ eqProcDef (Just (procInst', procDefExpected)) (Just (res_procInst, res_procDef))--((eqProcDef procDefExpected res_procDef)  && (procInst' ~~ res_procInst))
->>>>>>> 729f1a62
    where
       (res_procInst, res_procDef) = fromMaybe (error "could not find the given procId 1") $ lpeTransformFunc procInst'' procDefs'
       -- extract expected ProcDef from all results:
@@ -1866,11 +1773,11 @@
       procDefs' = Map.fromList  [  (procIdP, procDefP)]
 
       varIdPdisable' :: VarId
-      varIdPdisable' = VarId (T.pack "P$pre1$A$B$P$pre1$disable$lhs") 33 intSort
+      varIdPdisable' = VarId (T.pack "P$pre1$A$B$P$pre1$disable$lhs") 3033 intSort
       varIdPpcLHS' :: VarId
-      varIdPpcLHS' = VarId (T.pack "P$pre1$A$B$P$pre1$lhs$pc$P$pre1$lhs") 33 intSort
+      varIdPpcLHS' = VarId (T.pack "P$pre1$A$B$P$pre1$lhs$pc$P$pre1$lhs") 3034 intSort
       varIdPpcRHS' :: VarId
-      varIdPpcRHS' = VarId (T.pack "P$pre1$A$B$P$pre1$rhs$pc$P$pre1$rhs") 33 intSort
+      varIdPpcRHS' = VarId (T.pack "P$pre1$A$B$P$pre1$rhs$pc$P$pre1$rhs") 3035 intSort
       
       vexprPdisable' :: VExpr
       vexprPdisable' = cstrVar varIdPdisable'
@@ -1887,17 +1794,6 @@
                                                 (choice $ Set.fromList [
                                                             -- A?A$1 [[ IF pc$P == 0 THEN A$1 == 1 ELSE FALSE FI  ]] 
                                                             --    >-> LPE_P[A](1, 0, -1, 0)
-<<<<<<< HEAD
-                                                            (actionPref 
-                                                                  actOfferAA1 { constraint = (cstrITE (cstrEqual vexprPcP int0)
-                                                                                                      (cstrEqual vexprA1 int1)
-                                                                                                      (cstrConst (Cbool False)))
-                                                                              } 
-                                                                  (procInst procIdP' [chanIdA, chanIdB] [int1, int0, intMin1, int0])),
-                                                            -- ##   A?A$1 [[ IF pc$P == 1 THEN (IF P$pre1$A$B$P$pre1$disable$lhs == 0 THEN (IF P$pre1$A$B$P$pre1$lhs$pc$P$pre1$lhs == 0 THEN A$1 == 1 ELSE FALSE) ELSE FALSE) ELSE FALSE FI  ]] 
-                                                            --          >-> LPE_P[A](1, 0, -1, P$pre1$A$B$P$pre1$rhs$pc$P$pre1$rhs)
-                                                            (actionPref 
-=======
                                                             actionPref 
                                                                   actOfferAA1 { constraint = cstrITE (cstrEqual vexprPcP int0)
                                                                                                      (cstrEqual vexprA1 int1)
@@ -1907,7 +1803,6 @@
                                                             -- ##   A?A$1 [[ IF pc$P == 1 THEN (IF P$pre1$A$B$P$pre1$disable$lhs == 0 THEN (IF P$pre1$A$B$P$pre1$lhs$pc$P$pre1$lhs == 0 THEN A$1 == 1 ELSE FALSE) ELSE FALSE) ELSE FALSE FI  ]] 
                                                             --          >-> LPE_P[A](1, 0, -1, P$pre1$A$B$P$pre1$rhs$pc$P$pre1$rhs)
                                                             actionPref 
->>>>>>> 729f1a62
                                                                   actOfferAA1 { constraint =      cstrITE (cstrEqual vexprPcP int1)
                                                                                                             (cstrITE (cstrEqual vexprPdisable' int0)
                                                                                                                   (cstrITE  (cstrEqual vexprPpcLHS' int0)
@@ -1916,16 +1811,6 @@
                                                                                                                   (cstrConst (Cbool False)))
                                                                                                             (cstrConst (Cbool False))
                                                                               } 
-<<<<<<< HEAD
-                                                                  (procInst procIdP' [chanIdA, chanIdB] [int1, int0, intMin1, vexprPpcRHS'])),
-                                                            
-                                                            -- ##   B?B$1 [[ pc$P == 0 ]] 
-                                                            --          >-> LPE_P[A](0, P$pre1$A$B$P$pre1$disable$lhs, P$pre1$A$B$P$pre1$lhs$pc$P$pre1$lhs, P$pre1$A$B$P$pre1$rhs$pc$P$pre1$rhs)
-                                                            (actionPref 
-                                                                  actOfferBB1 { constraint =  (cstrEqual vexprPcP int0)
-                                                                              } 
-                                                                  (procInst procIdP' [chanIdA, chanIdB] [int0, vexprPdisable', vexprPpcLHS', vexprPpcRHS'])),
-=======
                                                                   (procInst procIdP' [chanIdA, chanIdB] [int1, int0, intMin1, vexprPpcRHS']),
                                                             
                                                             -- ##   B?B$1 [[ pc$P == 0 ]] 
@@ -1934,19 +1819,15 @@
                                                                   actOfferBB1 { constraint =  cstrEqual vexprPcP int0
                                                                               } 
                                                                   (procInst procIdP' [chanIdA, chanIdB] [int0, vexprPdisable', vexprPpcLHS', vexprPpcRHS']),
->>>>>>> 729f1a62
                                                             
                                                             -- ##   B?B$1 [[ IF pc$P == 1 THEN P$pre1$A$B$P$pre1$rhs$pc$P$pre1$rhs == 0 ELSE FALSE FI  ]] 
                                                             --          >-> LPE_P[A]( 0, P$pre1$A$B$P$pre1$disable$lhs, P$pre1$A$B$P$pre1$lhs$pc$P$pre1$lhs, P$pre1$A$B$P$pre1$rhs$pc$P$pre1$rhs)
-
-<<<<<<< HEAD
-                                                            (actionPref 
-                                                                  actOfferBB1 { constraint = (cstrITE (cstrEqual vexprPcP int1)
+                                                            actionPref 
+                                                                  actOfferBB1 { constraint = cstrITE (cstrEqual vexprPcP int1)
                                                                                                             (cstrEqual vexprPpcRHS' int0)
-                                                                                                            (cstrConst (Cbool False)))
+                                                                                                            (cstrConst (Cbool False))
                                                                               } 
-                                                                  (procInst procIdP' [chanIdA, chanIdB] [int0, vexprPdisable', vexprPpcLHS', vexprPpcRHS']))
-
+                                                                  (procInst procIdP' [chanIdA, chanIdB] [int0, vexprPdisable', vexprPpcLHS', vexprPpcRHS'])
                                                       ])
 
 
@@ -1985,18 +1866,6 @@
 --                                                 (procInst procIdPlpe [] [int0, int0]))
 --       procInst' = procInst procIdPlpe [] [int0, int0]
 
-=======
-                                                            actionPref 
-                                                                  actOfferBB1 { constraint = cstrITE (cstrEqual vexprPcP int1)
-                                                                                                     (cstrEqual vexprPpcRHS' int0)
-                                                                                                     (cstrConst (Cbool False))
-                                                                              } 
-                                                                  (procInst procIdP' [chanIdA, chanIdB] [int0, vexprPdisable', vexprPpcLHS', vexprPpcRHS'])
-
-                                                      ])
-
->>>>>>> 729f1a62
-
 ----------------------------------------------------------------------------------------
 -- List of Tests
 ----------------------------------------------------------------------------------------
@@ -2039,10 +1908,6 @@
 
                         , TestLabel "lpe disable" testLPEDisable1
                         , TestLabel "lpe disable rec" testLPEDisableRec
-<<<<<<< HEAD
-
                         -- TestLabel "testLPEInterruptStopExit" testLPEInterruptStopExit
-=======
->>>>>>> 729f1a62
                         -- , TestLabel "multi chanoffer translation" testMultiChanOffer
                         ]