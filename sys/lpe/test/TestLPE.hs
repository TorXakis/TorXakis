{-
TorXakis - Model Based Testing
Copyright (c) 2015-2017 TNO and Radboud University
See LICENSE at root directory of this repository.
-}

module TestLPE
(
testLPEList
)
where

import Test.HUnit
import qualified Data.Set as Set
import qualified Data.Map as Map

import TxsDefs
import ProcId
import ChanId
import SortId
import qualified Data.Text         as T
import VarId
import ConstDefs
import ValExpr

import LPEfunc

import Debug.Trace
---------------------------------------------------------------------------
-- Helper functions
---------------------------------------------------------------------------

procIdGen :: String -> [ChanId] -> [VarId] -> ProcId
procIdGen name' chans vars' = ProcId   {  ProcId.name       = T.pack name'
                                        , ProcId.unid       = 111
                                        , ProcId.procchans  = chans
                                        , ProcId.procvars   = vars'
                                        , ProcId.procexit   = NoExit
                                    }

varIdX :: VarId
varIdX = VarId (T.pack "x") 33 intSort
<<<<<<< HEAD
varIdY = VarId (T.pack "y") 34 intSort
varIdZ = VarId (T.pack "z") 34 intSort
=======
varIdA1 :: VarId
>>>>>>> 0c786fac
varIdA1 = VarId (T.pack "A$1") 34 intSort
varIdB1 :: VarId
varIdB1 = VarId (T.pack "B$1") 34 intSort

vexprX :: VExpr
vexprX = cstrVar varIdX
vexprA1 :: VExpr
vexprA1 = cstrVar varIdA1
vexprB1 :: VExpr
vexprB1 = cstrVar varIdB1

vexpr0 :: VExpr
vexpr0 = cstrConst (Cint 0)
vexpr1 :: VExpr
vexpr1 = cstrConst (Cint 1)
vexpr2 :: VExpr
vexpr2 = cstrConst (Cint 2)
vexprMin1 :: VExpr
vexprMin1 = cstrConst (Cint (-1))

int0 :: VExpr               -- PvdL : what is the difference with vexpr0?
int0 = cstrConst (Cint 0)
int1 :: VExpr
int1 = cstrConst (Cint 1)
int2 :: VExpr
int2 = cstrConst (Cint 2)
varIdPcP :: VarId
varIdPcP = VarId (T.pack "pc$P") 0 intSort
vexprPcP :: VExpr
vexprPcP = cstrVar varIdPcP


-- action: A!1
actOfferA1 :: ActOffer
actOfferA1   = ActOffer {  offers = Set.singleton
                                        Offer { chanid = chanIdA
                                              , chanoffers = [Exclam vexpr1]
                                        }
                        , hiddenvars = Set.empty
                        , constraint = cstrConst (Cbool True)
            }

-- action: A?x
actOfferAx :: ActOffer
actOfferAx   = ActOffer {  offers = Set.singleton
                                        Offer { chanid = chanIdA
                                              , chanoffers = [Quest varIdX]
                                        }
                        , hiddenvars = Set.empty
                        , constraint = cstrConst (Cbool True)
            }
-- action: A!x
actOfferAExclamX :: ActOffer
actOfferAExclamX   = ActOffer {  offers = Set.singleton
                                        Offer { chanid = chanIdA
                                              , chanoffers = [Exclam vexprX]
                                        }
                        , hiddenvars = Set.empty
                        , constraint = cstrConst (Cbool True)
            }

-- action: B?x
actOfferBx :: ActOffer
actOfferBx   = ActOffer {  offers = Set.singleton
                                        Offer { chanid = chanIdB
                                              , chanoffers = [Quest varIdX]
                                        }
<<<<<<< HEAD
                        , constraint = cstrConst (Cbool True)
            }

-- action: B!x
actOfferBExclamX   = ActOffer {  offers = Set.singleton
                              Offer { chanid = chanIdB
                                    , chanoffers = [Exclam vexprX]
                              }
            , constraint = cstrConst (Cbool True)
}

-- action: C?x
actOfferCx   = ActOffer {  offers = Set.singleton
                                        Offer { chanid = chanIdC
                                              , chanoffers = [Quest varIdX]
                                        }
=======
                        , hiddenvars = Set.empty
>>>>>>> 0c786fac
                        , constraint = cstrConst (Cbool True)
            }

-- sorts, chanIds
intSort :: SortId
intSort = SortId {  SortId.name = T.pack "Int"
                  , SortId.unid = 1}

chanIdA :: ChanId
chanIdA = ChanId    { ChanId.name = T.pack "A"
                    , ChanId.unid = 2
                    , ChanId.chansorts = [intSort]
                    }
chanIdB :: ChanId
chanIdB = ChanId    { ChanId.name = T.pack "B"
                    , ChanId.unid = 3
                    , ChanId.chansorts = [intSort]
                    }
anyInt :: VExpr
anyInt = cstrConst $ Cany intSort

---------------------------------------------------------------------------
-- Tests
---------------------------------------------------------------------------

-- expression is translated to GNF first
-- P[A]() := Q[A]()
-- Q[B]() := B?x >-> STOP
-- with procInst = P[A]()
-- becomes after GNF
-- P[A]() := A?x >-> STOP
-- Q[B]() := B?x >-> STOP
-- becomes
-- LPE_P[A](pc$P) := A?A1 [pc$P == 0] >-> LPE_P[A](-1)
-- with procInst = LPE_P[A](0)


testGNFFirst :: Test
testGNFFirst = TestCase $
   assertBool "translation to GNF worked" (eqProcDef (Just (procInst', procDefPlpe)) (lpeTransformFunc procInst'' procDefs'))
   where
      procInst'' = procInst procIdP [chanIdA] []
      procIdP = procIdGen "P" [chanIdA] []
      procIdQ = procIdGen "Q" [chanIdB] []

      procDefP = ProcDef [chanIdA] [] (procInst procIdQ [chanIdA] [])
      procDefQ = ProcDef [chanIdB] [] (actionPref actOfferBx stop)

      procIdPlpe = procIdGen "LPE_P" [chanIdA] [varIdPcP]
      procDefPlpe = ProcDef [chanIdA] [varIdPcP]
                      (actionPref
                        -- action: A?A1 [pc$P == 0]
                        ActOffer {  offers = Set.singleton
                                                  Offer { chanid = chanIdA
                                                        , chanoffers = [Quest varIdA1]
                                                  }
                                 , hiddenvars = Set.empty
                                 , constraint = cstrEqual vexprPcP int0
                                 }
                        (procInst procIdPlpe [chanIdA] [vexprMin1]))

      procDefs' = Map.fromList  [  (procIdP, procDefP)
                                , (procIdQ, procDefQ)]
      procInst' = procInst procIdPlpe [chanIdA] [int0]


-- STOP becomes empty choice
-- P[]() := STOP
-- with procInst = P[]()
-- becomes
-- P[](pc$P) :=       // technically: choice []
-- with procInst = LPE_P[](0)
testStop :: Test
testStop = TestCase $
   assertBool "STOP becomes empty choice" (eqProcDef (Just (procInst', procDefPlpe)) (lpeTransformFunc procInst'' procDefs'))
   where
      procInst'' = procInst procIdP [] []
      procIdP = procIdGen "P" [] []

      procDefP = ProcDef [] [] stop

      procIdPlpe = procIdGen "LPE_P" [] [varIdPcP]
      procDefPlpe = ProcDef [] [varIdPcP] (choice [])

      procDefs' = Map.fromList  [  (procIdP, procDefP)]
      procInst' = procInst procIdPlpe [] [int0]


-- actionPref with STOP
-- P[A]() := A?x >-> STOP
-- with procInst = P[A]()
-- becomes
-- LPE_P[A](pc$P) := A?A1 [pc$P == 0] >-> LPE_P[A](-1)
-- with procInst = LPE_P[A](0)
testActionPrefStop :: Test
testActionPrefStop = TestCase $
   assertBool "actionPref stop" (eqProcDef (Just (procInst', procDefPlpe)) (lpeTransformFunc procInst'' procDefs'))
   where
      procInst'' = procInst procIdP [chanIdA] []
      procIdP = procIdGen "P" [chanIdA] []

      procDefP = ProcDef [chanIdA] [] (actionPref actOfferAx stop)

      procIdPlpe = procIdGen "LPE_P" [chanIdA] [varIdPcP]
      procDefPlpe = ProcDef [chanIdA] [varIdPcP]
                      (actionPref
                        -- action: A?A1 [pc$P == 0]
                        ActOffer {  offers = Set.singleton
                                                  Offer { chanid = chanIdA
                                                        , chanoffers = [Quest varIdA1]
                                                  }
                                 , hiddenvars = Set.empty
                                 , constraint = cstrEqual vexprPcP int0
                                 }
                        (procInst procIdPlpe [chanIdA] [vexprMin1]))

      procDefs' = Map.fromList  [  (procIdP, procDefP)]
      procInst' = procInst procIdPlpe [chanIdA] [int0]



-- actionPref: existing constraints are kept
-- P[A]() := A?x[x==1] >-> STOP
-- with procInst = P[A]()
-- becomes
-- LPE_P[A](pc$P) := A?A1 [pc$P == 0 and A1 == 1] >-> P[A](-1)
-- with procInst = LPE_P[A](0)
testActionPrefConstraints :: Test
testActionPrefConstraints = TestCase $
   assertBool "Action Pref constraints are kept" (eqProcDef (Just (procInst', procDefPlpe)) (lpeTransformFunc procInst'' procDefs'))
   where
      procInst'' = procInst procIdP [chanIdA] []
      procIdP = procIdGen "P" [chanIdA] []

      procDefP = ProcDef [chanIdA] [] (
                        actionPref
                        -- action: A?x [x == 1]
                        ActOffer {  offers = Set.singleton
                                                    Offer { chanid = chanIdA
                                                          , chanoffers = [Quest varIdX]
                                                    }
                                 , hiddenvars = Set.empty
                                 , constraint = cstrEqual vexprX int1
                                 }
                        stop)

      procIdPlpe = procIdGen "LPE_P" [chanIdA] [varIdPcP]
      procDefPlpe = ProcDef [chanIdA] [varIdPcP]
                        (actionPref
                        -- action: A?A1 [pc$P == 0 and x == 1]
                        ActOffer {  offers = Set.singleton
                                                  Offer { chanid = chanIdA
                                                        , chanoffers = [Quest varIdA1]
                                                  }
                                 , hiddenvars = Set.empty
                                 , constraint = cstrAnd (Set.fromList [ cstrITE (cstrEqual vexprPcP int0)
                                                                                         (cstrEqual vexprA1 int1)
                                                                                         (cstrConst (Cbool False))
                                                              ])
                                 }
                        (procInst procIdPlpe [chanIdA] [vexprMin1]))

      procDefs' = Map.fromList  [  (procIdP, procDefP)]
      procInst' = procInst procIdPlpe [chanIdA] [int0]



-- actionPref with procInst
-- P[A]() := A?x >-> P[A]()
-- with procInst = P[A]()
-- becomes
-- LPE_P[A](pc$P) := A?A1 [pc$P == 0] >-> LPE_P[A](0)
-- with procInst = LPE_P[A](0)
testActionPrefProcInst :: Test
testActionPrefProcInst = TestCase $
   assertBool "actionPref procInst" (eqProcDef (Just (procInst', procDefPlpe)) (lpeTransformFunc procInst'' procDefs'))
   where
      procInst'' = procInst procIdP [chanIdA] []
      procIdP = procIdGen "P" [chanIdA] []

      procDefP = ProcDef [chanIdA] [] (actionPref actOfferAx (procInst procIdP [chanIdA] []))

      procIdPlpe = procIdGen "LPE_P" [chanIdA] [varIdPcP]
      procDefPlpe = ProcDef [chanIdA] [varIdPcP]
                      (actionPref
                        -- action: A?A1 [pc$P == 0]
                        ActOffer {  offers = Set.singleton
                                                  Offer { chanid = chanIdA
                                                        , chanoffers = [Quest varIdA1]
                                                  }
                                 , hiddenvars = Set.empty
                                 , constraint = cstrEqual vexprPcP int0
                                 }
                        (procInst procIdPlpe [chanIdA] [vexpr0]))

      procDefs' = Map.fromList  [  (procIdP, procDefP)]
      procInst' = procInst procIdPlpe [chanIdA] [int0]


-- choice operator
-- P[A]() :=    A?x >-> STOP
--          ##  A?x >-> P[A]()
-- with procInst = P[A]()
-- becomes
-- P$LP$[A](pc$P) :=     A?A1 [pc$P == 0] >-> LPE_P[A](-1)
--                    ## A?A1 [pc$P == 0] >-> LPE_P[A](0)
-- with procInst = LPE_P[A](0)
testChoice :: Test
testChoice = TestCase $
   assertBool "choice" (eqProcDef (Just (procInst', procDefPlpe)) (lpeTransformFunc procInst''  procDefs'))
   where
      procInst'' = procInst procIdP [chanIdA] []
      procIdP = procIdGen "P" [chanIdA] []

      procDefP = ProcDef [chanIdA] [] (
                        choice [ actionPref actOfferAx stop
                               , actionPref actOfferAx (procInst procIdP [chanIdA] [])
                        ])

      -- action: A?A1 [pc$P == 0]
      actOfferA1P0 = ActOffer {  offers = Set.singleton
                                              Offer { chanid = chanIdA
                                                    , chanoffers = [Quest varIdA1]
                                              }
                              , hiddenvars = Set.empty
                              , constraint = cstrEqual vexprPcP int0
                              }

      procIdPlpe = procIdGen "LPE_P" [chanIdA] [varIdPcP]
      procDefPlpe = ProcDef [chanIdA] [varIdPcP] (choice [ actionPref actOfferA1P0 (procInst procIdPlpe [chanIdA] [vexprMin1])
                                                         , actionPref actOfferA1P0 (procInst procIdPlpe [chanIdA] [vexpr0])
                                                        ])


      procDefs' = Map.fromList  [  (procIdP, procDefP)]
      procInst' = procInst procIdPlpe [chanIdA] [int0]


-- multiple ProcDefs: simple case
-- P[A]() := A?x >-> Q[A]()
-- Q[B]() := B?x >-> STOP
-- with procInst = P[A]()
-- becomes
-- LPE_P[A,B](pc$P) :=    A?A1[pc$P == 0] >-> LPE_P[A,B](1)
--                     ## A?A1[pc$P == 1] >-> LPE_P[A,B](-1)
-- with procInst = LPE_P[A](0)
testMultipleProcDefs1 :: Test
testMultipleProcDefs1 = TestCase $
   assertBool "multiple ProcDefs simple" (eqProcDef (Just (procInst', procDefPlpe)) (lpeTransformFunc procInst'' procDefs'))
   where
      procInst'' = procInst procIdP [chanIdA] []
      procIdP = procIdGen "P" [chanIdA] []
      procIdQ = procIdGen "Q" [chanIdB] []

      procDefP = ProcDef [chanIdA] [] (actionPref actOfferAx (procInst procIdQ [chanIdA] []))
      procDefQ = ProcDef [chanIdB] [] (actionPref actOfferBx stop)

      procIdPlpe = procIdGen "LPE_P" [chanIdA] [varIdPcP]
      procDefPlpe = ProcDef [chanIdA] [varIdPcP]
                      (choice [
                          actionPref
                            -- action: A?A1 [pc$P == 0]
                            ActOffer {  offers = Set.singleton
                                                      Offer { chanid = chanIdA
                                                            , chanoffers = [Quest varIdA1]
                                                      }
                                     , hiddenvars = Set.empty
                                     , constraint = cstrEqual vexprPcP int0
                                     }
                            (procInst procIdPlpe [chanIdA] [vexpr1])
                      , actionPref
                            -- action: A?A1 [pc$P == 1]
                            ActOffer {  offers = Set.singleton
                                                      Offer { chanid = chanIdA
                                                            , chanoffers = [Quest varIdA1]
                                                      }
                                     , hiddenvars = Set.empty
                                     , constraint = cstrEqual vexprPcP int1
                                     }
                            (procInst procIdPlpe [chanIdA] [vexprMin1])
                      ])

      procDefs' = Map.fromList  [  (procIdP, procDefP)
                                , (procIdQ, procDefQ)]
      procInst' = procInst procIdPlpe [chanIdA] [int0]



-- multiple ProcDefs: circular reference
-- P[A]() := A?x >-> Q[A]()
-- Q[B]() := B?x >-> P[B]()
-- with procInst = P[A]()
-- becomes
-- LPE_P[A](pc$P) :=    A?A1[pc$P == 0] >-> LPE_P[A](1)
--                   ## A?A1[pc$P == 1] >-> LPE_P[A](0)
-- with procInst = LPE_P[A](0)
testMultipleProcDefs2 :: Test
testMultipleProcDefs2 = TestCase $
   assertBool "multiple ProcDefs simple" (eqProcDef (Just (procInst', procDefPlpe)) (lpeTransformFunc procInst'' procDefs'))
   where
      procInst'' = procInst procIdP [chanIdA] []
      procIdP = procIdGen "P" [chanIdA] []
      procIdQ = procIdGen "Q" [chanIdA] []

      procDefP = ProcDef [chanIdA] [] (actionPref actOfferAx (procInst procIdQ [chanIdA] []))
      procDefQ = ProcDef [chanIdB] [] (actionPref actOfferBx (procInst procIdP [chanIdB] []))

      procIdPlpe = procIdGen "LPE_P" [chanIdA] [varIdPcP]
      procDefPlpe = ProcDef [chanIdA] [varIdPcP]
                      (choice [
                          actionPref
                            -- action: A?A1 [pc$P == 0]
                            ActOffer {  offers = Set.singleton
                                                      Offer { chanid = chanIdA
                                                            , chanoffers = [Quest varIdA1]
                                                      }
                                     , hiddenvars = Set.empty
                                     , constraint = cstrEqual vexprPcP int0
                                     }
                            (procInst procIdPlpe [chanIdA] [vexpr1])
                      , actionPref
                            -- action: A?A1 [pc$P == 1]
                            ActOffer {  offers = Set.singleton
                                                      Offer { chanid = chanIdA
                                                            , chanoffers = [Quest varIdA1]
                                                      }
                                     , hiddenvars = Set.empty
                                     , constraint = cstrEqual vexprPcP int1
                                     }
                            (procInst procIdPlpe [chanIdA] [vexpr0])
                      ])

      procDefs' = Map.fromList  [  (procIdP, procDefP)
                                , (procIdQ, procDefQ)]
      procInst' = procInst procIdPlpe [chanIdA] [int0]





-- multiple ProcDefs: removal of a STOP ProcDef
-- P[A]() :=   A?x >-> Q[A]()
--          ## A?x >-> R[A]()
-- Q[B]() := STOP               // Q will be removed, thus the program counter will point to a non-existing instance: that's ok
-- R[B]() := B?x >-> P[B]()
-- with procInst = P[A]()
-- becomes
-- LPE_P[A](pc$P) :=      A?A1[pc$P == 0] >-> LPE_P[A](1)
--                    ##  A?A1[pc$P == 0] >-> LPE_P[A](2)
--                    ##  A?A1[pc$P == 2] >-> LPE_P[A](0)
-- with procInst = LPE_P[A](0)
--  // NOTE: there is no step for pc$P == 1, which means it's a dead end (i.e. STOP)
testMultipleProcDefs3 :: Test
testMultipleProcDefs3 = TestCase $
   assertBool "multiple ProcDefs simple" (eqProcDef (Just (procInst', procDefPlpe)) (lpeTransformFunc procInst''  procDefs'))
   where
      procInst'' = procInst procIdP [chanIdA] []
      procIdP = procIdGen "P" [chanIdA] []
      procIdQ = procIdGen "Q" [chanIdB] []
      procIdR = procIdGen "R" [chanIdB] []

      procDefP = ProcDef [chanIdA] [] (choice [ actionPref actOfferAx (procInst procIdQ [chanIdA] [])
                                              , actionPref actOfferAx (procInst procIdR [chanIdA] [])
                                      ])
      procDefQ = ProcDef [chanIdB] [] stop
      procDefR = ProcDef [chanIdB] [] (actionPref actOfferBx (procInst procIdP [chanIdB] []))

      procIdPlpe = procIdGen "LPE_P" [chanIdA] [varIdPcP]
      procDefPlpe = ProcDef [chanIdA] [varIdPcP]
                      (choice [
                          actionPref
                            -- action: A?A1 [pc$P == 0]
                            ActOffer {  offers = Set.singleton
                                                      Offer { chanid = chanIdA
                                                            , chanoffers = [Quest varIdA1]
                                                      }
                                     , hiddenvars = Set.empty
                                     , constraint = cstrEqual vexprPcP int0
                                     }
                            (procInst procIdPlpe [chanIdA] [vexpr1])
                      , actionPref
                            -- action: A?A1 [pc$P == 0]
                            ActOffer {  offers = Set.singleton
                                                      Offer { chanid = chanIdA
                                                            , chanoffers = [Quest varIdA1]
                                                      }
                                     , hiddenvars = Set.empty
                                     , constraint = cstrEqual vexprPcP int0
                                     }
                            (procInst procIdPlpe [chanIdA] [vexpr2])
                      , actionPref
                            -- action: A?A1 [pc$P == 2]
                            ActOffer {  offers = Set.singleton
                                                      Offer { chanid = chanIdA
                                                            , chanoffers = [Quest varIdA1]
                                                      }
                                     , hiddenvars = Set.empty
                                     , constraint = cstrEqual vexprPcP int2
                                     }
                            (procInst procIdPlpe [chanIdA] [vexpr0])
                      ])

      procDefs' = Map.fromList  [  (procIdP, procDefP)
                                , (procIdQ, procDefQ)
                                , (procIdR, procDefR)]
      procInst' = procInst procIdPlpe [chanIdA] [int0]






-- channels: identity of ProcDefs includes the channel list!
-- P[A,B]() :=    A?x >-> Q[A](x)
--            ##  A?x >-> Q[B](x)
-- Q[A](x) := A!x >-> STOP
-- with procInst = P[A,B]()
-- becomes
-- // results in two separate instantiations of Q!
-- LPE_P[A,B](pc$P, Q$A$x, Q$B$x) :=   A?A1 [pc$P == 0] >-> LPE_P[A,B](1,A1, Q$B$x)
--                                  ## A?A1 [pc$P == 0] >-> LPE_P[A,B](2,Q$A$x, A1)
--                                  ## A!A1 [pc$P == 1, A1 == Q$A$x] >-> LPE_P[A,B](-1,ANY,ANY)
--                                  ## B!B1 [pc$P == 2, B1 == Q$B$x] >-> LPE_P[A,B](-1,ANY,ANY)
-- with procInst = LPE_P[A,B](0, ANY, ANY)
testProcDefIdentity :: Test
testProcDefIdentity = TestCase $
   assertBool "ProcDef identity" (eqProcDef (Just (procInst', procDefPlpe)) (lpeTransformFunc procInst''  procDefs'))
   where
      procInst'' = procInst procIdP [chanIdA, chanIdB] []
      procIdP = procIdGen "P" [chanIdA,chanIdB] []
      procIdQ = procIdGen "Q" [chanIdA] [varIdX]

      procDefP = ProcDef [chanIdA,chanIdB] [] (choice [ actionPref actOfferAx (procInst procIdQ [chanIdA] [vexprX])
                                                      , actionPref actOfferAx (procInst procIdQ [chanIdB] [vexprX])
                                                      ])
      procDefQ = ProcDef [chanIdA] [varIdX] (actionPref actOfferAExclamX stop)

      procIdPlpe = procIdGen "LPE_P" [chanIdA, chanIdB] [varIdPcP, varIdQAx, varIdQBX]
      varIdQAx = VarId (T.pack "Q$A$x") 33 intSort
      varIdQBX = VarId (T.pack "Q$B$x") 33 intSort
      vexprQAx = cstrVar varIdQAx
      vexprQBx = cstrVar varIdQBX

      procDefPlpe = ProcDef [chanIdA, chanIdB] [varIdPcP, varIdQAx, varIdQBX]
                      (choice [
                          --  A?A1 [pc$P == 0] >-> LPE_P(1,A1, Q$B$x)
                          actionPref
                            ActOffer {  offers = Set.singleton
                                                      Offer { chanid = chanIdA
                                                            , chanoffers = [Quest varIdA1]
                                                      }
                                     , hiddenvars = Set.empty
                                     , constraint = cstrEqual vexprPcP int0
                                     }
                            (procInst procIdPlpe [chanIdA, chanIdB] [vexpr1, vexprA1, vexprQBx])
                      , -- A?A1 [pc$P == 0] >-> LPE_P(2,Q$A$x, A1)
                        actionPref
                            ActOffer {  offers = Set.singleton
                                                      Offer { chanid = chanIdA
                                                            , chanoffers = [Quest varIdA1]
                                                      }
                                     , hiddenvars = Set.empty
                                     , constraint = cstrEqual vexprPcP int0
                                     }
                            (procInst procIdPlpe [chanIdA, chanIdB] [vexpr2, vexprQAx, vexprA1])
                      , -- A!A1 [pc$P == 1, A1 == Q$A$x] >-> LPE_P(-1,ANY,ANY)
                        actionPref
                            ActOffer {  offers = Set.singleton
                                                      Offer { chanid = chanIdA
                                                            , chanoffers = [Quest varIdA1]
                                                      }
                                     , hiddenvars = Set.empty
                                     , constraint = cstrAnd (Set.fromList [cstrITE (cstrEqual vexprPcP int1)
                                                                                             (cstrEqual vexprA1 vexprQAx)
                                                                                             (cstrConst (Cbool False))
                                                                                        ])
                                     }
                            (procInst procIdPlpe [chanIdA, chanIdB] [vexprMin1, anyInt, anyInt])
                      , -- B!B1 [pc$P == 2, B1 == Q$B$x] >-> LPE_P(-1,ANY,ANY)
                        actionPref
                            ActOffer {  offers = Set.singleton
                                                      Offer { chanid = chanIdB
                                                            , chanoffers = [Quest varIdB1]
                                                      }
                                     , hiddenvars = Set.empty
                                     , constraint = cstrAnd (Set.fromList [ cstrITE (  cstrEqual vexprPcP int2)
                                                                                             (cstrEqual vexprB1 vexprQBx)
                                                                                             (cstrConst (Cbool False))
                                                                                        ])
                                     }
                            (procInst procIdPlpe [chanIdA, chanIdB] [vexprMin1, anyInt, anyInt])
                      ])

      procDefs' = Map.fromList  [  (procIdP, procDefP)
                                , (procIdQ, procDefQ)]
      procInst' = procInst procIdPlpe [chanIdA, chanIdB] [int0, anyInt, anyInt]





-- parameters are made unique
-- P[A]() := A?x >-> Q[A](x)      // introduce param and pass it to Q
-- Q[A](x) := A!x >-> R[A](x)     // use the passed param and pass the param on to R
-- R[A](x) := A!x >-> STOP        // use the param passed from Q (!) again
-- with procInst = P[A]()
-- becomes
-- LPE_P[A](pc$P, Q$A$x, R$A$x) :=    A?A1 [pc$P == 0]  >-> LPE_P[A](1, A1, R$A$x)
--                                ##  A!A1 [pc$P == 1, A1 == Q$A$x] >-> LPE_P[A](2, Q$A$x, Q$A$x)
--                                ##  A!A1 [pc$P == 1, A1 == R$A$x] >-> LPE_P[A](-1, ANY, ANY)
-- with procInst = LPE_P[A](0, ANY, ANY)
testParamsUnique :: Test
testParamsUnique = TestCase $
   assertBool "params unique" (eqProcDef (Just (procInst', procDefPlpe)) (lpeTransformFunc procInst'' procDefs'))
   where
      procInst'' = procInst procIdP [chanIdA] []
      procIdP = procIdGen "P" [chanIdA] []
      procIdQ = procIdGen "Q" [chanIdA] [varIdX]
      procIdR = procIdGen "R" [chanIdA] [varIdX]

      procDefP = ProcDef [chanIdA] [] (actionPref actOfferAx (procInst procIdQ [chanIdA] [vexprX]))
      procDefQ = ProcDef [chanIdA] [varIdX] (actionPref actOfferAExclamX (procInst procIdR [chanIdA] [vexprX]))
      procDefR = ProcDef [chanIdA] [varIdX] (actionPref actOfferAExclamX stop)

      procIdPlpe = procIdGen "LPE_P" [chanIdA] [varIdPcP, varIdQAx, varIdRAx]
      varIdQAx = VarId (T.pack "Q$A$x") 33 intSort
      varIdRAx = VarId (T.pack "R$A$x") 33 intSort
      vexprQAx = cstrVar varIdQAx
      vexprRAx = cstrVar varIdRAx

      procDefPlpe = ProcDef [chanIdA] [varIdPcP, varIdQAx, varIdRAx]
                      (choice [
                          --  A?A1 [pc$P == 0]  >-> LPE_P[A](1, A1, R$A$x)
                          actionPref
                            ActOffer {  offers = Set.singleton
                                                      Offer { chanid = chanIdA
                                                            , chanoffers = [Quest varIdA1]
                                                      }
                                     , hiddenvars = Set.empty

                                     , constraint = cstrEqual vexprPcP int0
                                     }
                            (procInst procIdPlpe [chanIdA] [vexpr1, vexprA1, vexprRAx])
                      , -- A!A1 [pc$P == 1, A1 == Q$A$x] >-> LPE_P[A](2, Q$A$x, Q$A$x)
                        actionPref
                            ActOffer {  offers = Set.singleton
                                                      Offer { chanid = chanIdA
                                                            , chanoffers = [Quest varIdA1]
                                                      }
                                     , hiddenvars = Set.empty
                                     , constraint = cstrAnd (Set.fromList [ cstrITE (  cstrEqual vexprPcP int1)
                                                                                             (cstrEqual vexprA1 vexprQAx)
                                                                                             (cstrConst (Cbool False))
                                                                                        ])

                                     }
                            (procInst procIdPlpe [chanIdA] [vexpr2, vexprQAx, vexprQAx])
                        , -- A!A1 [pc$P == 2, A1 == R$A$x] >-> LPE_P[A](-1, ANY, ANY)
                          actionPref
                              ActOffer {  offers = Set.singleton
                                                        Offer { chanid = chanIdA
                                                              , chanoffers = [Quest varIdA1]
                                                        }
                                       , hiddenvars = Set.empty
                                       , constraint = cstrAnd (Set.fromList [ cstrITE (cstrEqual vexprPcP int2)
                                                                                               (cstrEqual vexprA1 vexprRAx)
                                                                                               (cstrConst (Cbool False))
                                                                                          ])

                                       }
                              (procInst procIdPlpe [chanIdA] [vexprMin1, anyInt, anyInt])
                      ])

      procDefs' = Map.fromList  [  (procIdP, procDefP)
                                , (procIdQ, procDefQ)
                                , (procIdR, procDefR)]
      procInst' = procInst procIdPlpe [chanIdA] [int0, anyInt, anyInt]



-- channel switching
-- P[A,B]() := A!1 >-> P[B,A]()
-- becomes
-- LPE_P[A,B](pc$P) :=    A?A1 [pc$P == 0, A1 == 1] >-> LPE_P[A,B](1)
--                    ##  B?B1 [pc$P == 1, B1 == 1] >-> LPE_P[A,B](0)
-- with procInst = LPE_P[A,B](0)
testChannelSwitch :: Test
testChannelSwitch = TestCase $
   assertBool "switching channels" (eqProcDef (Just (procInst', procDefPlpe)) (lpeTransformFunc procInst'' procDefs'))
   where
      procInst'' = procInst procIdP [chanIdA, chanIdB] []
      procIdP = procIdGen "P" [chanIdA, chanIdB] []

      procDefP = ProcDef [chanIdA, chanIdB] [] (actionPref actOfferA1 (procInst procIdP [chanIdB, chanIdA] []))

      procIdPlpe = procIdGen "LPE_P" [chanIdA, chanIdB] [varIdPcP]

      procDefPlpe = ProcDef [chanIdA, chanIdB] [varIdPcP]
                      (choice [
                          --  A?A1 [pc$P == 0, A1 == 1] >-> LPE_P[A,B](1)
                          actionPref
                            ActOffer {  offers = Set.singleton
                                                      Offer { chanid = chanIdA
                                                            , chanoffers = [Quest varIdA1]
                                                      }
                                     , hiddenvars = Set.empty
                                     , constraint = cstrAnd (Set.fromList [ cstrITE (cstrEqual vexprPcP int0)
                                                                                             (cstrEqual vexprA1 int1)
                                                                                             (cstrConst (Cbool False))
                                                                                        ])
                                     }
                            (procInst procIdPlpe [chanIdA, chanIdB] [vexpr1])
                      , -- B?B1 [pc$P == 1, B1 == 1] >-> LPE_P[A,B](0)
                        actionPref
                            ActOffer {  offers = Set.singleton
                                                      Offer { chanid = chanIdB
                                                            , chanoffers = [Quest varIdB1]
                                                      }
                                     , hiddenvars = Set.empty
                                     , constraint = cstrAnd (Set.fromList [  cstrITE (cstrEqual vexprPcP int1)
                                                                                             (cstrEqual vexprB1 int1)
                                                                                             (cstrConst (Cbool False))
                                                                                        ])

                                     }
                            (procInst procIdPlpe [chanIdA, chanIdB] [vexpr0])
                    ])

      procDefs' = Map.fromList  [  (procIdP, procDefP)]
      procInst' = procInst procIdPlpe [chanIdA, chanIdB] [int0]



-- more complete example including necessity for GNF translation
-- P[A,B](s) := A?x >-> B!s >-> STOP
-- becomes with GNF:
-- P[A,B](s) := A?x >-> P$gnf1[A,B](s,x)
-- P$gnf1[A,B](s,x) := B!s >-> STOP
-- with procInst = P[A,B](1)
-- becomes
-- LPE_P[A,B](pc$P, P$A$B$s, P$gnf1$A$B$s, P$gnf1$A$B$x) :=
--       A?A1 [pc$P == 0] >-> LPE_P[A,B](1, P$A$B$s, P$A$B$s, A1)
--    ## B?B1 [pc$P == 1, B1 ==  P$gnf1$A$B$s] >-> LPE_P[A,B](-1, ANY, ANY, ANY)
-- with procInst = LPE_P[A,B](0,1,ANY,ANY)
testMultiAction :: Test
testMultiAction = TestCase $
   assertBool "multi action" (eqProcDef (Just (procInst', procDefPlpe)) (lpeTransformFunc procInst'' procDefs'))
   where
      varIdS = VarId (T.pack "s") 33 intSort
      vexprS = cstrVar varIdS
      procInst'' = procInst procIdP [chanIdA, chanIdB] [int1]
      procIdP = procIdGen "P" [chanIdA, chanIdB] [varIdS]

      procDefP = ProcDef [chanIdA, chanIdB] [varIdS] (actionPref actOfferAx
                                              (actionPref
                                                  ActOffer {  offers = Set.singleton
                                                      Offer { chanid = chanIdB
                                                            , chanoffers = [Exclam vexprS]
                                                      }
                                                  , hiddenvars = Set.empty
                                                  , constraint = cstrConst (Cbool True)
                                                  }
                                                  stop
                                                ))

      procIdPlpe = procIdGen "LPE_P" [chanIdA, chanIdB] [varIdPcP, varIdPABs, varIdPgnf1ABs, varIdPgnf1ABx]
      varIdPABs = VarId (T.pack "P$A$B$s") 33 intSort
      varIdPgnf1ABs = VarId (T.pack "P$gnf1$A$B$s") 33 intSort
      varIdPgnf1ABx = VarId (T.pack "P$gnf1$A$B$x") 33 intSort

      vexprPABs = cstrVar varIdPABs
      vexprPgnf1ABs = cstrVar varIdPgnf1ABs
      -- vexprPgnf1ABx = cstrVar varIdPgnf1ABx            -- PvdL: not used, but was that intentionally?

      procDefPlpe = ProcDef [chanIdA, chanIdB] [varIdPcP, varIdPABs, varIdPgnf1ABs, varIdPgnf1ABx]
                      (choice [
                          --  A?A1 [pc$P == 0] >-> LPE_P[A,B](1, P$A$B$s, P$gnf1$A$B$s, A1)
                          actionPref
                            ActOffer {  offers = Set.singleton
                                                      Offer { chanid = chanIdA
                                                            , chanoffers = [Quest varIdA1]
                                                      }
                                     , hiddenvars = Set.empty
                                     , constraint = cstrEqual vexprPcP int0
                                     }
                            (procInst procIdPlpe [chanIdA, chanIdB] [vexpr1, vexprPABs, vexprPABs, vexprA1])
                      , -- B?B1 [pc$P == 1, B1 ==  P$gnf1$A$B$s] >-> LPE_P[A,B](-1, ANY, ANY, ANY)
                        actionPref
                            ActOffer {  offers = Set.singleton
                                                      Offer { chanid = chanIdB
                                                            , chanoffers = [Quest varIdB1]
                                                      }
                                     , hiddenvars = Set.empty
                                     , constraint = cstrAnd (Set.fromList [ cstrITE (cstrEqual vexprPcP int1)
                                                                                             (cstrEqual vexprB1 vexprPgnf1ABs)
                                                                                             (cstrConst (Cbool False))
                                                                                        ])

                                     }
                            (procInst procIdPlpe [chanIdA, chanIdB] [vexprMin1, anyInt, anyInt, anyInt])
                      ])

      procDefs' = Map.fromList  [  (procIdP, procDefP)]
      procInst' = procInst procIdPlpe [chanIdA, chanIdB] [int0, int1, anyInt, anyInt]


-- Channel instantiation not executed for top-level procInst
-- P[A]() := A?x >-> STOP
-- with procInst = P[B]()
-- becomes
-- LPE_P[A](pc$P) := A?A1 [pc$P == 0] >-> LPE_P[A](-1)
-- with procInst = LPE_P[B](0)
testChannelInstantiation :: Test
testChannelInstantiation = TestCase $
   assertBool "actionPref stop" (eqProcDef (Just (procInst', procDefPlpe)) (lpeTransformFunc procInst'' procDefs'))
   where
      procInst'' = procInst procIdP [chanIdB] []
      procIdP = procIdGen "P" [chanIdA] []

      procDefP = ProcDef [chanIdA] [] (actionPref actOfferAx stop)

      procIdPlpe = procIdGen "LPE_P" [chanIdA] [varIdPcP]
      procDefPlpe = ProcDef [chanIdA] [varIdPcP]
                      (actionPref
                        -- action: A?A1 [pc$P == 0]
                        ActOffer {  offers = Set.singleton
                                                  Offer { chanid = chanIdA
                                                        , chanoffers = [Quest varIdA1]
                                                  }
                                 , hiddenvars = Set.empty
                                 , constraint = cstrEqual vexprPcP int0
                                 }
                        (procInst procIdPlpe [chanIdA] [vexprMin1]))

      procDefs' = Map.fromList  [  (procIdP, procDefP)]
      procInst' = procInst procIdPlpe [chanIdB] [int0]



-- -------------------------------------------------
-- LPEPar integration (it's called at preGNF level)
-- -------------------------------------------------

-- test parallel bexpr at lower level
-- P[A]() := A?x >-> (A!x >-> STOP || A!x >-> STOP)
-- with procInst P[A]()
-- first preGNF
-- P[A]() := A?x >-> P$pre1[A](x)
-- P$pre1[A](x) := A!x >-> STOP || A!x >-> STOP
-- then parallel translation:
-- P$pre1[A](op1$pc$P$pre1$op1, op1$P$pre1$x, op2$pc$P$pre1$op2, op2$P$pre1$x) :=
--   A?A1 [op1$pc$P$pre1$op1 == 0, op2$pc$P$pre1$op2 == 0,
--         A1 == op1$P$pre1$x, A1 == op2$P$pre1$x] >->  P$pre1[A](-1, ANY, -1, ANY)
--  with P$pre1[A](0, x, 0, x) // which is put into P[A]() !!!

-- LPE of P becomes:
-- P[A](pc$P, P$pre1$A$op1$pc$P$pre1$op1, P$pre1$A$op1$P$pre1$op1$A$x, P$pre1$A$op2$pc$P$pre1$op2, P$pre1$A$op2$P$pre1$op2$A$x) :=
--    A?A1 [pc$P == 0] >-> P[A](1, x, 0, x, 0)
-- ## A?A1 [pc$P == 1,
--          P$pre1$A$op1$pc$P$pre1$op1 == 0, P$pre1$A$op2$pc$P$pre1$op2 == 0,
--          A1 == P$pre1$A$op1$P$pre1$x, A1 == P$pre1$A$op2$P$pre1$x] >->  P$pre1[A](1, -1, ANY, -1, ANY)
--    // note that pc$P is set to 1, but the pc=1 for each operand makes sure, the STOP is translated correctly
-- resulting procInst is put in the original place in preGNF!!
-- with procInst: P[A](0, ANY, ANY, ANY, ANY)

-- description of the param names:
    --  P$pre1$A$ op1$  P$pre1$op1$A$x
    --                  name after LPE of left operator: temporary ProcId = P$pre1$op1!
    --                  full process name + var name
    --            made unique during parallel translation: prefix of operator nr
    --  name after LPE of temporary procDef P$pre1$A

testLPEPar :: Test
testLPEPar = TestCase $
   -- assertEqual "test LPEPar integration"  (Just (procInst', procDefP')) (lpeTransformFunc procInst'' procDefs')
   assertBool "test LPEPar integration" $ eqProcDef (Just (procInst', procDefP')) (lpeTransformFunc procInst'' procDefs')
   where
      procInst'' = procInst procIdP [chanIdA] []
      procIdP = procIdGen "P" [chanIdA] []

      procDefP = ProcDef [chanIdA] [] (
            actionPref actOfferAx (
                parallel [chanIdA] [
                    actionPref actOfferAExclamX stop,
                    actionPref actOfferAExclamX stop
                  ]
                ))
      procDefs' = Map.fromList  [  (procIdP, procDefP)]

      -- pc$P, P$pre1$A$op1$pc$P$pre1$op1, P$pre1$A$op1$P$pre1$x, P$pre1$A$op2$pc$P$pre1$op2, P$pre1$A$op2$P$pre1$x) :=
      varIdpcP = VarId (T.pack "pc$P") 0 intSort
      varIdOp1pc = VarId (T.pack "P$pre1$A$op1$pc$P$pre1$op1") 0 intSort

      varIdOp1x = VarId (T.pack "P$pre1$A$op1$P$pre1$op1$A$x") 33 intSort


      varIdOp2pc = VarId (T.pack "P$pre1$A$op2$pc$P$pre1$op2") 0 intSort
      varIdOp2x = VarId (T.pack "P$pre1$A$op2$P$pre1$op2$A$x") 33 intSort

      vexprpcP = cstrVar varIdpcP
      vexprOp1pc = cstrVar varIdOp1pc
      vexprOp1x = cstrVar varIdOp1x
      vexprOp2pc = cstrVar varIdOp2pc
      vexprOp2x = cstrVar varIdOp2x

      procIdP' = procIdGen "LPE_P" [chanIdA] [varIdpcP, varIdOp1pc, varIdOp1x, varIdOp2pc, varIdOp2x]
      procDefP' = ProcDef [chanIdA] [varIdpcP, varIdOp1pc, varIdOp1x, varIdOp2pc, varIdOp2x] (
                    choice [
                        --    A?A1 [pc$P == 0] >-> P[A](1, x, 0, x, 0)
                        actionPref
                          ActOffer {  offers = Set.singleton
                                                    Offer { chanid = chanIdA
                                                          , chanoffers = [Quest varIdA1]
                                                    }
                                   , hiddenvars = Set.empty
                                   , constraint =  cstrEqual vexprpcP int0
                                   }
                          (procInst procIdP' [chanIdA] [int1, int0, vexprA1, int0, vexprA1])
                          -- ## A?A1 [pc$P == 1,
                          --          P$pre1$A$op1$pc$P$pre1$op1 == 0, P$pre1$A$op2$pc$P$pre1$op2 == 0,
                          --          A1 == P$pre1$A$op1$P$pre1$x, A1 == P$pre1$A$op2$P$pre1$x] >->  P$pre1[A](-1, -1, ANY, -1, ANY)
                          , actionPref
                          ActOffer {  offers = Set.singleton
                                                    Offer { chanid = chanIdA
                                                          , chanoffers = [Quest varIdA1]
                                                    }
                                   , hiddenvars = Set.empty
                                   , constraint =  cstrAnd (Set.fromList [ cstrITE (cstrEqual vexprpcP int1)
                                                                                            (cstrAnd (Set.fromList [
                                                                                                cstrITE (cstrEqual vexprOp1pc int0)
                                                                                                   (cstrEqual vexprA1 vexprOp1x)
                                                                                                   (cstrConst (Cbool False)),
                                                                                                cstrITE (cstrEqual vexprOp2pc int0)
                                                                                                  (cstrEqual vexprA1 vexprOp2x)
                                                                                                  (cstrConst (Cbool False))
                                                                                            ]))
                                                                                           (cstrConst (Cbool False))
                                                                ])


                                   }
                          (procInst procIdP' [chanIdA] [int1, vexprMin1, anyInt, vexprMin1, anyInt])])

      procInst' = procInst procIdP' [chanIdA] [int0, anyInt, anyInt, anyInt, anyInt]




-- -------------------------------------------------
-- test 
-- -------------------------------------------------


-- chanIdA3 = ChanId    { ChanId.name = T.pack "A"
--                     , ChanId.unid = 2
--                     , ChanId.chansorts = [intSort, intSort, intSort]
--                     }

-- -- action: A?x?y?z
-- actOfferA3   = ActOffer {  offers = Set.singleton
--                                         Offer { chanid = chanIdA3
--                                               , chanoffers = [Quest varIdX,
--                                                                   Quest varIdY,
--                                                                   Quest varIdZ]
--                                         }
--                         , constraint = cstrConst (Cbool True)
--             }
            
            
-- testMultiChanOffer :: Test
-- testMultiChanOffer = TestCase $
--       assertBool "multi chan offer" (eqProcDef (Just (procInst, procDefP)) (lpeTransformFunc procInst'' procDefs))
--       where
--       varIdS = VarId (T.pack "s") 33 intSort
--       vexprS = cstrVar varIdS
--       procInst'' = procInst procIdP [chanIdA3, chanIdB] [int1]
--       procIdP = procIdGen "P" [chanIdA3, chanIdB] [varIdS]

--       procDefP = ProcDef [chanIdA3, chanIdB] [varIdS] (actionPref actOfferA3
--                                                 (actionPref
--                                                       ActOffer {  offers = Set.fromList [
--                                                                                     Offer { chanid = chanIdA3
--                                                                                           , chanoffers = [Exclam vexpr1,
--                                                                                                             Exclam vexpr2,
--                                                                                                             Exclam vexpr2]
--                                                                                     },
--                                                                                     Offer { chanid = chanIdB
--                                                                                           , chanoffers = [Exclam vexprS]
--                                                                                     }
--                                                                               ]     
--                                                       , constraint = cstrConst (Cbool True)
--                                                       }
--                                                       stop
--                                                 ))


--       -- procIdPlpe = procIdGen "LPE_P" [chanIdA, chanIdB] [varIdPcP, varIdPABs, varIdPgnf1ABs, varIdPgnf1ABx]
--       -- varIdPABs = VarId (T.pack "P$A$B$s") 33 intSort
--       -- varIdPgnf1ABs = VarId (T.pack "P$gnf1$A$B$s") 33 intSort
--       -- varIdPgnf1ABx = VarId (T.pack "P$gnf1$A$B$x") 33 intSort

--       -- vexprPABs = cstrVar varIdPABs
--       -- vexprPgnf1ABs = cstrVar varIdPgnf1ABs
--       -- vexprPgnf1ABx = cstrVar varIdPgnf1ABx



--       procDefs = Map.fromList  [  (procIdP, procDefP)]
--       -- procInst' = procInst procIdPlpe [chanIdA, chanIdB] [int0, int1, anyInt, anyInt]




-- -------------------------------------------------
-- LPEHide integration (it's called at preGNF level)
-- -------------------------------------------------
-- test HIDE bexpr at lower level

-- P[A,B]() := A?x -> HIDE [] IN B!x -> STOP 
-- with procInst = P[A,B]()
-- becomes
-- P[A,B](pc$P, P$hide1$pc, $P$hide$B$x) := 
--                A?A$1 [pc$P == 0] -> P[A,B](1,0,A$1)
--          ##    B?B$1 [pc$P == 1 and $P$hide1$pc == 0 and B$1 == $P$hide$B$x] -> P[A,B](1,-1,ANY)
--
-- with procInst = P[A,B](0)
      
testLPEHide1 :: Test
testLPEHide1 = TestCase $
   assertBool "test LPEHide integration" $ eqProcDef (Just (procInst', procDefP')) result
   where
      result =  (lpeTransformFunc procInst'' procDefs)
      procInst'' = procInst procIdP [chanIdA, chanIdB] []
      procIdP = procIdGen "P" [chanIdA, chanIdB] []

      procDefP = ProcDef [chanIdA, chanIdB] [] (
            actionPref 
                  actOfferAx
                  (hide[] (actionPref actOfferBExclamX stop)))
      procDefs = Map.fromList  [  (procIdP, procDefP)]

      -- pc$P, P$pre1$A$op1$pc$P$pre1$op1, P$pre1$A$op1$P$pre1$x, P$pre1$A$op2$pc$P$pre1$op2, P$pre1$A$op2$P$pre1$x) :=
      varIdpcP = VarId (T.pack "pc$P") 0 intSort
      varIdHide1pc = VarId (T.pack "P$pre1$A$B$pc$P$pre1") 0 intSort
      varIdHide1x = VarId (T.pack "P$pre1$A$B$P$pre1$A$B$x") 33 intSort

      vexprpcP = cstrVar varIdpcP
      vexprHidepc = cstrVar varIdHide1pc
      vexprHide1x = cstrVar varIdHide1x

      procIdP' = procIdGen "LPE_P" [chanIdA, chanIdB] [varIdpcP, varIdHide1pc, varIdHide1x]
      procDefP' = ProcDef [chanIdA, chanIdB] [varIdpcP, varIdHide1pc, varIdHide1x] (
                    choice[
                        --   A?A$1 [pc$P == 0] -> P[A,B](1,0,A$1)
                        actionPref
                          ActOffer {  offers = Set.singleton
                                                    Offer { chanid = chanIdA
                                                          , chanoffers = [Quest varIdA1]
                                                    }
                                                , constraint =  cstrEqual vexprpcP int0
                                    }
                          (procInst procIdP' [chanIdA, chanIdB] [int1, int0, vexprA1]),
                        --  B?B$1 [pc$P == 1 and $P$hide1$pc == 0 and B$1 == $P$hide$B$x] -> P[A,B](1,-1,ANY)
                        actionPref
                          ActOffer {  offers = Set.singleton
                                                    Offer { chanid = chanIdB
                                                          , chanoffers = [Quest varIdB1]
                                                    }
                                                , constraint =  cstrAnd (Set.fromList [ cstrITE (cstrEqual vexprpcP int1)
                                                                                            (cstrAnd (Set.fromList [
                                                                                                cstrITE (cstrEqual vexprHidepc int0)
                                                                                                   (cstrEqual vexprB1 vexprHide1x)
                                                                                                   (cstrConst (Cbool False))
                                                                                            ]))
                                                                                           (cstrConst (Cbool False))
                                                                ])


                                    }
                          (procInst procIdP' [chanIdA, chanIdB] [int1, vexprMin1, anyInt])])
      procInst' = procInst procIdP' [chanIdA, chanIdB] [int0, anyInt, anyInt]




-- P[A,B]() := A?x -> HIDE [A] IN B!x -> STOP 
-- with procInst = P[A,B]()
-- becomes
-- P[A,B](pc$P, P$hide1$pc, $P$hide$B$x) := 
--                A?A$1 [pc$P == 0] -> P[A,B](1,0,A$1)
--          ##    B?B$1 [pc$P == 1 and $P$hide1$pc == 0 and B$1 == $P$hide$B$x] -> P[A,B](1,-1,ANY)
--
-- with procInst = P[A,B](0)
      
testLPEHide2 :: Test
testLPEHide2 = TestCase $
   assertBool "test LPEHide integration" $ eqProcDef (Just (procInst', procDefP')) result
   where
      result =  (lpeTransformFunc procInst'' procDefs)
      procInst'' = procInst procIdP [chanIdA, chanIdB] []
      procIdP = procIdGen "P" [chanIdA, chanIdB] []

      procDefP = ProcDef [chanIdA, chanIdB] [] (
            actionPref 
                  actOfferAx
                  (hide[chanIdA] (actionPref actOfferBExclamX stop)))
      procDefs = Map.fromList  [  (procIdP, procDefP)]

      -- pc$P, P$pre1$A$op1$pc$P$pre1$op1, P$pre1$A$op1$P$pre1$x, P$pre1$A$op2$pc$P$pre1$op2, P$pre1$A$op2$P$pre1$x) :=
      varIdpcP = VarId (T.pack "pc$P") 0 intSort
      varIdHide1pc = VarId (T.pack "P$pre1$A$B$pc$P$pre1") 0 intSort
      varIdHide1x = VarId (T.pack "P$pre1$A$B$P$pre1$A$B$x") 33 intSort

      vexprpcP = cstrVar varIdpcP
      vexprHidepc = cstrVar varIdHide1pc
      vexprHide1x = cstrVar varIdHide1x

      procIdP' = procIdGen "LPE_P" [chanIdA, chanIdB] [varIdpcP, varIdHide1pc, varIdHide1x]
      procDefP' = ProcDef [chanIdA, chanIdB] [varIdpcP, varIdHide1pc, varIdHide1x] (
                    choice[
                        --   A?A$1 [pc$P == 0] -> P[A,B](1,0,A$1)
                        actionPref
                          ActOffer {  offers = Set.singleton
                                                    Offer { chanid = chanIdA
                                                          , chanoffers = [Quest varIdA1]
                                                    }
                                                , constraint =  cstrEqual vexprpcP int0
                                    }
                          (procInst procIdP' [chanIdA, chanIdB] [int1, int0, vexprA1]),
                        --  B?B$1 [pc$P == 1 and $P$hide1$pc == 0 and B$1 == $P$hide$B$x] -> P[A,B](1,-1,ANY)
                        actionPref
                          ActOffer {  offers = Set.singleton
                                                    Offer { chanid = chanIdB
                                                          , chanoffers = [Quest varIdB1]
                                                    }
                                                , constraint =  cstrAnd (Set.fromList [ cstrITE (cstrEqual vexprpcP int1)
                                                                                            (cstrAnd (Set.fromList [
                                                                                                cstrITE (cstrEqual vexprHidepc int0)
                                                                                                   (cstrEqual vexprB1 vexprHide1x)
                                                                                                   (cstrConst (Cbool False))
                                                                                            ]))
                                                                                           (cstrConst (Cbool False))
                                                                ])


                                    }
                          (procInst procIdP' [chanIdA, chanIdB] [int1, vexprMin1, anyInt])])
      procInst' = procInst procIdP' [chanIdA, chanIdB] [int0, anyInt, anyInt]



-- P[A,B]() := A?x -> HIDE [B] IN B!x -> STOP 
-- with procInst = P[A,B]()
-- becomes
-- P[A,B](pc$P, P$hide1$pc, $P$hide$B$x) := 
--                A?A$1 [pc$P == 0] -> P[A,B](1,0,A$1)
--          ##    ISTEP {B$1} [pc$P == 1 and $P$hide1$pc == 0 and B$1 == $P$hide$B$x] -> P[A,B](1,-1,ANY)
--
-- with procInst = P[A,B](0)

testLPEHide3 :: Test
testLPEHide3 = TestCase $
   assertBool "test LPEHide integration" $ eqProcDef (Just (procInst', procDefP')) result
   where
      result =  (lpeTransformFunc procInst'' procDefs)
      procInst'' = procInst procIdP [chanIdA, chanIdB] []
      procIdP = procIdGen "P" [chanIdA, chanIdB] []

      procDefP = ProcDef [chanIdA, chanIdB] [] (
            actionPref 
                  actOfferAx
                  (hide[chanIdB] (actionPref actOfferBExclamX stop)))
      procDefs = Map.fromList  [  (procIdP, procDefP)]

      -- pc$P, P$pre1$A$op1$pc$P$pre1$op1, P$pre1$A$op1$P$pre1$x, P$pre1$A$op2$pc$P$pre1$op2, P$pre1$A$op2$P$pre1$x) :=
      varIdpcP = VarId (T.pack "pc$P") 0 intSort
      varIdHide1pc = VarId (T.pack "P$pre1$A$B$pc$P$pre1") 0 intSort
      varIdHide1x = VarId (T.pack "P$pre1$A$B$P$pre1$A$B$x") 33 intSort

      vexprpcP = cstrVar varIdpcP
      vexprHidepc = cstrVar varIdHide1pc
      vexprHide1x = cstrVar varIdHide1x

      -- chanIdIstep :: ChanId
      -- chanIdIstep = ChanId "ISTEP" 902 []
      chanIdIstepX :: ChanId
      chanIdIstepX = ChanId (T.pack "ISTEP") 902 []
                                 
      procIdP' = procIdGen "LPE_P" [chanIdA, chanIdB] [varIdpcP, varIdHide1pc, varIdHide1x]
      procDefP' = ProcDef [chanIdA, chanIdB] [varIdpcP, varIdHide1pc, varIdHide1x] (
                    choice[
                        --   A?A$1 [pc$P == 0] -> P[A,B](1,0,A$1)
                        actionPref
                          ActOffer {  offers = Set.singleton
                                                    Offer { chanid = chanIdA
                                                          , chanoffers = [Quest varIdA1]
                                                    }
                                                , constraint =  cstrEqual vexprpcP int0
                                    }
                          (procInst procIdP' [chanIdA, chanIdB] [int1, int0, vexprA1]),
                        --  B?B$1 [pc$P == 1 and $P$hide1$pc == 0 and B$1 == $P$hide$B$x] -> P[A,B](1,-1,ANY)
                        actionPref
                          ActOffer {  offers = Set.singleton
                                                    Offer { chanid = chanIdIstepX
                                                          , chanoffers = [Quest varIdB1]
                                                      --     , chanoffers = [Quest varIdB1]
                                                      --     , hiddenvars = Set.fromList [varIdB1]
                                                    }
                                                , constraint =  cstrAnd (Set.fromList [ cstrITE (cstrEqual vexprpcP int1)
                                                                                            (cstrAnd (Set.fromList [
                                                                                                cstrITE (cstrEqual vexprHidepc int0)
                                                                                                   (cstrEqual vexprB1 vexprHide1x)
                                                                                                   (cstrConst (Cbool False))
                                                                                            ]))
                                                                                           (cstrConst (Cbool False))
                                                                ])
                                    }
                          (procInst procIdP' [chanIdA, chanIdB] [int1, vexprMin1, anyInt])])
      procInst' = procInst procIdP' [chanIdA, chanIdB] [int0, anyInt, anyInt]






-- -------------------------------------------------
-- test parallel nesting
-- e.g. P[A]() := Q[A]() || Q[B]()
-- Q[A]() := A >-> STOP || A >-> STOP
-- -------------------------------------------------






----------------------------------------------------------------------------------------
-- List of Tests
----------------------------------------------------------------------------------------
testLPEList :: Test
testLPEList = TestList [  TestLabel "translation to GNF did work" testGNFFirst

                        , TestLabel "STOP becomes empty choice" testStop
                        , TestLabel "actionPref stop" testActionPrefStop
                        , TestLabel "actionPref Constraints are kept" testActionPrefConstraints
                        , TestLabel "actionPref procInst" testActionPrefProcInst
                        , TestLabel "choice" testChoice
                        , TestLabel "Multiple ProcDefs simple" testMultipleProcDefs1
                        , TestLabel "Multiple ProcDefs circular" testMultipleProcDefs2
                        , TestLabel "Multiple ProcDefs removal of STOP" testMultipleProcDefs3

                        , TestLabel "ProcDef Identity" testProcDefIdentity
                        , TestLabel "Params are made unique" testParamsUnique
                        , TestLabel "switching channels" testChannelSwitch
                        , TestLabel "multi action" testMultiAction
                        , TestLabel "channel instantiation not for top-level procInst" testChannelInstantiation

                        , TestLabel "lpePar integration" testLPEPar

                        , TestLabel "lpeHide integration" testLPEHide1
                        , TestLabel "lpeHide integration" testLPEHide2
                        -- , TestLabel "lpeHide integration" testLPEHide3
                        
                        --, TestLabel "multi chanoffer translation" testMultiChanOffer
                        ]<|MERGE_RESOLUTION|>--- conflicted
+++ resolved
@@ -3,13 +3,15 @@
 Copyright (c) 2015-2017 TNO and Radboud University
 See LICENSE at root directory of this repository.
 -}
+     
+{-# OPTIONS_GHC -Wno-unused-top-binds #-}
 
 module TestLPE
 (
 testLPEList
 )
 where
-
+ 
 import Test.HUnit
 import qualified Data.Set as Set
 import qualified Data.Map as Map
@@ -25,7 +27,7 @@
 
 import LPEfunc
 
-import Debug.Trace
+-- import Debug.Trace
 ---------------------------------------------------------------------------
 -- Helper functions
 ---------------------------------------------------------------------------
@@ -40,12 +42,7 @@
 
 varIdX :: VarId
 varIdX = VarId (T.pack "x") 33 intSort
-<<<<<<< HEAD
-varIdY = VarId (T.pack "y") 34 intSort
-varIdZ = VarId (T.pack "z") 34 intSort
-=======
 varIdA1 :: VarId
->>>>>>> 0c786fac
 varIdA1 = VarId (T.pack "A$1") 34 intSort
 varIdB1 :: VarId
 varIdB1 = VarId (T.pack "B$1") 34 intSort
@@ -113,27 +110,18 @@
                                         Offer { chanid = chanIdB
                                               , chanoffers = [Quest varIdX]
                                         }
-<<<<<<< HEAD
+                        , hiddenvars = Set.empty
                         , constraint = cstrConst (Cbool True)
             }
 
 -- action: B!x
+actOfferBExclamX :: ActOffer
 actOfferBExclamX   = ActOffer {  offers = Set.singleton
                               Offer { chanid = chanIdB
                                     , chanoffers = [Exclam vexprX]
                               }
-            , constraint = cstrConst (Cbool True)
-}
-
--- action: C?x
-actOfferCx   = ActOffer {  offers = Set.singleton
-                                        Offer { chanid = chanIdC
-                                              , chanoffers = [Quest varIdX]
-                                        }
-=======
-                        , hiddenvars = Set.empty
->>>>>>> 0c786fac
-                        , constraint = cstrConst (Cbool True)
+                              , hiddenvars = Set.empty
+                              , constraint = cstrConst (Cbool True)
             }
 
 -- sorts, chanIds
@@ -151,6 +139,7 @@
                     , ChanId.unid = 3
                     , ChanId.chansorts = [intSort]
                     }
+                  
 anyInt :: VExpr
 anyInt = cstrConst $ Cany intSort
 
@@ -908,8 +897,9 @@
 testLPEPar :: Test
 testLPEPar = TestCase $
    -- assertEqual "test LPEPar integration"  (Just (procInst', procDefP')) (lpeTransformFunc procInst'' procDefs')
-   assertBool "test LPEPar integration" $ eqProcDef (Just (procInst', procDefP')) (lpeTransformFunc procInst'' procDefs')
-   where
+   assertBool "test LPEPar integration" $ eqProcDef (Just (procInst', procDefP')) res
+   where
+      res = (lpeTransformFunc procInst'' procDefs')
       procInst'' = procInst procIdP [chanIdA] []
       procIdP = procIdGen "P" [chanIdA] []
 
@@ -1051,207 +1041,215 @@
 -- -------------------------------------------------
 -- test HIDE bexpr at lower level
 
--- P[A,B]() := A?x -> HIDE [] IN B!x -> STOP 
--- with procInst = P[A,B]()
--- becomes
--- P[A,B](pc$P, P$hide1$pc, $P$hide$B$x) := 
---                A?A$1 [pc$P == 0] -> P[A,B](1,0,A$1)
---          ##    B?B$1 [pc$P == 1 and $P$hide1$pc == 0 and B$1 == $P$hide$B$x] -> P[A,B](1,-1,ANY)
---
--- with procInst = P[A,B](0)
+-- -- P[A,B]() := A?x -> HIDE [] IN B!x -> STOP 
+-- -- with procInst = P[A,B]()
+-- -- becomes
+-- -- P[A,B](pc$P, P$hide1$pc, $P$hide$B$x) := 
+-- --                A?A$1 [pc$P == 0] -> P[A,B](1,0,A$1)
+-- --          ##    B?B$1 [pc$P == 1 and $P$hide1$pc == 0 and B$1 == $P$hide$B$x] -> P[A,B](1,-1,ANY)
+-- --
+-- -- with procInst = P[A,B](0)
       
-testLPEHide1 :: Test
-testLPEHide1 = TestCase $
-   assertBool "test LPEHide integration" $ eqProcDef (Just (procInst', procDefP')) result
-   where
-      result =  (lpeTransformFunc procInst'' procDefs)
-      procInst'' = procInst procIdP [chanIdA, chanIdB] []
-      procIdP = procIdGen "P" [chanIdA, chanIdB] []
-
-      procDefP = ProcDef [chanIdA, chanIdB] [] (
-            actionPref 
-                  actOfferAx
-                  (hide[] (actionPref actOfferBExclamX stop)))
-      procDefs = Map.fromList  [  (procIdP, procDefP)]
-
-      -- pc$P, P$pre1$A$op1$pc$P$pre1$op1, P$pre1$A$op1$P$pre1$x, P$pre1$A$op2$pc$P$pre1$op2, P$pre1$A$op2$P$pre1$x) :=
-      varIdpcP = VarId (T.pack "pc$P") 0 intSort
-      varIdHide1pc = VarId (T.pack "P$pre1$A$B$pc$P$pre1") 0 intSort
-      varIdHide1x = VarId (T.pack "P$pre1$A$B$P$pre1$A$B$x") 33 intSort
-
-      vexprpcP = cstrVar varIdpcP
-      vexprHidepc = cstrVar varIdHide1pc
-      vexprHide1x = cstrVar varIdHide1x
-
-      procIdP' = procIdGen "LPE_P" [chanIdA, chanIdB] [varIdpcP, varIdHide1pc, varIdHide1x]
-      procDefP' = ProcDef [chanIdA, chanIdB] [varIdpcP, varIdHide1pc, varIdHide1x] (
-                    choice[
-                        --   A?A$1 [pc$P == 0] -> P[A,B](1,0,A$1)
-                        actionPref
-                          ActOffer {  offers = Set.singleton
-                                                    Offer { chanid = chanIdA
-                                                          , chanoffers = [Quest varIdA1]
-                                                    }
-                                                , constraint =  cstrEqual vexprpcP int0
-                                    }
-                          (procInst procIdP' [chanIdA, chanIdB] [int1, int0, vexprA1]),
-                        --  B?B$1 [pc$P == 1 and $P$hide1$pc == 0 and B$1 == $P$hide$B$x] -> P[A,B](1,-1,ANY)
-                        actionPref
-                          ActOffer {  offers = Set.singleton
-                                                    Offer { chanid = chanIdB
-                                                          , chanoffers = [Quest varIdB1]
-                                                    }
-                                                , constraint =  cstrAnd (Set.fromList [ cstrITE (cstrEqual vexprpcP int1)
-                                                                                            (cstrAnd (Set.fromList [
-                                                                                                cstrITE (cstrEqual vexprHidepc int0)
-                                                                                                   (cstrEqual vexprB1 vexprHide1x)
-                                                                                                   (cstrConst (Cbool False))
-                                                                                            ]))
-                                                                                           (cstrConst (Cbool False))
-                                                                ])
-
-
-                                    }
-                          (procInst procIdP' [chanIdA, chanIdB] [int1, vexprMin1, anyInt])])
-      procInst' = procInst procIdP' [chanIdA, chanIdB] [int0, anyInt, anyInt]
-
-
-
-
--- P[A,B]() := A?x -> HIDE [A] IN B!x -> STOP 
--- with procInst = P[A,B]()
--- becomes
--- P[A,B](pc$P, P$hide1$pc, $P$hide$B$x) := 
---                A?A$1 [pc$P == 0] -> P[A,B](1,0,A$1)
---          ##    B?B$1 [pc$P == 1 and $P$hide1$pc == 0 and B$1 == $P$hide$B$x] -> P[A,B](1,-1,ANY)
---
--- with procInst = P[A,B](0)
+-- testLPEHide1 :: Test
+-- testLPEHide1 = TestCase $
+--    assertBool "test LPEHide integration" $ eqProcDef (Just (procInst', procDefP')) result
+--    where
+--       result =  (lpeTransformFunc procInst'' procDefs')
+--       procInst'' = procInst procIdP [chanIdA, chanIdB] []
+--       procIdP = procIdGen "P" [chanIdA, chanIdB] []
+
+--       procDefP = ProcDef [chanIdA, chanIdB] [] (
+--             actionPref 
+--                   actOfferAx
+--                   (hide[] (actionPref actOfferBExclamX stop)))
+--       procDefs' = Map.fromList  [  (procIdP, procDefP)]
+
+--       -- pc$P, P$pre1$A$op1$pc$P$pre1$op1, P$pre1$A$op1$P$pre1$x, P$pre1$A$op2$pc$P$pre1$op2, P$pre1$A$op2$P$pre1$x) :=
+--       varIdpcP = VarId (T.pack "pc$P") 0 intSort
+--       varIdHide1pc = VarId (T.pack "P$pre1$A$B$pc$P$pre1") 0 intSort
+--       varIdHide1x = VarId (T.pack "P$pre1$A$B$P$pre1$A$B$x") 33 intSort
+
+--       vexprpcP = cstrVar varIdpcP
+--       vexprHidepc = cstrVar varIdHide1pc
+--       vexprHide1x = cstrVar varIdHide1x
+
+--       procIdP' = procIdGen "LPE_P" [chanIdA, chanIdB] [varIdpcP, varIdHide1pc, varIdHide1x]
+--       procDefP' = ProcDef [chanIdA, chanIdB] [varIdpcP, varIdHide1pc, varIdHide1x] (
+--                     choice[
+--                         --   A?A$1 [pc$P == 0] -> P[A,B](1,0,A$1)
+--                         actionPref
+--                           ActOffer {  offers = Set.singleton
+--                                                     Offer { chanid = chanIdA
+--                                                           , chanoffers = [Quest varIdA1]
+--                                                     }
+--                                     , hiddenvars = Set.empty
+--                                     , constraint =  cstrEqual vexprpcP int0
+--                                     }
+--                           (procInst procIdP' [chanIdA, chanIdB] [int1, int0, vexprA1]),
+--                         --  B?B$1 [pc$P == 1 and $P$hide1$pc == 0 and B$1 == $P$hide$B$x] -> P[A,B](1,-1,ANY)
+--                         actionPref
+--                           ActOffer {  offers = Set.singleton
+--                                                     Offer { chanid = chanIdB
+--                                                           , chanoffers = [Quest varIdB1]
+--                                                     }
+
+--                                     , hiddenvars = Set.empty
+--                                     , constraint =  cstrAnd (Set.fromList [ cstrITE (cstrEqual vexprpcP int1)
+--                                                                                             (cstrAnd (Set.fromList [
+--                                                                                                 cstrITE (cstrEqual vexprHidepc int0)
+--                                                                                                    (cstrEqual vexprB1 vexprHide1x)
+--                                                                                                    (cstrConst (Cbool False))
+--                                                                                             ]))
+--                                                                                            (cstrConst (Cbool False))
+--                                                                 ])
+
+
+--                                     }
+--                           (procInst procIdP' [chanIdA, chanIdB] [int1, vexprMin1, anyInt])])
+--       procInst' = procInst procIdP' [chanIdA, chanIdB] [int0, anyInt, anyInt]
+
+
+
+
+-- -- P[A,B]() := A?x -> HIDE [A] IN B!x -> STOP 
+-- -- with procInst = P[A,B]()
+-- -- becomes
+-- -- P[A,B](pc$P, P$hide1$pc, $P$hide$B$x) := 
+-- --                A?A$1 [pc$P == 0] -> P[A,B](1,0,A$1)
+-- --          ##    B?B$1 [pc$P == 1 and $P$hide1$pc == 0 and B$1 == $P$hide$B$x] -> P[A,B](1,-1,ANY)
+-- --
+-- -- with procInst = P[A,B](0)
       
-testLPEHide2 :: Test
-testLPEHide2 = TestCase $
-   assertBool "test LPEHide integration" $ eqProcDef (Just (procInst', procDefP')) result
-   where
-      result =  (lpeTransformFunc procInst'' procDefs)
-      procInst'' = procInst procIdP [chanIdA, chanIdB] []
-      procIdP = procIdGen "P" [chanIdA, chanIdB] []
-
-      procDefP = ProcDef [chanIdA, chanIdB] [] (
-            actionPref 
-                  actOfferAx
-                  (hide[chanIdA] (actionPref actOfferBExclamX stop)))
-      procDefs = Map.fromList  [  (procIdP, procDefP)]
-
-      -- pc$P, P$pre1$A$op1$pc$P$pre1$op1, P$pre1$A$op1$P$pre1$x, P$pre1$A$op2$pc$P$pre1$op2, P$pre1$A$op2$P$pre1$x) :=
-      varIdpcP = VarId (T.pack "pc$P") 0 intSort
-      varIdHide1pc = VarId (T.pack "P$pre1$A$B$pc$P$pre1") 0 intSort
-      varIdHide1x = VarId (T.pack "P$pre1$A$B$P$pre1$A$B$x") 33 intSort
-
-      vexprpcP = cstrVar varIdpcP
-      vexprHidepc = cstrVar varIdHide1pc
-      vexprHide1x = cstrVar varIdHide1x
-
-      procIdP' = procIdGen "LPE_P" [chanIdA, chanIdB] [varIdpcP, varIdHide1pc, varIdHide1x]
-      procDefP' = ProcDef [chanIdA, chanIdB] [varIdpcP, varIdHide1pc, varIdHide1x] (
-                    choice[
-                        --   A?A$1 [pc$P == 0] -> P[A,B](1,0,A$1)
-                        actionPref
-                          ActOffer {  offers = Set.singleton
-                                                    Offer { chanid = chanIdA
-                                                          , chanoffers = [Quest varIdA1]
-                                                    }
-                                                , constraint =  cstrEqual vexprpcP int0
-                                    }
-                          (procInst procIdP' [chanIdA, chanIdB] [int1, int0, vexprA1]),
-                        --  B?B$1 [pc$P == 1 and $P$hide1$pc == 0 and B$1 == $P$hide$B$x] -> P[A,B](1,-1,ANY)
-                        actionPref
-                          ActOffer {  offers = Set.singleton
-                                                    Offer { chanid = chanIdB
-                                                          , chanoffers = [Quest varIdB1]
-                                                    }
-                                                , constraint =  cstrAnd (Set.fromList [ cstrITE (cstrEqual vexprpcP int1)
-                                                                                            (cstrAnd (Set.fromList [
-                                                                                                cstrITE (cstrEqual vexprHidepc int0)
-                                                                                                   (cstrEqual vexprB1 vexprHide1x)
-                                                                                                   (cstrConst (Cbool False))
-                                                                                            ]))
-                                                                                           (cstrConst (Cbool False))
-                                                                ])
-
-
-                                    }
-                          (procInst procIdP' [chanIdA, chanIdB] [int1, vexprMin1, anyInt])])
-      procInst' = procInst procIdP' [chanIdA, chanIdB] [int0, anyInt, anyInt]
-
-
-
--- P[A,B]() := A?x -> HIDE [B] IN B!x -> STOP 
--- with procInst = P[A,B]()
--- becomes
--- P[A,B](pc$P, P$hide1$pc, $P$hide$B$x) := 
---                A?A$1 [pc$P == 0] -> P[A,B](1,0,A$1)
---          ##    ISTEP {B$1} [pc$P == 1 and $P$hide1$pc == 0 and B$1 == $P$hide$B$x] -> P[A,B](1,-1,ANY)
---
--- with procInst = P[A,B](0)
-
-testLPEHide3 :: Test
-testLPEHide3 = TestCase $
-   assertBool "test LPEHide integration" $ eqProcDef (Just (procInst', procDefP')) result
-   where
-      result =  (lpeTransformFunc procInst'' procDefs)
-      procInst'' = procInst procIdP [chanIdA, chanIdB] []
-      procIdP = procIdGen "P" [chanIdA, chanIdB] []
-
-      procDefP = ProcDef [chanIdA, chanIdB] [] (
-            actionPref 
-                  actOfferAx
-                  (hide[chanIdB] (actionPref actOfferBExclamX stop)))
-      procDefs = Map.fromList  [  (procIdP, procDefP)]
-
-      -- pc$P, P$pre1$A$op1$pc$P$pre1$op1, P$pre1$A$op1$P$pre1$x, P$pre1$A$op2$pc$P$pre1$op2, P$pre1$A$op2$P$pre1$x) :=
-      varIdpcP = VarId (T.pack "pc$P") 0 intSort
-      varIdHide1pc = VarId (T.pack "P$pre1$A$B$pc$P$pre1") 0 intSort
-      varIdHide1x = VarId (T.pack "P$pre1$A$B$P$pre1$A$B$x") 33 intSort
-
-      vexprpcP = cstrVar varIdpcP
-      vexprHidepc = cstrVar varIdHide1pc
-      vexprHide1x = cstrVar varIdHide1x
-
-      -- chanIdIstep :: ChanId
-      -- chanIdIstep = ChanId "ISTEP" 902 []
-      chanIdIstepX :: ChanId
-      chanIdIstepX = ChanId (T.pack "ISTEP") 902 []
+-- testLPEHide2 :: Test
+-- testLPEHide2 = TestCase $
+--    assertBool "test LPEHide integration" $ eqProcDef (Just (procInst', procDefP')) result
+--    where
+--       result =  (lpeTransformFunc procInst'' procDefs')
+--       procInst'' = procInst procIdP [chanIdA, chanIdB] []
+--       procIdP = procIdGen "P" [chanIdA, chanIdB] []
+
+--       procDefP = ProcDef [chanIdA, chanIdB] [] (
+--             actionPref 
+--                   actOfferAx
+--                   (hide[chanIdA] (actionPref actOfferBExclamX stop)))
+--       procDefs' = Map.fromList  [  (procIdP, procDefP)]
+
+--       -- pc$P, P$pre1$A$op1$pc$P$pre1$op1, P$pre1$A$op1$P$pre1$x, P$pre1$A$op2$pc$P$pre1$op2, P$pre1$A$op2$P$pre1$x) :=
+--       varIdpcP = VarId (T.pack "pc$P") 0 intSort
+--       varIdHide1pc = VarId (T.pack "P$pre1$A$B$pc$P$pre1") 0 intSort
+--       varIdHide1x = VarId (T.pack "P$pre1$A$B$P$pre1$A$B$x") 33 intSort
+
+--       vexprpcP = cstrVar varIdpcP
+--       vexprHidepc = cstrVar varIdHide1pc
+--       vexprHide1x = cstrVar varIdHide1x
+
+--       procIdP' = procIdGen "LPE_P" [chanIdA, chanIdB] [varIdpcP, varIdHide1pc, varIdHide1x]
+--       procDefP' = ProcDef [chanIdA, chanIdB] [varIdpcP, varIdHide1pc, varIdHide1x] (
+--                     choice[
+--                         --   A?A$1 [pc$P == 0] -> P[A,B](1,0,A$1)
+--                         actionPref
+--                           ActOffer {  offers = Set.singleton
+--                                                     Offer { chanid = chanIdA
+--                                                           , chanoffers = [Quest varIdA1]
+--                                                     }
+--                                     , hiddenvars = Set.empty
+--                                     , constraint =  cstrEqual vexprpcP int0
+--                                     }
+--                           (procInst procIdP' [chanIdA, chanIdB] [int1, int0, vexprA1]),
+--                         --  B?B$1 [pc$P == 1 and $P$hide1$pc == 0 and B$1 == $P$hide$B$x] -> P[A,B](1,-1,ANY)
+--                         actionPref
+--                           ActOffer {  offers = Set.singleton
+--                                                     Offer { chanid = chanIdB
+--                                                           , chanoffers = [Quest varIdB1]
+--                                                     }
+--                                     , hiddenvars = Set.empty
+--                                     , constraint =  cstrAnd (Set.fromList [ cstrITE (cstrEqual vexprpcP int1)
+--                                                                                             (cstrAnd (Set.fromList [
+--                                                                                                 cstrITE (cstrEqual vexprHidepc int0)
+--                                                                                                    (cstrEqual vexprB1 vexprHide1x)
+--                                                                                                    (cstrConst (Cbool False))
+--                                                                                             ]))
+--                                                                                            (cstrConst (Cbool False))
+--                                                                 ])
+
+
+--                                     }
+--                           (procInst procIdP' [chanIdA, chanIdB] [int1, vexprMin1, anyInt])])
+--       procInst' = procInst procIdP' [chanIdA, chanIdB] [int0, anyInt, anyInt]
+
+
+
+-- -- P[A,B]() := A?x -> HIDE [B] IN B!x -> STOP 
+-- -- with procInst = P[A,B]()
+-- -- becomes
+-- -- P[A,B](pc$P, P$hide1$pc, $P$hide$B$x) := 
+-- --                A?A$1 [pc$P == 0] -> P[A,B](1,0,A$1)
+-- --          ##    ISTEP {B$1} [pc$P == 1 and $P$hide1$pc == 0 and B$1 == $P$hide$B$x] -> P[A,B](1,-1,ANY)
+-- --
+-- -- with procInst = P[A,B](0)
+
+-- testLPEHide3 :: Test
+-- testLPEHide3 = TestCase $
+--    assertBool "test LPEHide integration" $ eqProcDef (Just (procInst', procDefP')) result
+--    where
+--       result =  (lpeTransformFunc procInst'' procDefs')
+--       procInst'' = procInst procIdP [chanIdA, chanIdB] []
+--       procIdP = procIdGen "P" [chanIdA, chanIdB] []
+
+--       procDefP = ProcDef [chanIdA, chanIdB] [] (
+--             actionPref 
+--                   actOfferAx
+--                   (hide[chanIdB] (actionPref actOfferBExclamX stop)))
+--       procDefs' = Map.fromList  [  (procIdP, procDefP)]
+
+--       -- pc$P, P$pre1$A$op1$pc$P$pre1$op1, P$pre1$A$op1$P$pre1$x, P$pre1$A$op2$pc$P$pre1$op2, P$pre1$A$op2$P$pre1$x) :=
+--       varIdpcP = VarId (T.pack "pc$P") 0 intSort
+--       varIdHide1pc = VarId (T.pack "P$pre1$A$B$pc$P$pre1") 0 intSort
+--       varIdHide1x = VarId (T.pack "P$pre1$A$B$P$pre1$A$B$x") 33 intSort
+
+--       vexprpcP = cstrVar varIdpcP
+--       vexprHidepc = cstrVar varIdHide1pc
+--       vexprHide1x = cstrVar varIdHide1x
+
+--       -- chanIdIstep :: ChanId
+--       -- chanIdIstep = ChanId "ISTEP" 902 []
+--       chanIdIstepX :: ChanId
+--       chanIdIstepX = ChanId (T.pack "ISTEP") 902 []
                                  
-      procIdP' = procIdGen "LPE_P" [chanIdA, chanIdB] [varIdpcP, varIdHide1pc, varIdHide1x]
-      procDefP' = ProcDef [chanIdA, chanIdB] [varIdpcP, varIdHide1pc, varIdHide1x] (
-                    choice[
-                        --   A?A$1 [pc$P == 0] -> P[A,B](1,0,A$1)
-                        actionPref
-                          ActOffer {  offers = Set.singleton
-                                                    Offer { chanid = chanIdA
-                                                          , chanoffers = [Quest varIdA1]
-                                                    }
-                                                , constraint =  cstrEqual vexprpcP int0
-                                    }
-                          (procInst procIdP' [chanIdA, chanIdB] [int1, int0, vexprA1]),
-                        --  B?B$1 [pc$P == 1 and $P$hide1$pc == 0 and B$1 == $P$hide$B$x] -> P[A,B](1,-1,ANY)
-                        actionPref
-                          ActOffer {  offers = Set.singleton
-                                                    Offer { chanid = chanIdIstepX
-                                                          , chanoffers = [Quest varIdB1]
-                                                      --     , chanoffers = [Quest varIdB1]
-                                                      --     , hiddenvars = Set.fromList [varIdB1]
-                                                    }
-                                                , constraint =  cstrAnd (Set.fromList [ cstrITE (cstrEqual vexprpcP int1)
-                                                                                            (cstrAnd (Set.fromList [
-                                                                                                cstrITE (cstrEqual vexprHidepc int0)
-                                                                                                   (cstrEqual vexprB1 vexprHide1x)
-                                                                                                   (cstrConst (Cbool False))
-                                                                                            ]))
-                                                                                           (cstrConst (Cbool False))
-                                                                ])
-                                    }
-                          (procInst procIdP' [chanIdA, chanIdB] [int1, vexprMin1, anyInt])])
-      procInst' = procInst procIdP' [chanIdA, chanIdB] [int0, anyInt, anyInt]
+--       procIdP' = procIdGen "LPE_P" [chanIdA, chanIdB] [varIdpcP, varIdHide1pc, varIdHide1x]
+--       procDefP' = ProcDef [chanIdA, chanIdB] [varIdpcP, varIdHide1pc, varIdHide1x] (
+--                     choice[
+--                         --   A?A$1 [pc$P == 0] -> P[A,B](1,0,A$1)
+--                         actionPref
+--                           ActOffer {  offers = Set.singleton
+--                                                     Offer { chanid = chanIdA
+--                                                           , chanoffers = [Quest varIdA1]
+--                                                     }
+
+--                                     , hiddenvars = Set.empty
+--                                     , constraint =  cstrEqual vexprpcP int0
+--                                     }
+--                           (procInst procIdP' [chanIdA, chanIdB] [int1, int0, vexprA1]),
+--                         --  B?B$1 [pc$P == 1 and $P$hide1$pc == 0 and B$1 == $P$hide$B$x] -> P[A,B](1,-1,ANY)
+--                         actionPref
+--                           ActOffer {  offers = Set.singleton
+--                                                     Offer { chanid = chanIdIstepX
+--                                                           , chanoffers = [Quest varIdB1]
+--                                                       --     , chanoffers = [Quest varIdB1]
+--                                                       --     , hiddenvars = Set.fromList [varIdB1]
+--                                                     }
+--                                     , hiddenvars = Set.empty
+--                                     , constraint =  cstrAnd (Set.fromList [ cstrITE (cstrEqual vexprpcP int1)
+--                                                                                             (cstrAnd (Set.fromList [
+--                                                                                                 cstrITE (cstrEqual vexprHidepc int0)
+--                                                                                                    (cstrEqual vexprB1 vexprHide1x)
+--                                                                                                    (cstrConst (Cbool False))
+--                                                                                             ]))
+--                                                                                            (cstrConst (Cbool False))
+--                                                                 ])
+--                                     }
+--                           (procInst procIdP' [chanIdA, chanIdB] [int1, vexprMin1, anyInt])])
+--       procInst' = procInst procIdP' [chanIdA, chanIdB] [int0, anyInt, anyInt]
 
 
 
@@ -1292,8 +1290,8 @@
 
                         , TestLabel "lpePar integration" testLPEPar
 
-                        , TestLabel "lpeHide integration" testLPEHide1
-                        , TestLabel "lpeHide integration" testLPEHide2
+                        -- , TestLabel "lpeHide integration" testLPEHide1
+                        -- , TestLabel "lpeHide integration" testLPEHide2
                         -- , TestLabel "lpeHide integration" testLPEHide3
                         
                         --, TestLabel "multi chanoffer translation" testMultiChanOffer
