--- conflicted
+++ resolved
@@ -3,9 +3,6 @@
 Copyright (c) 2015-2017 TNO and Radboud University
 See LICENSE at root directory of this repository.
 -}
-
-{-# LANGUAGE ViewPatterns        #-}
-
 module TestLPE
 (
 testLPEList
@@ -27,14 +24,6 @@
 
 import TestDefinitions
 
-<<<<<<< HEAD
-=======
--- import TxsShow
--- import Debug.Trace
-
-
-
->>>>>>> 204f51f4
 ---------------------------------------------------------------------------
 -- Tests
 ---------------------------------------------------------------------------
@@ -1557,20 +1546,6 @@
       res = lpeTransformFunc procInst'' procDefs'
       procInst'' = procInst procIdP [chanIdA] []
       procIdP = procIdGen "P" [chanIdA] []
-<<<<<<< HEAD
-      
-      -- action: EXIT
-      actOfferExit :: ActOffer
-      actOfferExit   = ActOffer {  offers = Set.singleton
-                                          Offer { chanid = chanIdExit
-                                                , chanoffers = []
-                                          }
-                              , hiddenvars = Set.empty
-                              , constraint = cstrConst (Cbool True)
-                  }
-      
-=======
->>>>>>> 204f51f4
       procDefP = ProcDef [chanIdA] [] (guard    (cstrEqual vexprX int1)
                                                 (enable (actionPref actOfferExit stop)
                                                             [] 
@@ -1589,8 +1564,6 @@
       procInst' = procInst procIdPlpe [chanIdA] [int0]
 
 
-<<<<<<< HEAD
-=======
 
 -- test LPE translation of DISABLE
 -- P[A]() := EXIT >-> STOP [>> A >-> STOP
@@ -1611,7 +1584,7 @@
 --    trace ("\ntestDisable2:\n expected:" ++  pshow (procInst', DefProc procDefExpected)  ++ 
 --             "\ngot: " ++ pshow (res_procInst, DefProc res_procDef) ++ 
 --             "\n res_procDef: " ++ (pshow $ DefProc res_procDef)) $
-      assertBool "EXIT, ActionPref" $ eqProcDef (Just (procInst', procDefExpected)) ((Just (res_procInst, res_procDef)))--((eqProcDef procDefExpected res_procDef)  && (procInst' ~~ res_procInst))
+      assertBool "EXIT, ActionPref" $ eqProcDef (Just (procInst', procDefExpected)) (Just (res_procInst, res_procDef))--((eqProcDef procDefExpected res_procDef)  && (procInst' ~~ res_procInst))
    where
       (res_procInst, res_procDef) = fromMaybe (error "could not find the given procId 1") $ lpeTransformFunc procInst'' procDefs'
       -- extract expected ProcDef from all results:
@@ -1643,24 +1616,22 @@
       procDefExpected = ProcDef [chanIdA] [varIdPcP, varIdPdisable', varIdPpcLHS', varIdPpcRHS']
                                                 (choice $ Set.fromList [
 
-                                                            (actionPref 
-                                                                  actOfferA { constraint = (cstrEqual vexprPcP int0)
+                                                            actionPref 
+                                                                  actOfferA { constraint = cstrEqual vexprPcP int0 }
+                                                                  (procInst procIdP' [chanIdA] [int1, int1, int0, intMin1]),
+                                                            
+                                                            actionPref 
+                                                                  actOfferA { constraint = cstrITE (cstrEqual vexprPcP int1)
+                                                                                                   (cstrEqual vexprPpcRHS' int0)
+                                                                                                   (cstrConst (Cbool False))
                                                                               } 
-                                                                  (procInst procIdP' [chanIdA] [int1, int1, int0, intMin1])),
+                                                                  (procInst procIdP' [chanIdA] [int1, int1, vexprPpcLHS', intMin1]),
                                                             
-                                                            (actionPref 
-                                                                  actOfferA { constraint =      (cstrITE (cstrEqual vexprPcP int1)
-                                                                                                      (cstrEqual vexprPpcRHS' int0)
-                                                                                                      (cstrConst (Cbool False)))
-                                                                              } 
-                                                                  (procInst procIdP' [chanIdA] [int1, int1, vexprPpcLHS', intMin1])),
+                                                            actionPref 
+                                                                  actOfferExit { constraint = cstrEqual vexprPcP int0 }
+                                                                  (procInst procIdP' [chanIdA] [int1, int0, intMin1, intMin1]),
                                                             
-                                                            (actionPref 
-                                                                  actOfferExit { constraint =  (cstrEqual vexprPcP int0)
-                                                                              } 
-                                                                  (procInst procIdP' [chanIdA] [int1, int0, intMin1, intMin1])),
-                                                            
-                                                            (actionPref 
+                                                            actionPref 
                                                                   actOfferExit { constraint = cstrAnd (Set.fromList [ 
                                                                                                       cstrITE (cstrEqual vexprPcP int1)
                                                                                                             (cstrITE (cstrEqual vexprPdisable' int0)
@@ -1669,11 +1640,10 @@
                                                                                                             (cstrConst (Cbool False))
                                                                                                 ])
                                                                               } 
-                                                                  (procInst procIdP' [chanIdA] [int1, int0, intMin1, intMin1]))
+                                                                  (procInst procIdP' [chanIdA] [int1, int0, intMin1, intMin1])
 
                                                       ])
 
->>>>>>> 204f51f4
 
 
 ----------------------------------------------------------------------------------------
@@ -1714,10 +1684,7 @@
                         , TestLabel "lpe guard hide" testLPEGuardHide
                         , TestLabel "lpe guard enable" testLPEGuardEnable
 
-<<<<<<< HEAD
-=======
                         , TestLabel "lpe disable" testLPEDisable1
 
->>>>>>> 204f51f4
                         -- , TestLabel "multi chanoffer translation" testMultiChanOffer
                         ]