{-
TorXakis - Model Based Testing
Copyright (c) 2015-2017 TNO and Radboud University
See LICENSE at root directory of this repository.
-}


-----------------------------------------------------------------------------
-- |
-- Module      :  LPEfunc
-- Copyright   :  TNO and Radboud University
-- License     :  BSD3
-- Maintainer  :  carsten.ruetz, jan.tretmans
-- Stability   :  experimental
--
-----------------------------------------------------------------------------

{-# LANGUAGE FlexibleInstances #-}
<<<<<<< HEAD
-- TODO: make sure these warnings are removed.
-- TODO: also check the hlint warnings!
{-# OPTIONS_GHC -Wno-name-shadowing #-}
{-# OPTIONS_GHC -Wno-unused-matches #-}
{-# OPTIONS_GHC -Wno-incomplete-patterns #-}
{-# OPTIONS_GHC -Wno-unused-local-binds #-}
{-# OPTIONS_GHC -Wno-unused-top-binds #-}
{-# OPTIONS_GHC -Wno-incomplete-patterns #-}
{-# OPTIONS_GHC -Wno-unused-imports #-}
{-# OPTIONS_GHC -Wno-missing-signatures #-}

=======
>>>>>>> 0c786fac
module LPEfunc
(
  lpeTransformFunc,
  lpeParFunc,
  lpeHideFunc,
  gnfFunc,
  preGNFFunc,
  eqProcDef,
  eqProcDefs
)

where

-- ----------------------------------------------------------------------------------------- --
-- import


import Control.Monad.State
import Data.Functor.Identity
import qualified Data.Map as Map

import TranslatedProcDefs
import TxsDefs
<<<<<<< HEAD
-- import ConstDefs
-- import StdTDefs (stdSortTable)

import ChanId
-- import ProcId
-- import SortId
import VarId
import Name
=======
>>>>>>> 0c786fac


import qualified EnvData
import qualified EnvBasic            as EnvB
import Id

import LPE


-- ----------------------------------------------------------------------------------------- --
-- function lpeTransform for testing

type IOL   =  StateT EnvL Identity

data EnvL  =  EnvL { uniqid   :: Id.Id
                   , chanofferss :: Map.Map (Name, Int) VarId
                   , messgs   :: [EnvData.Msg]
                   }

instance EnvB.EnvB IOL
  where
     newUnid        = newUnid
     putMsgs        = putMsgs
     setChanoffers  = setChanoffers
     getChanoffers  = getChanoffers

newUnid :: IOL Id.Id
newUnid  =  do
     uniqid' <- gets uniqid
     modify $ \envl -> envl { uniqid = uniqid' + 1 }
     return $ uniqid' + 1

putMsgs :: [EnvData.Msg] -> IOL ()
putMsgs msg  =  do
     messgs' <- gets messgs
     modify $ \envl -> envl { messgs = messgs' ++ msg }

setChanoffers :: Map.Map (Name, Int) VarId -> IOL ()
setChanoffers map = do 
    modify $ \envl -> envl { chanofferss = map }

getChanoffers :: IOL (Map.Map (Name, Int) VarId)
getChanoffers = do 
    mapping <- gets chanofferss
    return mapping


lpeTransformFunc :: BExpr
                 -> ProcDefs
                 -> Maybe (BExpr, ProcDef)
<<<<<<< HEAD
lpeTransformFunc procInst procDefs
  =  let envl = EnvL 0 (Map.fromList []) []
      in evalState (lpeTransform procInst procDefs) envl
=======
lpeTransformFunc procInst' procDefs'
  =  let envl = EnvL 0 []
      in evalState (lpeTransform procInst' procDefs') envl
>>>>>>> 0c786fac



-- lpePar :: (EnvB.EnvB envb) => BExpr -> TranslatedProcDefs -> ProcDefs -> envb(BExpr, ProcDefs)
<<<<<<< HEAD
lpeParFunc :: BExpr -> (Map.Map (Name, Int) VarId) -> TranslatedProcDefs -> ProcDefs -> (BExpr, ProcDefs)
lpeParFunc bexpr chanOffers translatedProcDefs procDefs =
  let envl = EnvL 0 chanOffers []
   in evalState (lpePar bexpr translatedProcDefs procDefs) envl
=======
lpeParFunc :: BExpr -> TranslatedProcDefs -> ProcDefs -> (BExpr, ProcDefs)
lpeParFunc bexpr translatedProcDefs procDefs' =
  let envl = EnvL 0 []
   in evalState (lpePar bexpr translatedProcDefs procDefs') envl
>>>>>>> 0c786fac


-- lpeHide :: (EnvB.EnvB envb) => BExpr -> TranslatedProcDefs -> ProcDefs -> envb(BExpr, ProcDefs)
lpeHideFunc :: BExpr -> (Map.Map (Name, Int) VarId) -> TranslatedProcDefs -> ProcDefs -> (BExpr, ProcDefs)
lpeHideFunc bexpr chanOffers translatedProcDefs procDefs =
  let envl = EnvL 0 chanOffers []
   in evalState (lpeHide bexpr translatedProcDefs procDefs) envl


-- gnf :: (EnvB.EnvB envb) => ProcId -> TranslatedProcDefs -> ProcDefs -> envb (ProcDefs)
gnfFunc :: ProcId -> TranslatedProcDefs -> ProcDefs -> ProcDefs
<<<<<<< HEAD
gnfFunc procId translatedProcDefs procDefs =
 let envl = EnvL 0 (Map.fromList []) []
  in evalState (gnf procId translatedProcDefs procDefs) envl
=======
gnfFunc procId translatedProcDefs procDefs' =
 let envl = EnvL 0 []
  in evalState (gnf procId translatedProcDefs procDefs') envl
>>>>>>> 0c786fac


-- preGNF :: (EnvB.EnvB envb) => ProcId -> TranslatedProcDefs -> ProcDefs -> envb(ProcDefs)
preGNFFunc :: ProcId -> TranslatedProcDefs -> ProcDefs -> ProcDefs
<<<<<<< HEAD
preGNFFunc procId translatedProcDefs procDefs =
 let envl = EnvL 0 (Map.fromList []) []
  in evalState (preGNF procId translatedProcDefs procDefs) envl
=======
preGNFFunc procId translatedProcDefs procDefs' =
 let envl = EnvL 0 []
  in evalState (preGNF procId translatedProcDefs procDefs') envl
>>>>>>> 0c786fac




eqProcDef :: Maybe(BExpr, ProcDef) -> Maybe(BExpr, ProcDef) -> Bool
eqProcDef (Just(bexprL, procDefL)) (Just(bexprR, procDefR)) =
    (bexprL ~~ bexprR) && eqProcDef' procDefL procDefR
eqProcDef _ _ = False


eqProcDef' :: ProcDef -> ProcDef -> Bool
eqProcDef' procDefL procDefR =
    reset' procDefL == reset' procDefR
    where
      reset' :: ProcDef -> ProcDef
      reset' (ProcDef chanIds varIds bexpr) =
        ProcDef (reset chanIds) (reset varIds) (reset bexpr)


eqProcDefs :: ProcDefs -> ProcDefs -> Bool
eqProcDefs procDefsL procDefsR =
    let l = Map.toList procDefsL
        r = Map.toList procDefsR
        zipped = zip l r
        compared = map comp zipped in
    and compared
    where
      comp (l,r) = eq_elem l r
      eq_elem (procIdL, procDefL) (procIdR, procDefR) =
        reset procIdL == reset procIdR && eqProcDef' procDefL procDefR

-- ----------------------------------------------------------------------------------------- --
--                                                                                           --
-- ----------------------------------------------------------------------------------------- --<|MERGE_RESOLUTION|>--- conflicted
+++ resolved
@@ -16,20 +16,6 @@
 -----------------------------------------------------------------------------
 
 {-# LANGUAGE FlexibleInstances #-}
-<<<<<<< HEAD
--- TODO: make sure these warnings are removed.
--- TODO: also check the hlint warnings!
-{-# OPTIONS_GHC -Wno-name-shadowing #-}
-{-# OPTIONS_GHC -Wno-unused-matches #-}
-{-# OPTIONS_GHC -Wno-incomplete-patterns #-}
-{-# OPTIONS_GHC -Wno-unused-local-binds #-}
-{-# OPTIONS_GHC -Wno-unused-top-binds #-}
-{-# OPTIONS_GHC -Wno-incomplete-patterns #-}
-{-# OPTIONS_GHC -Wno-unused-imports #-}
-{-# OPTIONS_GHC -Wno-missing-signatures #-}
-
-=======
->>>>>>> 0c786fac
 module LPEfunc
 (
   lpeTransformFunc,
@@ -53,18 +39,9 @@
 
 import TranslatedProcDefs
 import TxsDefs
-<<<<<<< HEAD
--- import ConstDefs
--- import StdTDefs (stdSortTable)
 
-import ChanId
--- import ProcId
--- import SortId
 import VarId
 import Name
-=======
->>>>>>> 0c786fac
-
 
 import qualified EnvData
 import qualified EnvBasic            as EnvB
@@ -102,8 +79,8 @@
      modify $ \envl -> envl { messgs = messgs' ++ msg }
 
 setChanoffers :: Map.Map (Name, Int) VarId -> IOL ()
-setChanoffers map = do 
-    modify $ \envl -> envl { chanofferss = map }
+setChanoffers map' = do 
+    modify $ \envl -> envl { chanofferss = map' }
 
 getChanoffers :: IOL (Map.Map (Name, Int) VarId)
 getChanoffers = do 
@@ -114,63 +91,40 @@
 lpeTransformFunc :: BExpr
                  -> ProcDefs
                  -> Maybe (BExpr, ProcDef)
-<<<<<<< HEAD
-lpeTransformFunc procInst procDefs
+lpeTransformFunc procInst' procDefs'
   =  let envl = EnvL 0 (Map.fromList []) []
-      in evalState (lpeTransform procInst procDefs) envl
-=======
-lpeTransformFunc procInst' procDefs'
-  =  let envl = EnvL 0 []
       in evalState (lpeTransform procInst' procDefs') envl
->>>>>>> 0c786fac
 
 
 
 -- lpePar :: (EnvB.EnvB envb) => BExpr -> TranslatedProcDefs -> ProcDefs -> envb(BExpr, ProcDefs)
-<<<<<<< HEAD
-lpeParFunc :: BExpr -> (Map.Map (Name, Int) VarId) -> TranslatedProcDefs -> ProcDefs -> (BExpr, ProcDefs)
-lpeParFunc bexpr chanOffers translatedProcDefs procDefs =
-  let envl = EnvL 0 chanOffers []
-   in evalState (lpePar bexpr translatedProcDefs procDefs) envl
-=======
 lpeParFunc :: BExpr -> TranslatedProcDefs -> ProcDefs -> (BExpr, ProcDefs)
 lpeParFunc bexpr translatedProcDefs procDefs' =
-  let envl = EnvL 0 []
+  let envl = EnvL 0 (Map.fromList []) []
    in evalState (lpePar bexpr translatedProcDefs procDefs') envl
->>>>>>> 0c786fac
 
 
 -- lpeHide :: (EnvB.EnvB envb) => BExpr -> TranslatedProcDefs -> ProcDefs -> envb(BExpr, ProcDefs)
 lpeHideFunc :: BExpr -> (Map.Map (Name, Int) VarId) -> TranslatedProcDefs -> ProcDefs -> (BExpr, ProcDefs)
-lpeHideFunc bexpr chanOffers translatedProcDefs procDefs =
-  let envl = EnvL 0 chanOffers []
-   in evalState (lpeHide bexpr translatedProcDefs procDefs) envl
+lpeHideFunc bexpr _chanOffers translatedProcDefs procDefs' =
+  let envl = EnvL 0 (Map.fromList []) []
+   in evalState (lpeHide bexpr translatedProcDefs procDefs') envl
 
 
 -- gnf :: (EnvB.EnvB envb) => ProcId -> TranslatedProcDefs -> ProcDefs -> envb (ProcDefs)
 gnfFunc :: ProcId -> TranslatedProcDefs -> ProcDefs -> ProcDefs
-<<<<<<< HEAD
-gnfFunc procId translatedProcDefs procDefs =
+gnfFunc procId translatedProcDefs procDefs' =
  let envl = EnvL 0 (Map.fromList []) []
-  in evalState (gnf procId translatedProcDefs procDefs) envl
-=======
-gnfFunc procId translatedProcDefs procDefs' =
- let envl = EnvL 0 []
   in evalState (gnf procId translatedProcDefs procDefs') envl
->>>>>>> 0c786fac
 
 
+  -- preGNF :: (EnvB.EnvB envb) => ProcId -> TranslatedProcDefs -> ProcDefs -> envb ProcDefs
+  -- preGNF procId translatedProcDefs procDefs' = do
 -- preGNF :: (EnvB.EnvB envb) => ProcId -> TranslatedProcDefs -> ProcDefs -> envb(ProcDefs)
 preGNFFunc :: ProcId -> TranslatedProcDefs -> ProcDefs -> ProcDefs
-<<<<<<< HEAD
-preGNFFunc procId translatedProcDefs procDefs =
+preGNFFunc procId translatedProcDefs procDefs' =
  let envl = EnvL 0 (Map.fromList []) []
-  in evalState (preGNF procId translatedProcDefs procDefs) envl
-=======
-preGNFFunc procId translatedProcDefs procDefs' =
- let envl = EnvL 0 []
   in evalState (preGNF procId translatedProcDefs procDefs') envl
->>>>>>> 0c786fac
 
 
 
