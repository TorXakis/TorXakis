--- conflicted
+++ resolved
@@ -59,10 +59,7 @@
 import Subst
 import SortOf
 
-<<<<<<< HEAD
 -- import Debug.Trace
-=======
->>>>>>> a45fba12
 import TxsShow
 
 -- ----------------------------------------------------------------------------------------- --
@@ -208,16 +205,10 @@
     -- DISABLE at lower level not allowed
     (procInst', procDefs'') <- preGNFBExprCreateProcDef bexpr' choiceCnt freeVarsInScope procId procDefs'
     -- translate the created ProcDef with preGNFDisable
-<<<<<<< HEAD
     (bexprRes, procDefsRes) <- preGNFDisable procInst' translatedProcDefs procDefs'' 
     
     return (bexprRes, procDefsRes) 
- 
-=======
-    preGNFDisable procInst' translatedProcDefs procDefs'' 
-    
-
->>>>>>> a45fba12
+
 preGNFBExpr bexpr _ _ _ _ _ =
     error $ "unexpected type of bexpr" ++ show bexpr
 
@@ -422,7 +413,6 @@
     --  i.e. a chain of procInsts without any ActionPref, thus we would make no progress
     --  this endless loop cannot be translated to GNF
     | procIdInst `elem` lGNFdirectcalls translatedProcDefs =
-<<<<<<< HEAD
         do  -- found a loop
             let loop = map ProcId.name $ lGNFdirectcalls translatedProcDefs ++ [procIdInst]
             EnvB.putMsgs [ EnvData.TXS_CORE_USER_ERROR
@@ -452,33 +442,6 @@
                                                     return (procDefs', gnfTodo)
 
             let     -- decompose translated ProcDef
-=======
-          do    -- found a loop
-                let loop = map ProcId.name $ lGNFdirectcalls translatedProcDefs ++ [procIdInst]
-                error ("found GNF loop of direct calls without progress: " ++ show loop)
-    | procIdInst `elem` lGNFinTranslation translatedProcDefs =
-                -- no loop
-                -- if the called ProcId is still being translated to GNF: have to come back later
-                --      just return the unchanged bexpr
-          do -- add enclosing procId to gnfTodo - if not already present 
-                let procIds = fromMaybe [] (Map.lookup procIdInst gnfTodo)         -- look up the ProcIds already collected
-                if procId `elem` procIds 
-                    then -- procId is already listed for later GNF translation: leave it 
-                            return ([bexpr], procDefs', gnfTodo)
-                    else do -- add procId for later GNF translation 
-                            let gnfTodo' = Map.insert procIdInst (procId:procIds) gnfTodo
-                            return ([bexpr], procDefs', gnfTodo')
-    | otherwise = 
-          do -- ProcId is at least not being translated to GNF still
-             -- check if the called ProcDef has been translated to GNF already
-                (procDefs'', gnfTodo') <- if (procIdInst `notElem` lGNF translatedProcDefs) && (procIdInst `notElem` lGNFinTranslation translatedProcDefs)
-                                                then    -- recursively translate the called ProcDef
-                                                        gnf procIdInst gnfTodo translatedProcDefs procDefs'
-                                                else    -- if it has been translated already, leave procDefs as is
-                                                        return (procDefs', gnfTodo)
-
-                let -- decompose translated ProcDef
->>>>>>> a45fba12
                     ProcDef chansDef paramsDef bexprDef = fromMaybe (error "GNF: called with a non-existing procId") (Map.lookup procIdInst procDefs'')
 
                     -- instantiate
@@ -887,13 +850,8 @@
             where   
                 isExit :: Offer -> Bool
                 isExit o = case o of 
-<<<<<<< HEAD
                             Offer{chanid = chid} | chid == chanIdExit -> True
                             _                                         -> False 
-=======
-                            Offer { chanid = chid } | chid == chanIdExit -> True
-                            _                                            -> False 
->>>>>>> a45fba12
         replaceExits _ _ = error "replaceExits: unknown input"  
     
 
@@ -927,22 +885,14 @@
     
 -- we assume that the top-level bexpr of the called ProcDef is Disable
 preGNFDisable :: (EnvB.EnvB envb) => BExpr -> TranslatedProcDefs -> ProcDefs -> envb(BExpr, ProcDefs)
-<<<<<<< HEAD
 preGNFDisable (TxsDefs.view -> ProcInst procIdInst chansInst paramsInst) translatedProcDefs procDefs' = do
-=======
-preGNFDisable procInst'@(TxsDefs.view -> ProcInst procIdInst _chansInst _paramsInst) translatedProcDefs procDefs' = do
->>>>>>> a45fba12
     let -- 
         ProcDef chansDef paramsDef bexpr = fromMaybe (error "preGNFDisable: could not find the given procId") (Map.lookup procIdInst procDefs')
         Disable bexprL bexprR = TxsDefs.view bexpr 
         
     -- translate left bexpr of Disable to LPE
     (procInstLHS, procDefs'') <- preGNFDisableCreateProcDef bexprL "lhs" procIdInst procDefs'
-<<<<<<< HEAD
     (TxsDefs.view -> ProcInst procIdLHS_lpe _chansInstLHS_lpe paramsInstLHS_lpe, procDefs''') <- lpe procInstLHS translatedProcDefs procDefs''
-=======
-    (TxsDefs.view -> ProcInst procIdLHS_lpe _chansInstLHS_lpe _paramsInstLHS_lpe, procDefs''') <- lpe procInstLHS translatedProcDefs procDefs''
->>>>>>> a45fba12
     let -- decompose translated ProcDef
         ProcDef _chans paramsDefLHS_lpe bexprLHS_lpe = fromMaybe (error "preGNFDisable 2: could not find the given procId") (Map.lookup procIdLHS_lpe procDefs''')
         -- prefix all params to make them unique: params from lhs and rhs may clash
@@ -959,11 +909,7 @@
 
     -- translate right bexpr of Disable to LPE
     (procInstRHS, procDefs4) <- preGNFDisableCreateProcDef bexprR "rhs" procIdInst  procDefs'''
-<<<<<<< HEAD
     (TxsDefs.view -> ProcInst procIdRHS_lpe _chansInstRHS_lpe paramsInstRHS_lpe, procDefs5) <- lpe procInstRHS translatedProcDefs procDefs4
-=======
-    (TxsDefs.view -> ProcInst procIdRHS_lpe _chansInstRHS_lpe _paramsInstRHS_lpe, procDefs5) <- lpe procInstRHS translatedProcDefs procDefs4
->>>>>>> a45fba12
     let -- decompose translated ProcDef
         ProcDef _chans paramsDefRHS_lpe bexprRHS_lpe = fromMaybe (error "preGNFDisable 3: could not find the given procId") (Map.lookup procIdRHS_lpe procDefs5)
         -- prefix all params to make them unique: params from lhs and rhs may clash
@@ -978,48 +924,21 @@
     disableUnid <- EnvB.newUnid
     
     let varIdDisable = VarId name' disableUnid intSort
-<<<<<<< HEAD
-        stepsLHS' =  map (updateProcInst 0 procIdRes paramsDef paramsDefLHS_lpe_prefixed paramsDefRHS_lpe_prefixed
-                         . addDisableConstraint varIdDisable) 
-                         (extractSteps bexprLHS_lpe_subst)
-        stepsRHS' =  map (updateProcInst 1 procIdRes paramsDef paramsDefLHS_lpe_prefixed paramsDefRHS_lpe_prefixed) (extractSteps bexprRHS_lpe_subst)
-=======
-        stepsLHS' = map (updateProcInst 0 procIdRes paramsDef paramsDefLHS_lpe_prefixed paramsDefRHS_lpe_prefixed . addDisableConstraint varIdDisable)
+        stepsLHS' = map (updateProcInst 0 procIdRes paramsDef paramsDefLHS_lpe_prefixed paramsDefRHS_lpe_prefixed
+                        . addDisableConstraint varIdDisable) 
                         (extractSteps bexprLHS_lpe_subst)
         stepsRHS' = map (updateProcInst 1 procIdRes paramsDef paramsDefLHS_lpe_prefixed paramsDefRHS_lpe_prefixed) (extractSteps bexprRHS_lpe_subst)
->>>>>>> a45fba12
-        
+
         name' = T.append (ProcId.name procIdInst) (T.pack "$disable$lhs")
         paramsDefRes = [varIdDisable] ++ paramsDef ++ paramsDefLHS_lpe_prefixed ++ paramsDefRHS_lpe_prefixed
         procIdRes = procIdInst { ProcId.procvars = varsort <$> paramsDefRes}
-<<<<<<< HEAD
         -- procInstRes = updateProcInstOriginal procInst' procIdRes paramsDefLHS_lpe_prefixed paramsDefRHS_lpe_prefixed--chansDef ([cstrConst (Cint 0)] ++ paramsInstLHS_lpe ++ paramsInstRHS_lpe)
         procInstRes = procInst procIdRes chansInst ((cstrConst (Cint 0) : paramsInst) ++ paramsInstLHS_lpe ++ paramsInstRHS_lpe) 
-=======
-        procInstRes = updateProcInstOriginal procInst' procIdRes paramsDefLHS_lpe_prefixed paramsDefRHS_lpe_prefixed--chansDef ([cstrConst (Cint 0)] ++ paramsInstLHS_lpe ++ paramsInstRHS_lpe)
->>>>>>> a45fba12
         procDefRes = ProcDef chansDef paramsDefRes (wrapSteps (stepsLHS' ++ stepsRHS'))
         -- updateProcInstOriginal :: BExpr -> ProcId -> BExpr
         -- updateProcInstOriginal (TxsDefs.view -> ProcInst _procIdInst chansInst paramsInst) procIdNew =
         -- add new ProcDef to ProcDefs:
-<<<<<<< HEAD
-        procDefsRes = Map.insert procIdRes procDefRes procDefs5 
-=======
         procDefsRes = Map.insert procIdRes procDefRes procDefs5
-
-    -- trace ("\n\n preGNFDisable: " ++ 
-    --     "\n procInstLHS_lpe: " ++ pshow procInstLHS_lpe ++
-    --     "\n procDefLHS_lpe: " ++ pshow  (DefProc $ fromMaybe (error "preGNFDisable: could not find the given procId") (Map.lookup procIdLHS_lpe procDefs5)    ) ++ 
-    --     "\n procInstRHS_lpe: " ++ pshow procInstRHS_lpe ++
-    --     "\n procDefRHS_lpe: " ++ pshow  (DefProc $ fromMaybe (error "preGNFDisable: could not find the given procId") (Map.lookup procIdRHS_lpe procDefs5)    ) ++
-        
-    --     "\n procInstRes: " ++ pshow procInstRes ++
-    --     "\n procDefRes: " ++ pshow (DefProc procDefRes) ++ 
-        
-    --     "\n steps appended: " ++ pshow (stepsLHS' ++ stepsRHS') 
-
-    --     ) $ 
->>>>>>> a45fba12
     return (procInstRes, procDefsRes)
     where 
         addDisableConstraint :: VarId -> BExpr -> BExpr
@@ -1033,7 +952,6 @@
 
         -- update procInsts of LHS/RHS steps to signature of new overall ProcDef 
         updateProcInst :: Integer -> ProcId -> [VarId] -> [VarId] -> [VarId] -> BExpr -> BExpr
-<<<<<<< HEAD
         updateProcInst disableValue procIdNew paramsDef paramsDefL paramsDefR bexpr'@(TxsDefs.view -> ActionPref actOffer (TxsDefs.view -> ProcInst procIdInst' chansInst' paramsInst'))=
             if (procIdInst', chansInst') `notElem` lLPE translatedProcDefs
                 then    -- if we are not treating a recursive call to a ProcDef that's still in translation up the AST: then update the current ProcInst
@@ -1078,47 +996,6 @@
         --         paramsNew = ((cstrConst (Cint 0)) : paramsInst) ++ paramsInstLHS ++ paramsInstRHS in
         --     procInst procIdNew chansInst paramsNew
         -- updateProcInstOriginal _ _ _ _ = error "Only allowed with ProcInst"
-=======
-        updateProcInst disableValue procIdNew paramsDef paramsDefL paramsDefR (TxsDefs.view -> ActionPref actOffer (TxsDefs.view -> ProcInst _procIdInst' chansInst paramsInst))=
-            let paramsInst' = (cstrConst (Cint disableValue) : 
-                                    (map cstrVar paramsDef ++  
-                                        (if disableValue == 0 
-                                            -- if we have a ProcInst of the LHS: take params from the ProcInst of LHS and params from the ProcDef of RHS
-                                            then let paramsRHS = if actOfferContainsExit actOffer
-                                                                    -- if there is an EXIT in the LHS action: disable the RHS by setting the program counter to -1
-                                                                    then cstrConst (Cint (-1)) : tail (map cstrVar paramsDefR)
-                                                                    else map cstrVar paramsDefR
-                                                    in paramsInst ++ paramsRHS
-                                            -- if we have a ProcInst of the RHS: take params from ProcDef of LHS and params from the procInst of LHS
-                                            else map cstrVar paramsDefL ++  paramsInst )))
-                procInst''' = procInst procIdNew chansInst paramsInst' in
-            actionPref actOffer procInst'''
-        
-        updateProcInst _ _ _ _ _ bexpr = bexpr
-
-        -- update the original ProcInst, initialise with artifical values
-        updateProcInstOriginal :: BExpr -> ProcId -> [VarId] -> [VarId] -> BExpr
-        updateProcInstOriginal (TxsDefs.view -> ProcInst _procIdInst chansInst paramsInst) procIdNew paramsDefLHS paramsDefRHS =
-            let -- get the params, but leave out the first ones (those of procIdInst itself)
-                -- plus an extra one (that of the program counter)
-                
-                -- new parameter list: 
-                --  disable flag for LHS
-                --  parameters of original procInst
-                --  parameters of procInst (LPE) of LHS => with pc set to 0
-                --  parameters of procInst (LPE) of RHS => with pc set to 0
-                paramsLHSsorts = map varIdToSort paramsDefLHS
-                paramsLHSany = map (cstrConst . Cany) (tail paramsLHSsorts)
-                paramsInstLHS = (cstrConst (Cint 0) : paramsLHSany)
-
-                paramsRHSsorts = map varIdToSort paramsDefRHS
-                paramsRHSany = map (cstrConst . Cany) (tail paramsRHSsorts)
-                paramsInstRHS = (cstrConst (Cint 0) : paramsRHSany)
-
-                paramsNew = (cstrConst (Cint 0) : paramsInst) ++ paramsInstLHS ++ paramsInstRHS in
-            procInst procIdNew chansInst paramsNew
-        updateProcInstOriginal _ _ _ _ = error "Only allowed with ProcInst"
->>>>>>> a45fba12
 
         actOfferContainsExit :: ActOffer -> Bool 
         actOfferContainsExit actOffer = chanIdExit `elem` map chanid (Set.toList $ offers actOffer)
@@ -1171,15 +1048,8 @@
                                                 -- put new ProcId in the procInst
                                                 procIdName' = T.pack $ "LPE_" ++ T.unpack (ProcId.name procIdInst'')
                                                 procIdInst' = procIdInst'' { ProcId.name = procIdName',
-<<<<<<< HEAD
                                                                              ProcId.unid = procIdInstUid}
                                                 procInst'' = procInst procIdInst' chansInst paramsInst
-=======
-                                                                            ProcId.unid = procIdInstUid}
-                                                procInst'' = --trace ("\n lpeTransform: \n procIdInst'': " ++ show procIdInst'' ++ "\n" ++ pshow_procDefs procDefs'' ++
-                                                             --   "\n bexpr: " ++ (List.intercalate "\n--" $ (map pshow (extractSteps bexpr)))) $ 
-                                                                procInst procIdInst' chansInst paramsInst
->>>>>>> a45fba12
 
                                                 -- put new ProcId in each step
                                                 steps = map (substituteProcId procIdInst'' procIdInst') (extractSteps bexpr)
@@ -1362,13 +1232,6 @@
 lpe _ _ _ = error "Only allowed with ProcInst"
 
 
-<<<<<<< HEAD
-=======
-varIdToSort :: VarId -> SortId
-varIdToSort (VarId _ _ sort') = sort'
-
-
->>>>>>> a45fba12
 lpeBExpr :: (EnvB.EnvB envb ) => ChanMapping -> ParamMapping -> VarId -> Integer -> BExpr -> envb BExpr
 lpeBExpr chanMap paramMap varIdPC pcValue (TxsDefs.view -> Guard vexpr' bexpr) =
     TxsDefs.guard vexpr' <$> lpeBExpr chanMap paramMap varIdPC pcValue bexpr
