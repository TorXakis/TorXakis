--- conflicted
+++ resolved
@@ -166,29 +166,8 @@
 
 preGNFBExpr bexpr@(TxsDefs.view -> Choice bexprs) choiceCnt freeVarsInScope procId translatedProcDefs procDefs = do
     -- choice at lower level not allowed
-<<<<<<< HEAD
-    (procInst'@(ProcInst procId' _ _), procDefs') <- preGNFBExprCreateProcDef bexpr choiceCnt freeVarsInScope procId procDefs
+    (procInst'@(TxsDefs.view -> ProcInst procId' _ _), procDefs') <- preGNFBExprCreateProcDef bexpr choiceCnt freeVarsInScope procId procDefs
     -- recursively translate the created ProcDef
-=======
-    unid <- EnvB.newUnid
-    let   -- decompose the ProcDef of ProcId
-          ProcDef chansDef paramsDef _ = fromMaybe (error "called preGNFBExpr with a non-existing procId") (Map.lookup procId procDefs)
-
-          -- create new ProcDef
-          procDef' = ProcDef chansDef (paramsDef ++ freeVarsInScope) bexpr
-          -- create ProcInst calling that ProcDef
-          name' = T.append (ProcId.name procId) (T.pack ("$pre" ++ show choiceCnt))
-          procId' = procId { ProcId.name = name',
-                              ProcId.unid = unid,
-                              ProcId.procvars = paramsDef ++ freeVarsInScope}
-          -- create ProcInst, translate params to VExprs
-          paramsDef' = map cstrVar paramsDef
-          paramsFreeVars = map cstrVar freeVarsInScope
-          procInst' = procInst procId' chansDef (paramsDef' ++ paramsFreeVars)
-          -- put created ProcDefs in the ProcDefs
-          procDefs' = Map.insert procId' procDef' procDefs
-          -- recursively translate the created ProcDef
->>>>>>> 7bdd27b3
     procDefs'' <- preGNF procId' translatedProcDefs procDefs'
     return (procInst', procDefs'')
 
@@ -200,14 +179,14 @@
     return (procInst'', procDefs'')
 
 
-preGNFBExpr bexpr@(Hide hiddenChans bexpr') choiceCnt freeVarsInScope procId translatedProcDefs procDefs = do
+preGNFBExpr bexpr@(TxsDefs.view -> Hide hiddenChans bexpr') choiceCnt freeVarsInScope procId translatedProcDefs procDefs = do
     -- HIDE at lower level not allowed
     (procInst', procDefs') <- preGNFBExprCreateProcDef bexpr choiceCnt freeVarsInScope procId procDefs
     -- translate the created ProcDef with LPEHide
     res <- lpeHide procInst' translatedProcDefs procDefs' 
     trace ("\n\nres: " ++ show res) $ return $ res
 
-preGNFBExpr _ choiceCnt freeVarsInScope procId translatedProcDefs procDefs =
+preGNFBExpr _ _ _ _ _ _ =
     error "unexpected type of bexpr"
 
 
@@ -230,17 +209,7 @@
         procInst' = procInst procId' chansDef (paramsDef' ++ paramsFreeVars)
         -- put created ProcDefs in the ProcDefs
         procDefs' = Map.insert procId' procDef' procDefs
-<<<<<<< HEAD
     return (procInst', procDefs')
-=======
-    -- translate the created ProcDef with LPEPar
-    (procInst'', procDefs'') <- lpePar procInst' translatedProcDefs procDefs'
-    return (procInst'', procDefs'')
-
-preGNFBExpr _ _ _ _ _ _ =
-    error "unexpected type of bexpr"
-
->>>>>>> 7bdd27b3
 
 -- ----------------------------------------------------------------------------------------- --
 -- GNF :
@@ -282,13 +251,8 @@
 gnfBExpr bexpr@(TxsDefs.view -> ActionPref actOffer (TxsDefs.view -> Stop)) choiceCnt procId translatedProcDefs procDefs =
       return ([bexpr], procDefs)
 
-<<<<<<< HEAD
-gnfBExpr bexpr@(ActionPref actOffer (ProcInst procIdInst _ _)) choiceCnt procId translatedProcDefs procDefs =
-    if procIdInst `notElem` lGNF translatedProcDefs
-=======
 gnfBExpr bexpr@(TxsDefs.view -> ActionPref actOffer (TxsDefs.view -> ProcInst procIdInst _ _)) choiceCnt procId translatedProcDefs procDefs =
   if procIdInst `notElem` lGNF translatedProcDefs
->>>>>>> 7bdd27b3
       then    do  -- recursively translate the called ProcDef
                   -- reset GNF loop detection: we made progress, thus we are breaking a possible chain of direct calls (ProcInsts)
                   let translatedProcDefs' = translatedProcDefs { lGNFdirectcalls = []}
@@ -538,16 +502,16 @@
 
 -- we assume that the top-level bexpr of the called ProcDef is HIDE
 lpeHide :: (EnvB.EnvB envb) => BExpr -> TranslatedProcDefs -> ProcDefs -> envb(BExpr, ProcDefs)
-lpeHide procInst@(ProcInst procIdInst chansInst paramsInst) translatedProcDefs procDefs = do
+lpeHide procInst@(TxsDefs.view -> ProcInst procIdInst chansInst paramsInst) translatedProcDefs procDefs = do
     let -- 
         ProcDef chansDef paramsDef bexpr = fromMaybe (error "lpePar: could not find the given procId") (Map.lookup procIdInst procDefs)
-        Hide hiddenChans bexpr' = bexpr
+        Hide hiddenChans bexpr' = TxsDefs.view bexpr
         
         -- translate bexpr of HIDE to LPE first
         -- reuse current ProcDef: strip the HIDE operator, just leave the bexpr
         procDef' = ProcDef chansDef paramsDef bexpr'
         procDefs' = Map.insert procIdInst procDef' procDefs
-    (procInst_lpe@(ProcInst procId_lpe chansInst_lpe paramsInst_lpe), procDefs'') <- lpe procInst translatedProcDefs procDefs'
+    (procInst_lpe@(TxsDefs.view -> ProcInst procId_lpe chansInst_lpe paramsInst_lpe), procDefs'') <- lpe procInst translatedProcDefs procDefs'
 
     
         
@@ -561,12 +525,12 @@
     trace ("\n\nprocDefs: " ++ show procDefs''') $ return $ (procInst_lpe, procDefs''')
     where
         hideChans :: [ChanId] -> BExpr -> BExpr
-        hideChans _ Stop = Stop
+        hideChans _ (TxsDefs.view -> Stop) = stop
         -- hideChans _ (ActionPref chanIdExit ) ??
-        hideChans hiddenChans (ActionPref actOffer bexpr) = 
+        hideChans hiddenChans (TxsDefs.view -> ActionPref actOffer bexpr) = 
             let os = offers actOffer 
                 os' = hideChansOffer (Set.toList os) 
-            in trace ("\nhideChans: offer: " ++ show os') $ ActionPref actOffer{ offers = Set.fromList os'} bexpr 
+            in trace ("\nhideChans: offer: " ++ show os') $ actionPref actOffer{ offers = Set.fromList os'} bexpr 
             where
                 hideChansOffer :: [Offer] -> [Offer]
                 hideChansOffer [] = []
@@ -618,13 +582,12 @@
              -> ProcDefs             -- ^ context of process definitions in which process
                                      --   instantiation is assumed to be defined
              -> envb (Maybe (BExpr, ProcDef))
-<<<<<<< HEAD
-lpeTransform' procInst procDefs = 
+lpeTransform' procInst''' procDefs = 
                                   do  -- create mapping for channel offer substitution
                                       -- decompose ProcDef, get channels
                                       --    DO NOT use ProcInst's channels: we don't want to instantiate that top-level ProcInst! 
                                       --    (and channels of ProcDef can be different)
-                                      let   ProcInst procIdInst _ _ = procInst
+                                      let   ProcInst procIdInst _ _ = TxsDefs.view procInst'''
                                             ProcDef chansOriginal _ _ =  fromMaybe (error "lpeTransform: could not find the given procId") (Map.lookup procIdInst procDefs)
                                       -- create numbered channeloffer list like below
                                       chanoffers_list <- mapM collectChanOffers chansOriginal
@@ -635,9 +598,9 @@
 
 
                                       -- translate to LPE
-                                      (procInst', procDefs') <- lpe procInst emptyTranslatedProcDefs procDefs
+                                      (procInst', procDefs') <- lpe procInst''' emptyTranslatedProcDefs procDefs
                                       procIdInstUid <- EnvB.newUnid
-                                      let ProcInst procIdInst chansInst paramsInst = procInst'
+                                      let ProcInst procIdInst chansInst paramsInst = TxsDefs.view procInst'
                                           ProcDef chans params bexpr = fromMaybe (error "lpeTransform: could not find the given procId") (Map.lookup procIdInst procDefs')
 
                                           -- rename ProcId P to LPE_<P>
@@ -645,32 +608,13 @@
                                           procIdName' = T.pack $ "LPE_" ++ T.unpack (ProcId.name procIdInst)
                                           procIdInst' = procIdInst { ProcId.name = procIdName',
                                                                      ProcId.unid = procIdInstUid}
-                                          procInst'' = ProcInst procIdInst' chansInst paramsInst
+                                          procInst'' = procInst procIdInst' chansInst paramsInst
 
                                           -- put new ProcId in each step
                                           steps = map (substituteProcId procIdInst procIdInst') (extractSteps bexpr)
                                           procDef = ProcDef chans params (wrapSteps steps) in
                                        -- trace (show procDef) $
                                        return $ Just (procInst'', procDef)
-=======
-lpeTransform' procInst''' procDefs = do (procInst', procDefs') <- lpe procInst''' emptyTranslatedProcDefs procDefs
-                                        procIdInstUid <- EnvB.newUnid
-                                        let ProcInst procIdInst chansInst paramsInst = TxsDefs.view procInst'
-                                            ProcDef chans params bexpr = fromMaybe (error "lpeTransform: could not find the given procId") (Map.lookup procIdInst procDefs')
-
-                                            -- rename ProcId P to LPE_<P>
-                                            -- put new ProcId in the procInst
-                                            procIdName' = T.pack $ "LPE_" ++ T.unpack (ProcId.name procIdInst)
-                                            procIdInst' = procIdInst { ProcId.name = procIdName',
-                                                                       ProcId.unid = procIdInstUid}
-                                            procInst'' = procInst procIdInst' chansInst paramsInst
-                                            
-                                            -- put new ProcId in each step
-                                            steps = map (substituteProcId procIdInst procIdInst') (extractSteps bexpr)
-                                            procDef = ProcDef chans params (wrapSteps steps) in
-                                          -- trace (show procDef) $
-                                          return $ Just (procInst'', procDef)
->>>>>>> 7bdd27b3
     where
         -- create new channoffers for ONE channel
         collectChanOffers :: (EnvB.EnvB envb ) => ChanId -> envb [((Name, Int), VarId)]
