--- conflicted
+++ resolved
@@ -508,7 +508,6 @@
 
 
 -- carsten original function for lpe
-<<<<<<< HEAD
 lpeTransform' :: (EnvB.EnvB envb )    -- ^ Monad for unique identifiers and error messages
              => BExpr                -- ^ behaviour expression to be transformed,
                                      --   assumed to be a process instantiation
@@ -534,25 +533,6 @@
                                           procDef = ProcDef chans params (wrapSteps steps) in
                                        -- trace (show procDef) $
                                        return $ Just (procInst'', procDef)
-=======
-
-lpeTransform' procInst procDefs = let (procInst', procDefs') = lpe procInst emptyTranslatedProcDefs procDefs
-                                      ProcInst procIdInst chansInst paramsInst = procInst'
-                                      ProcDef chans params bexpr = case Map.lookup procIdInst procDefs' of
-                                                                     Just procDef   -> procDef
-                                                                     Nothing        -> error "lpeTransform: could not find the given procId"
-
-                                      -- rename ProcId P to LPE_<P>
-                                      -- put new ProcId in the procInst
-                                      procIdName' = T.pack $ "LPE_" ++ (T.unpack (ProcId.name procIdInst))
-                                      procIdInst' = procIdInst { ProcId.name = procIdName'}
-                                      procInst'' = ProcInst procIdInst' chansInst paramsInst
-
-                                      -- put new ProcId in each step
-                                      steps = map (substituteProcId procIdInst procIdInst') (extractSteps bexpr)
-                                      procDef = ProcDef chans params (wrapSteps steps) in
-                                 Just (procInst'', procDef)
->>>>>>> 515b2e3a
     where
         substituteProcId :: ProcId -> ProcId -> BExpr -> BExpr
         substituteProcId orig new Stop = Stop
