--- conflicted
+++ resolved
@@ -84,19 +84,6 @@
 
 extractVars :: ActOffer -> [VarId]
 extractVars actOffer = let  set = offers actOffer in
-<<<<<<< HEAD
-                       Set.foldr extractVarIds_Offer [] set
-
-extractVarIds_Offer :: Offer -> [VarId] -> [VarId]
-extractVarIds_Offer Offer{chanoffers = choffers} varIds = (extractVarIds_ChanOffers choffers) ++ varIds
-
-extractVarIds_ChanOffers :: [ChanOffer] -> [VarId]
-extractVarIds_ChanOffers choffers = foldr extractVarIds_ChanOffer [] choffers
-
-extractVarIds_ChanOffer :: ChanOffer -> [VarId] -> [VarId]
-extractVarIds_ChanOffer (Quest varId) varIds  = varId:varIds
-extractVarIds_ChanOffer _ varIds              = varIds
-=======
                        Set.foldr extractVarIdsOffer [] set
 
 extractVarIdsOffer :: Offer -> [VarId] -> [VarId]
@@ -108,7 +95,6 @@
 extractVarIdsChanOffer :: ChanOffer -> [VarId] -> [VarId]
 extractVarIdsChanOffer (Quest varId) varIds  = varId:varIds
 extractVarIdsChanOffer _ varIds              = varIds
->>>>>>> 0d951e9a
 
 
 wrapSteps :: [BExpr] -> BExpr
@@ -187,30 +173,17 @@
     -- HIDE at lower level not allowed
     (procInst', procDefs'') <- preGNFBExprCreateProcDef bexpr' choiceCnt freeVarsInScope procId procDefs'
     -- translate the created ProcDef with LPEHide
-<<<<<<< HEAD
-    res <- lpeHide procInst' translatedProcDefs procDefs'' 
-    return $ res
-=======
     lpeHide procInst' translatedProcDefs procDefs'' 
->>>>>>> 0d951e9a
 
 
 preGNFBExpr bexpr'@(TxsDefs.view -> Enable _bexprL _exitChans _bexprR) choiceCnt freeVarsInScope procId translatedProcDefs procDefs' = do
     -- ENABLE at lower level not allowed
     (procInst', procDefs'') <- preGNFBExprCreateProcDef bexpr' choiceCnt freeVarsInScope procId procDefs'
     -- translate the created ProcDef with LPEEnable
-<<<<<<< HEAD
-    res <- preGNFEnable procInst' translatedProcDefs procDefs'' 
-    return $ res
-
-preGNFBExpr bexpr _ _ _ _ _ =
-    error ("unexpected type of bexpr: " ++ show bexpr)
-=======
     preGNFEnable procInst' translatedProcDefs procDefs'' 
 
 preGNFBExpr _ _ _ _ _ _ =
     error "unexpected type of bexpr"
->>>>>>> 0d951e9a
 
 
 preGNFBExprCreateProcDef :: (EnvB.EnvB envb) => BExpr -> Int -> [VarId] -> ProcId -> ProcDefs -> envb(BExpr, ProcDefs)
@@ -326,11 +299,7 @@
     if procIdInst `elem` lGNFdirectcalls translatedProcDefs
         then do -- found a loop
                 let loop = map ProcId.name $ lGNFdirectcalls translatedProcDefs ++ [procIdInst]
-<<<<<<< HEAD
-                error ("found GNF loop of direct calls without progress: " ++ (show loop))
-=======
                 error ("found GNF loop of direct calls without progress: " ++ show loop)
->>>>>>> 0d951e9a
         else do -- no loop
                 -- check if the called ProcDef has been translated to GNF already
                 procDefs'' <- if procIdInst `notElem` lGNF translatedProcDefs
@@ -546,15 +515,9 @@
     steps' <- mapM (hideChans hiddenChans) steps
     let procDef_lpe = ProcDef chansDef_lpe paramsDef_lpe (wrapSteps steps')
         procDefs'''' = Map.insert procId_lpe procDef_lpe procDefs'''
-<<<<<<< HEAD
-    return $ (procInst_lpe, procDefs'''')
-    where
-        hideChans :: (EnvB.EnvB envb) => Set.Set ChanId -> BExpr -> envb(BExpr)
-=======
     return (procInst_lpe, procDefs'''')
     where
         hideChans :: EnvB.EnvB envb => Set.Set ChanId -> BExpr -> envb BExpr
->>>>>>> 0d951e9a
         hideChans _ bexpr | isStop bexpr = return stop
         -- hideChans _ (ActionPref chanIdExit ) ??
         hideChans hiddenChans (TxsDefs.view -> ActionPref actOffer bexpr) = do
@@ -577,15 +540,6 @@
                 hideChansOffer (o:os) = do  -- recursion 
                                             (os', hiddenVarsRec, varMapRec) <- hideChansOffer os 
                                             -- current case
-<<<<<<< HEAD
-                                            if (chanid o) `Set.member` hiddenChans 
-                                                then do (hidvars, varMap) <- generate_hiddenvars o
-                                                        return (os', Set.union hidvars hiddenVarsRec, varMap ++ varMapRec)
-                                                else return ((o:os'), hiddenVarsRec, varMapRec)
-                                            where
-                                                generate_hiddenvars :: (EnvB.EnvB envb) => Offer -> envb(Set.Set VarId, [(VarId, VarId)])
-                                                generate_hiddenvars o'  = do let vars' = extractVarIds_Offer o' []
-=======
                                             if chanid o `Set.member` hiddenChans 
                                                 then do (hidvars, varMap) <- generate_hiddenvars o
                                                         return (os', Set.union hidvars hiddenVarsRec, varMap ++ varMapRec)
@@ -593,16 +547,11 @@
                                             where
                                                 generate_hiddenvars :: (EnvB.EnvB envb) => Offer -> envb(Set.Set VarId, [(VarId, VarId)])
                                                 generate_hiddenvars o'  = do let vars' = extractVarIdsOffer o' []
->>>>>>> 0d951e9a
                                                                              vars'' <- mapM transformVar vars' 
                                                                              let varMap = zip vars' vars''
                                                                              return (Set.fromList vars'', varMap)
                                                 -- make hiddenvars globally unique, practically they get a local scope
-<<<<<<< HEAD
-                                                transformVar :: (EnvB.EnvB envb) => VarId -> envb(VarId)
-=======
                                                 transformVar :: EnvB.EnvB envb => VarId -> envb VarId
->>>>>>> 0d951e9a
                                                 transformVar var' = do  unid' <- EnvB.newUnid
                                                                         let name' = T.unpack (VarId.name var') ++ "_" ++ show unid'
                                                                         return var' { VarId.name = T.pack name', VarId.unid = unid'}
@@ -637,11 +586,7 @@
         steps = extractSteps bexpr_lpe
 
         -- create new ProcDef of bexprR
-<<<<<<< HEAD
-        paramsAccept = extractVarIds_ChanOffers acceptChanOffers
-=======
         paramsAccept = extractVarIdsChanOffers acceptChanOffers
->>>>>>> 0d951e9a
         procDefR = ProcDef chansDef (paramsDef ++ paramsAccept) bexprR
         -- create new ProcId
         name' = T.append (ProcId.name procIdInst) (T.pack "$enable")
@@ -672,11 +617,7 @@
     
 
     -- trace ("\n\npreGNFEnable: final procInst/ProcDef: \n" ++ show procInst_lpe2 ++ "\n" ++ show procDef_final) $ 
-<<<<<<< HEAD
-    return $ (procInst_lpe, procDefs6)
-=======
     return (procInst_lpe, procDefs6)
->>>>>>> 0d951e9a
     where   
         -- just for the steps with EXIT -> <>  replace with the ProcInst
         replaceExits :: BExpr -> BExpr -> BExpr 
@@ -686,11 +627,7 @@
                 [Offer { chanid = chid}] | chid == chanIdExit -> actionPref 
                                                                     actOffer'{  offers = Set.empty
                                                                                 , hiddenvars = Set.fromList exitParams} 
-<<<<<<< HEAD
-                                                                    (procInst procId chanIds (params ++ (map cstrVar exitParams)))
-=======
                                                                     (procInst procId chanIds (params ++ map cstrVar exitParams))
->>>>>>> 0d951e9a
                 _       -> bexpr'
         replaceExits _ _ = error "replaceExits: unknown input"  
 
