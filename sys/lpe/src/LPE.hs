{-
TorXakis - Model Based Testing
Copyright (c) 2015-2017 TNO and Radboud University
See LICENSE at root directory of this repository.
-}


-----------------------------------------------------------------------------
-- |
-- Module      :  LPE
-- Copyright   :  TNO and Radboud University
-- License     :  BSD3
-- Maintainer  :  carsten.ruetz, jan.tretmans
-- Stability   :  experimental
--
-----------------------------------------------------------------------------
{-# LANGUAGE OverloadedStrings   #-}
{-# LANGUAGE ViewPatterns        #-}

module LPE
( ProcDefs
, preGNF
, gnf
, lpeTransform
, lpe
, lpePar
, lpeHide
, preGNFEnable
, preGNFDisable
)
where

import Control.Monad.State

import qualified Data.List           as List
import qualified Data.Map            as Map
import qualified Data.Set            as Set
import qualified Data.Text           as T
import           Data.Maybe
import qualified Control.Arrow

import TranslatedProcDefs

import TxsDefs
import Constant
import StdTDefs (stdSortTable)

import ChanId
import ProcId
import SortId
import VarId

import ValExpr

import qualified EnvData
import qualified EnvBasic            as EnvB

import Relabel (relabel)
import Subst
import SortOf

<<<<<<< HEAD
-- import Debug.Trace
import TxsShow

=======
>>>>>>> 280dc785
-- ----------------------------------------------------------------------------------------- --
-- Types :
-- ----------------------------------------------------------------------------------------- --

type ProcDefs = Map.Map ProcId ProcDef

type Proc = (ProcId, [ChanId])
type PCMapping = Map.Map Proc Integer
type ProcToParams = Map.Map Proc [VarId]

type ChanMapping = Map.Map ChanId ChanId
type ParamMapping = Map.Map VarId VExpr

intSort :: SortId
intSort = fromMaybe (error "LPE module: could not find standard IntSort") (Map.lookup (T.pack "Int") stdSortTable)


-- ----------------------------------------------------------------------------------------- --
-- Helpers :
-- ----------------------------------------------------------------------------------------- --

extractVars :: ActOffer -> [VarId]
extractVars actOffer = let  set = offers actOffer in
                       Set.foldr extractVarIdsOffer [] set

extractVarIdsOffer :: Offer -> [VarId] -> [VarId]
extractVarIdsOffer Offer{chanoffers = choffers} varIds = extractVarIdsChanOffers choffers ++ varIds

extractVarIdsChanOffers :: [ChanOffer] -> [VarId]
extractVarIdsChanOffers = foldr extractVarIdsChanOffer []

extractVarIdsChanOffer :: ChanOffer -> [VarId] -> [VarId]
extractVarIdsChanOffer (Quest varId) varIds  = varId:varIds
extractVarIdsChanOffer _ varIds              = varIds


wrapSteps :: [BExpr] -> BExpr
wrapSteps [bexpr] = bexpr
wrapSteps bexprs = choice $ Set.fromList bexprs

extractSteps :: BExpr -> [BExpr]
extractSteps (TxsDefs.view -> Choice bexprs) = Set.toList bexprs
extractSteps bexpr = [bexpr]

-- ----------------------------------------------------------------------------------------- --
-- preGNF :
-- ----------------------------------------------------------------------------------------- --
--
preGNF :: (EnvB.EnvB envb) => ProcId -> TranslatedProcDefs -> ProcDefs -> envb ProcDefs
preGNF procId translatedProcDefs procDefs' = do
    let -- decompose the ProcDef of ProcId
        ProcDef chansDef paramsDef bexpr = fromMaybe (error $ "called preGNF with a non-existing procId" ++ show procId ++ "\n\n" ++ show procDefs') (Map.lookup procId procDefs')
        -- remember the current ProcId to avoid recursive loops translating the same ProcId again
        translatedProcDefs' = translatedProcDefs { lPreGNF = lPreGNF translatedProcDefs ++ [procId]}
        -- translate each choice separately

    (procDef', procDefs''') <- case TxsDefs.view bexpr of
                                    (Choice bexprs) -> do  (bexprs', procDefs'') <- applyPreGNFBexpr (Set.toList bexprs) 1 [] translatedProcDefs' procDefs'
                                                           let procDef' = ProcDef chansDef paramsDef (choice (Set.fromList bexprs'))
                                                           return (procDef', procDefs'')

                                    _               -> do  (bexpr', procDefs'') <- preGNFBExpr bexpr 1 [] procId translatedProcDefs' procDefs'
                                                           let procDef' = ProcDef chansDef paramsDef bexpr'
                                                           return (procDef', procDefs'')
    return $ Map.insert procId procDef' procDefs'''
    where
        -- apply preGNFBExpr to each choice and collect all intermediate results (single bexprs)
        applyPreGNFBexpr :: (EnvB.EnvB envb) => [BExpr] -> Int -> [BExpr] -> TranslatedProcDefs -> ProcDefs -> envb ([BExpr], ProcDefs)
        applyPreGNFBexpr [] _cnt results _translatedProcDefs procDefs'' = return (results, procDefs'')
        applyPreGNFBexpr (bexpr:bexprs) cnt results translatedProcDefs' procDefs'' = do
                (bexpr', procDefs''') <- preGNFBExpr bexpr cnt [] procId translatedProcDefs' procDefs''
                applyPreGNFBexpr bexprs (cnt+1) (results ++ [bexpr']) translatedProcDefs' procDefs'''



preGNFBExpr :: (EnvB.EnvB envb) => BExpr -> Int -> [VarId] -> ProcId -> TranslatedProcDefs -> ProcDefs -> envb(BExpr, ProcDefs)

-- guard: first translate the Bexpr, then prefix the result with the guard again
preGNFBExpr (TxsDefs.view -> Guard vexpr' bexpr) choiceCnt freeVarsInScope procId translatedProcDefs procDefs' = do
    (procInst'', procDefs'') <- preGNFBExpr bexpr choiceCnt freeVarsInScope procId translatedProcDefs procDefs'
    return (TxsDefs.guard vexpr' procInst'', procDefs'')

preGNFBExpr bexpr _ _ _ _ procDefs' | isStop bexpr =
    return (stop, procDefs')

preGNFBExpr (TxsDefs.view -> ActionPref actOffer bexpr') choiceCnt freeVarsInScope procId translatedProcDefs procDefs' = do
    let freeVarsInScope' = freeVarsInScope ++ extractVars actOffer
    (bexpr'', procDefs'') <- preGNFBExpr bexpr' choiceCnt freeVarsInScope' procId translatedProcDefs procDefs'
    return (actionPref actOffer bexpr'', procDefs'')

preGNFBExpr bexpr@(TxsDefs.view -> ProcInst procIdInst _ _) _choiceCnt _freeVarsInScope _procId translatedProcDefs procDefs' =
  if procIdInst `notElem` lPreGNF translatedProcDefs
      then  do -- recursively translate the called ProcDef
               procDefs'' <- preGNF procIdInst translatedProcDefs procDefs'
               return (bexpr, procDefs'')
      else  return (bexpr, procDefs')


preGNFBExpr bexpr@(TxsDefs.view -> Choice{}) choiceCnt freeVarsInScope procId translatedProcDefs procDefs' = do
    -- choice at lower level not allowed
    (procInst'@(TxsDefs.view -> ProcInst procId' _ _), procDefs'') <- preGNFBExprCreateProcDefWithUniqueness bexpr choiceCnt freeVarsInScope procId procDefs'
    -- recursively translate the created ProcDef
    procDefs''' <- preGNF procId' translatedProcDefs procDefs''
    return (procInst', procDefs''')


preGNFBExpr bexpr@(TxsDefs.view -> Parallel{}) choiceCnt freeVarsInScope procId translatedProcDefs procDefs' = do
    -- parallel at lower level not allowed
    (procInst', procDefs'') <- preGNFBExprCreateProcDef bexpr choiceCnt freeVarsInScope procId procDefs'
    -- translate the created ProcDef with LPEPar
    (procInst'', procDefs''') <- lpePar procInst' translatedProcDefs procDefs''
    return (procInst'', procDefs''')


preGNFBExpr bexpr'@(TxsDefs.view -> Hide _hiddenChans _bexpr) choiceCnt freeVarsInScope procId translatedProcDefs procDefs' = do
    -- HIDE at lower level not allowed
    (procInst', procDefs'') <- preGNFBExprCreateProcDef bexpr' choiceCnt freeVarsInScope procId procDefs'
    -- translate the created ProcDef with LPEHide
    lpeHide procInst' translatedProcDefs procDefs'' 


preGNFBExpr bexpr'@(TxsDefs.view -> Enable _bexprL _exitChans _bexprR) choiceCnt freeVarsInScope procId translatedProcDefs procDefs' = do
    -- ENABLE at lower level not allowed
    (procInst', procDefs'') <- preGNFBExprCreateProcDef bexpr' choiceCnt freeVarsInScope procId procDefs'
    -- translate the created ProcDef with preGNFEnable
    preGNFEnable procInst' translatedProcDefs procDefs'' 

<<<<<<< HEAD

preGNFBExpr bexpr'@(TxsDefs.view -> Disable _bexprL _bexprR) choiceCnt freeVarsInScope procId translatedProcDefs procDefs' = do
    -- DISABLE at lower level not allowed
    (procInst', procDefs'') <- preGNFBExprCreateProcDef bexpr' choiceCnt freeVarsInScope procId procDefs'
    -- translate the created ProcDef with preGNFDisable
    preGNFDisable procInst' translatedProcDefs procDefs'' 
    

=======
>>>>>>> 280dc785
preGNFBExpr bexpr _ _ _ _ _ =
    error $ "unexpected type of bexpr" ++ show bexpr


preGNFBExprCreateProcDef :: (EnvB.EnvB envb) => BExpr -> Int -> [VarId] -> ProcId -> ProcDefs -> envb(BExpr, ProcDefs)
preGNFBExprCreateProcDef bexpr choiceCnt freeVarsInScope procId procDefs' = do
    unid' <- EnvB.newUnid
    let -- decompose the ProcDef of ProcId
        ProcDef chansDef paramsDef _ = fromMaybe (error "called preGNFBExpr with a non-existing procId") (Map.lookup procId procDefs')

        -- create new ProcDef
        procDef' = ProcDef chansDef (paramsDef ++ freeVarsInScope) bexpr
        -- create new ProcId
        name' = T.append (ProcId.name procId) (T.pack ("$pre" ++ show choiceCnt))
        procId' = procId { ProcId.name = name',
                            ProcId.unid = unid',
                            ProcId.procvars = varsort <$> paramsDef ++ freeVarsInScope}
        -- create ProcInst, translate params to VExprs
        paramsDef' = map cstrVar paramsDef
        paramsFreeVars = map cstrVar freeVarsInScope
        procInst' = procInst procId' chansDef (paramsDef' ++ paramsFreeVars)
        -- put created ProcDefs in the ProcDefs
        procDefs'' = Map.insert procId' procDef' procDefs'
    return (procInst', procDefs'')

<<<<<<< HEAD

preGNFBExprCreateProcDefWithUniqueness :: (EnvB.EnvB envb) => BExpr -> Int -> [VarId] -> ProcId -> ProcDefs -> envb(BExpr, ProcDefs)
preGNFBExprCreateProcDefWithUniqueness bexpr choiceCnt extraParams procId procDefs' = do
    unid' <- EnvB.newUnid
    let 
        -- decompose original ProcDef
        ProcDef chansDef paramsDef _ = fromMaybe (error "called preGNFBExpr with a non-existing procId") (Map.lookup procId procDefs')

        -- create new ProcDef
        prefix = (T.unpack $ ProcId.name procId) ++ ("$pre" ++ show choiceCnt ++ "$")
        -- prefix = "pre" ++ show choiceCnt ++ "$"
        params = paramsDef ++ extraParams
    paramsPrefixed <- mapM (prefixVarId prefix) params

    -- substitute original varIds in bexpr with prefixed (unique) versions
    let varMap = zip params paramsPrefixed
        varMap' = Map.fromList $ map (Control.Arrow.second cstrVar) varMap
        bexpr_substituted = Subst.subst varMap' (Map.fromList []) bexpr

        -- -- need to substitute the standard chanoffer variables with the newly unique variables
        -- --  in constraints and the ProcInst (bepxr)
        procDef = ProcDef chansDef paramsPrefixed bexpr_substituted
        
        -- create ProcInst calling that ProcDef
        name' = T.append (ProcId.name procId) (T.pack ("$pre" ++ show choiceCnt))
        procId' = procId { ProcId.name = name',
                            ProcId.unid = unid',
                            ProcId.procvars = paramsPrefixed}
        -- create ProcInst, translate params to VExprs
        paramsDef' = map cstrVar paramsDef
        paramsFreeVars = map cstrVar extraParams
        procInst' = procInst procId' chansDef (paramsDef' ++ paramsFreeVars)

        -- put created ProcDef in the ProcDefs
        procDefs'' = Map.insert procId' procDef procDefs'

    return (procInst', procDefs'')



-- ----------------------------------------------------------------------------------------- --
-- GNF :
-- ----------------------------------------------------------------------------------------- --

gnf :: (EnvB.EnvB envb) => ProcId -> (Map.Map ProcId [ProcId]) -> TranslatedProcDefs -> ProcDefs -> envb (ProcDefs, Map.Map ProcId [ProcId])
gnf procId gnfTodo translatedProcDefs procDefs' = do
    -- remember the current ProcId to avoid recursive loops translating the same ProcId again
    -- remember the chain of direct calls (without progress, i.e. no ActionPref) to detect loops
    -- remember the ProcIds currently being in GNF translation (also up the tree) to avoid premature substitutions
    let translatedProcDefs' = translatedProcDefs { lGNFdirectcalls = lGNFdirectcalls translatedProcDefs ++ [procId]
                                                 , lGNFinTranslation = lGNFinTranslation translatedProcDefs ++ [procId]}
    -- first translate to preGNF
    procDefs'' <- preGNF procId translatedProcDefs' procDefs'
    
    let ProcDef _chansDef _paramsDef bexpr = fromMaybe (error "GNF: could not find given procId (should be impossible)") (Map.lookup procId procDefs'')

    -- translate steps to GNF 
    applyGNFBexpr (extractSteps bexpr) 1 [] gnfTodo translatedProcDefs' procDefs''                                  
      where
        -- apply gnfBExpr to each step
        applyGNFBexpr :: (EnvB.EnvB envb) => [BExpr] -> Int -> [BExpr] -> (Map.Map ProcId [ProcId]) -> TranslatedProcDefs -> ProcDefs -> envb (ProcDefs, Map.Map ProcId [ProcId])
        applyGNFBexpr [] _cnt results gnfTodo' translatedProcDefs'' procDefs'' = do
            -- base case: translated all steps of the current ProcId
            -- decompose original ProcDef
            let ProcDef chansDef paramsDef _bexpr = fromMaybe (error "GNF: could not find given procId (should be impossible)") (Map.lookup procId procDefs'')

                -- create new ProcDef and insert into ProcDefs
                procDefs''' = Map.insert procId (ProcDef chansDef paramsDef (wrapSteps results)) procDefs''
            
            -- remember that the current ProcId is now translated to GNF
            -- remove current ProcId from ProcIds that are currently being translated
            let translatedProcDefs''' = translatedProcDefs {  lGNF = lGNF translatedProcDefs'' ++ [procId]
                                                            , lGNFinTranslation = List.delete procId (lGNFinTranslation translatedProcDefs'')}
            -- translate to GNF all ProcIds that were waiting for the current ProcId to be finished with GNF translation
            (procDefs'''', gnfTodo'') <- case Map.lookup procId gnfTodo' of
                                            (Just procIdsTodo) -> applyGNF procIdsTodo gnfTodo' translatedProcDefs''' procDefs'''
                                            Nothing -> return (procDefs''', gnfTodo')

            -- remove the current procId from the todo list
            return (procDefs'''', Map.delete procId gnfTodo'')

        applyGNFBexpr (bexpr:bexprs) cnt results gnfTodo' translatedProcDefs'' procDefs'' = do
            -- recursive case: translate one ProcId, use results in the recursion
            (steps, procDefs''', gnfTodo'') <- gnfBExpr bexpr cnt procId gnfTodo' translatedProcDefs'' procDefs''
            -- recursion: translate all other steps
            (procDefs'''', gnfTodo''') <- applyGNFBexpr bexprs (cnt+1) (results ++ steps) gnfTodo'' translatedProcDefs'' procDefs'''
            return (procDefs'''', gnfTodo''')
            

        -- apply GNF sequentially to all given ProcIds
        applyGNF :: (EnvB.EnvB envb) => [ProcId] -> (Map.Map ProcId [ProcId]) -> TranslatedProcDefs -> ProcDefs -> envb (ProcDefs, Map.Map ProcId [ProcId])
        applyGNF [] gnfTodo' _translatedProcDefs procDefs'' = do return (procDefs'', gnfTodo')
        applyGNF (procId':procIds) gnfTodo' translatedProcDefs'' procDefs'' = do 
            -- translate one procDef
            --  reset the gnf loop detection
            let translatedProcDefs''' = translatedProcDefs'' { lGNFdirectcalls = []}
            (procDefs''', gnfTodo'') <- gnf procId' gnfTodo' translatedProcDefs''' procDefs''
            
            -- recursion
            --  put the translated procDef/Id in the translated list: so it doesn't get translated again
            let translatedProcDefs'''' = translatedProcDefs''' { lGNF = lGNF translatedProcDefs ++ [procId']}
            applyGNF procIds gnfTodo'' translatedProcDefs'''' procDefs'''



gnfBExpr :: (EnvB.EnvB envb) => BExpr -> Int -> ProcId -> (Map.Map ProcId [ProcId]) -> TranslatedProcDefs -> ProcDefs -> envb([BExpr], ProcDefs, (Map.Map ProcId [ProcId]))

-- guard: first translate the Bexpr, then prefix the result with the guard again
gnfBExpr (TxsDefs.view -> Guard vexpr' bexpr) choiceCnt procId gnfTodo translatedProcDefs procDefs' = do
    (bexprs, procDefs'', gnfTodo') <- gnfBExpr bexpr choiceCnt procId gnfTodo translatedProcDefs procDefs'
    let bexprs_guarded = map (TxsDefs.guard vexpr') bexprs
    return (bexprs_guarded, procDefs'', gnfTodo')

-- case STOP
gnfBExpr bexpr _choiceCnt _procId gnfTodo _translatedProcDefs procDefs' | isStop bexpr =
      return ([bexpr], procDefs', gnfTodo)

-- case ActionPref -> STOP
gnfBExpr bexpr@(TxsDefs.view -> ActionPref _actOffer bexpr1) _choiceCnt _procId gnfTodo _translatedProcDefs procDefs' | isStop bexpr1 =
      return ([bexpr], procDefs', gnfTodo)

=======

preGNFBExprCreateProcDefWithUniqueness :: (EnvB.EnvB envb) => BExpr -> Int -> [VarId] -> ProcId -> ProcDefs -> envb(BExpr, ProcDefs)
preGNFBExprCreateProcDefWithUniqueness bexpr choiceCnt extraParams procId procDefs' = do
    unid' <- EnvB.newUnid
    let 
        -- decompose original ProcDef
        ProcDef chansDef paramsDef _ = fromMaybe (error "called preGNFBExpr with a non-existing procId") (Map.lookup procId procDefs')

        -- create new ProcDef
        prefix = T.unpack (ProcId.name procId) ++ ("$pre" ++ show choiceCnt ++ "$")
        -- prefix = "pre" ++ show choiceCnt ++ "$"
        params = paramsDef ++ extraParams
    paramsPrefixed <- mapM (prefixVarId prefix) params

    -- substitute original varIds in bexpr with prefixed (unique) versions
    let varMap = zip params paramsPrefixed
        varMap' = Map.fromList $ map (Control.Arrow.second cstrVar) varMap
        bexpr_substituted = Subst.subst varMap' (Map.fromList []) bexpr

        -- -- need to substitute the standard chanoffer variables with the newly unique variables
        -- --  in constraints and the ProcInst (bepxr)
        procDef = ProcDef chansDef paramsPrefixed bexpr_substituted
        
        -- create ProcInst calling that ProcDef
        name' = T.append (ProcId.name procId) (T.pack ("$pre" ++ show choiceCnt))
        procId' = procId { ProcId.name = name'
                         , ProcId.unid = unid'
                         , ProcId.procvars = varsort <$> paramsPrefixed
                         }
        -- create ProcInst, translate params to VExprs
        paramsDef' = map cstrVar paramsDef
        paramsFreeVars = map cstrVar extraParams
        procInst' = procInst procId' chansDef (paramsDef' ++ paramsFreeVars)

        -- put created ProcDef in the ProcDefs
        procDefs'' = Map.insert procId' procDef procDefs'

    return (procInst', procDefs'')



-- ----------------------------------------------------------------------------------------- --
-- GNF :
-- ----------------------------------------------------------------------------------------- --

gnf :: (EnvB.EnvB envb) => ProcId -> Map.Map ProcId [ProcId] -> TranslatedProcDefs -> ProcDefs -> envb (ProcDefs, Map.Map ProcId [ProcId])
gnf procId gnfTodo translatedProcDefs procDefs' = do
    -- remember the current ProcId to avoid recursive loops translating the same ProcId again
    -- remember the chain of direct calls (without progress, i.e. no ActionPref) to detect loops
    -- remember the ProcIds currently being in GNF translation (also up the tree) to avoid premature substitutions
    let translatedProcDefs' = translatedProcDefs { lGNFdirectcalls = lGNFdirectcalls translatedProcDefs ++ [procId]
                                                 , lGNFinTranslation = lGNFinTranslation translatedProcDefs ++ [procId]}
    -- first translate to preGNF
    procDefs'' <- preGNF procId translatedProcDefs' procDefs'
    
    let ProcDef _chansDef _paramsDef bexpr = fromMaybe (error "GNF: could not find given procId (should be impossible)") (Map.lookup procId procDefs'')

    -- translate steps to GNF 
    applyGNFBexpr (extractSteps bexpr) 1 [] gnfTodo translatedProcDefs' procDefs''                                  
      where
        -- apply gnfBExpr to each step
        applyGNFBexpr :: (EnvB.EnvB envb) => [BExpr] -> Int -> [BExpr] -> Map.Map ProcId [ProcId] -> TranslatedProcDefs -> ProcDefs -> envb (ProcDefs, Map.Map ProcId [ProcId])
        applyGNFBexpr [] _cnt results gnfTodo' translatedProcDefs'' procDefs'' = do
            -- base case: translated all steps of the current ProcId
            -- decompose original ProcDef
            let ProcDef chansDef paramsDef _bexpr = fromMaybe (error "GNF: could not find given procId (should be impossible)") (Map.lookup procId procDefs'')

                -- create new ProcDef and insert into ProcDefs
                procDefs''' = Map.insert procId (ProcDef chansDef paramsDef (wrapSteps results)) procDefs''
            
            -- remember that the current ProcId is now translated to GNF
            -- remove current ProcId from ProcIds that are currently being translated
            let translatedProcDefs''' = translatedProcDefs {  lGNF = lGNF translatedProcDefs'' ++ [procId]
                                                            , lGNFinTranslation = List.delete procId (lGNFinTranslation translatedProcDefs'')}
            -- translate to GNF all ProcIds that were waiting for the current ProcId to be finished with GNF translation
            (procDefs'''', gnfTodo'') <- case Map.lookup procId gnfTodo' of
                                            (Just procIdsTodo) -> applyGNF procIdsTodo gnfTodo' translatedProcDefs''' procDefs'''
                                            Nothing -> return (procDefs''', gnfTodo')

            -- remove the current procId from the todo list
            return (procDefs'''', Map.delete procId gnfTodo'')

        applyGNFBexpr (bexpr:bexprs) cnt results gnfTodo' translatedProcDefs'' procDefs'' = do
            -- recursive case: translate one ProcId, use results in the recursion
            (steps, procDefs''', gnfTodo'') <- gnfBExpr bexpr cnt procId gnfTodo' translatedProcDefs'' procDefs''
            -- recursion: translate all other steps
            (procDefs'''', gnfTodo''') <- applyGNFBexpr bexprs (cnt+1) (results ++ steps) gnfTodo'' translatedProcDefs'' procDefs'''
            return (procDefs'''', gnfTodo''')
            

        -- apply GNF sequentially to all given ProcIds
        applyGNF :: (EnvB.EnvB envb) => [ProcId] -> Map.Map ProcId [ProcId] -> TranslatedProcDefs -> ProcDefs -> envb (ProcDefs, Map.Map ProcId [ProcId])
        applyGNF [] gnfTodo' _translatedProcDefs procDefs'' = return (procDefs'', gnfTodo')
        applyGNF (procId':procIds) gnfTodo' translatedProcDefs'' procDefs'' = do 
            -- translate one procDef
            --  reset the gnf loop detection
            let translatedProcDefs''' = translatedProcDefs'' { lGNFdirectcalls = []}
            (procDefs''', gnfTodo'') <- gnf procId' gnfTodo' translatedProcDefs''' procDefs''
            
            -- recursion
            --  put the translated procDef/Id in the translated list: so it doesn't get translated again
            let translatedProcDefs'''' = translatedProcDefs''' { lGNF = lGNF translatedProcDefs ++ [procId']}
            applyGNF procIds gnfTodo'' translatedProcDefs'''' procDefs'''



gnfBExpr :: (EnvB.EnvB envb) => BExpr -> Int -> ProcId -> Map.Map ProcId [ProcId] -> TranslatedProcDefs -> ProcDefs -> envb([BExpr], ProcDefs, Map.Map ProcId [ProcId])

-- guard: first translate the Bexpr, then prefix the result with the guard again
gnfBExpr (TxsDefs.view -> Guard vexpr' bexpr) choiceCnt procId gnfTodo translatedProcDefs procDefs' = do
    (bexprs, procDefs'', gnfTodo') <- gnfBExpr bexpr choiceCnt procId gnfTodo translatedProcDefs procDefs'
    let bexprs_guarded = map (TxsDefs.guard vexpr') bexprs
    return (bexprs_guarded, procDefs'', gnfTodo')

-- case STOP
gnfBExpr bexpr _choiceCnt _procId gnfTodo _translatedProcDefs procDefs' | isStop bexpr =
      return ([bexpr], procDefs', gnfTodo)

-- case ActionPref -> STOP
gnfBExpr bexpr@(TxsDefs.view -> ActionPref _actOffer bexpr1) _choiceCnt _procId gnfTodo _translatedProcDefs procDefs' | isStop bexpr1 =
      return ([bexpr], procDefs', gnfTodo)

>>>>>>> 280dc785
-- case ActionPref -> ProcInst
gnfBExpr bexpr@(TxsDefs.view -> ActionPref _actOffer (TxsDefs.view -> ProcInst procIdInst _ _)) _choiceCnt _procId gnfTodo translatedProcDefs procDefs' =
  if (procIdInst `notElem` lGNF translatedProcDefs) && (procIdInst `notElem` lGNFinTranslation translatedProcDefs)
      then    do  -- recursively translate the called ProcDef
                  -- reset GNF loop detection: we made progress, thus we are breaking a possible chain of direct calls (ProcInsts)
                  let translatedProcDefs' = translatedProcDefs { lGNFdirectcalls = []}
                  (procDefs'', gnfTodo') <- gnf procIdInst gnfTodo translatedProcDefs' procDefs'
                  return ([bexpr], procDefs'', gnfTodo')
      else    return ([bexpr], procDefs', gnfTodo)

-- case ActionPref -> Guard ProcInst
gnfBExpr (TxsDefs.view -> ActionPref actOffer 
                                        bexpr'@(TxsDefs.view -> Guard _vexpr' 
                                                (TxsDefs.view -> ProcInst procIdInst _ _))) choiceCnt procId gnfTodo translatedProcDefs procDefs' = do

    -- create new ProcDef of bexpr'
    (procInst'@(TxsDefs.view -> ProcInst procId' _ _ ), procDefs'') <- gnfBExprCreateProcDefWithUniqueness bexpr' choiceCnt (extractVars actOffer) procId procDefs'

    -- if the ProcId that is being called is still in GNF translation (current GNF translation or up the tree)
    --  then postpone the GNF translation of the newly generated ProcDef
    --      until the ProcId being called has been translated to GNF 
    --      (the newly created ProcDef is of the form [[condition]] -> P() and thus for a GNF translation 
    --          we first need to unfold P() for which we need P() to be translated to GNF already.
    if procIdInst `elem` lGNFinTranslation translatedProcDefs
        then do -- remember the newly created ProcId for later GNF translation
                let procIds = fromMaybe [] (Map.lookup procIdInst gnfTodo)         -- look up the ProcIds already collected
                    gnfTodo' = Map.insert procIdInst (procId':procIds) gnfTodo
                return ([actionPref actOffer procInst'], procDefs'', gnfTodo')                                                    
        else do -- recursively translate the called ProcDef
                -- reset GNF loop detection: we made progress, thus we are breaking a possible chain of direct calls (ProcInsts)
                let translatedProcDefs' = translatedProcDefs { lGNFdirectcalls = []}
                (procDefs''', gnfTodo') <- gnf procIdInst gnfTodo translatedProcDefs' procDefs''
                return ([actionPref actOffer procInst'], procDefs''', gnfTodo')

-- case ActionPref -> "something else"
--  multi-action not allowed: split it
gnfBExpr (TxsDefs.view -> ActionPref actOffer bexpr') choiceCnt procId gnfTodo translatedProcDefs procDefs' = do 
    -- create new ProcDef of bexpr'
    (procInst'@(TxsDefs.view -> ProcInst procId' _ _ ), procDefs'') <- gnfBExprCreateProcDefWithUniqueness bexpr' choiceCnt (extractVars actOffer) procId procDefs'

    -- reset GNF loop detection: we made progress, thus we are breaking a possible chain of direct calls (ProcInsts)
    let translatedProcDefs' = translatedProcDefs { lGNFdirectcalls = []}
    
    -- recursively translate the created ProcDef
    (procDefs''', gnfTodo') <- gnf procId' gnfTodo translatedProcDefs' procDefs''
    -- return bexpr with the original bexpr' replaced with the new ProcInst
    return ([actionPref actOffer procInst'], procDefs''', gnfTodo')


<<<<<<< HEAD
gnfBExpr bexpr@(TxsDefs.view -> ProcInst procIdInst chansInst paramsInst) _choiceCnt procId gnfTodo translatedProcDefs procDefs' =
=======
gnfBExpr bexpr@(TxsDefs.view -> ProcInst procIdInst chansInst paramsInst) _choiceCnt procId gnfTodo translatedProcDefs procDefs'
>>>>>>> 280dc785
    -- direct calls are not in GNF: need to instantiate

    -- check if we encounter a loop of direct calls
    --  i.e. a chain of procInsts without any ActionPref, thus we would make no progress
    --  this endless loop cannot be translated to GNF
    | procIdInst `elem` lGNFdirectcalls translatedProcDefs =
          do -- found a loop
                let loop = map ProcId.name $ lGNFdirectcalls translatedProcDefs ++ [procIdInst]
                error ("found GNF loop of direct calls without progress: " ++ show loop)
<<<<<<< HEAD
        else do -- no loop
                -- if the called ProcId is still being translated to GNF: have to come back later
                --      just return the unchanged bexpr
                if procIdInst `elem` lGNFinTranslation translatedProcDefs
                    then do -- add enclosing procId to gnfTodo - if not already present 
                            let procIds = fromMaybe [] (Map.lookup procIdInst gnfTodo)         -- look up the ProcIds already collected
                            if procId `elem` procIds 
                                then do -- procId is already listed for later GNF translation: leave it 
                                        return ([bexpr], procDefs', gnfTodo)
                                else do -- add procId for later GNF translation 
                                        let gnfTodo' = Map.insert procIdInst (procId:procIds) gnfTodo
                                        return ([bexpr], procDefs', gnfTodo')       

                    else do -- ProcId is at least not being translated to GNF still
                            -- check if the called ProcDef has been translated to GNF already
                            (procDefs'', gnfTodo') <- if (procIdInst `notElem` lGNF translatedProcDefs) && (procIdInst `notElem` lGNFinTranslation translatedProcDefs)
                                                            then    -- recursively translate the called ProcDef
                                                                    gnf procIdInst gnfTodo translatedProcDefs procDefs'
                                                            else    -- if it has been translated already, leave procDefs as is
                                                                    return (procDefs', gnfTodo)

                            let -- decompose translated ProcDef
                                ProcDef chansDef paramsDef bexprDef = fromMaybe (error "GNF: called with a non-existing procId") (Map.lookup procIdInst procDefs'')

                                -- instantiate
                                -- substitute channels
                                chanmap = Map.fromList (zip chansDef chansInst)
                                bexprRelabeled = relabel chanmap bexprDef
                                -- substitute params
                                parammap = Map.fromList (zip paramsDef paramsInst)
                                -- TODO: initialise funcDefs param properly
                                bexprSubstituted = Subst.subst parammap (Map.fromList []) bexprRelabeled
                            return (extractSteps bexprSubstituted, procDefs'', gnfTodo')
=======
    | procIdInst `elem` lGNFinTranslation translatedProcDefs =
                -- no loop
                -- if the called ProcId is still being translated to GNF: have to come back later
                --      just return the unchanged bexpr
          do -- add enclosing procId to gnfTodo - if not already present 
                let procIds = fromMaybe [] (Map.lookup procIdInst gnfTodo)         -- look up the ProcIds already collected
                if procId `elem` procIds 
                    then -- procId is already listed for later GNF translation: leave it 
                            return ([bexpr], procDefs', gnfTodo)
                    else do -- add procId for later GNF translation 
                            let gnfTodo' = Map.insert procIdInst (procId:procIds) gnfTodo
                            return ([bexpr], procDefs', gnfTodo')
    | otherwise = 
          do -- ProcId is at least not being translated to GNF still
             -- check if the called ProcDef has been translated to GNF already
                (procDefs'', gnfTodo') <- if (procIdInst `notElem` lGNF translatedProcDefs) && (procIdInst `notElem` lGNFinTranslation translatedProcDefs)
                                                then    -- recursively translate the called ProcDef
                                                        gnf procIdInst gnfTodo translatedProcDefs procDefs'
                                                else    -- if it has been translated already, leave procDefs as is
                                                        return (procDefs', gnfTodo)
    
                let -- decompose translated ProcDef
                    ProcDef chansDef paramsDef bexprDef = fromMaybe (error "GNF: called with a non-existing procId") (Map.lookup procIdInst procDefs'')
    
                    -- instantiate
                    -- substitute channels
                    chanmap = Map.fromList (zip chansDef chansInst)
                    bexprRelabeled = relabel chanmap bexprDef
                    -- substitute params
                    parammap = Map.fromList (zip paramsDef paramsInst)
                    -- TODO: initialise funcDefs param properly
                    bexprSubstituted = Subst.subst parammap (Map.fromList []) bexprRelabeled
                return (extractSteps bexprSubstituted, procDefs'', gnfTodo')
>>>>>>> 280dc785


gnfBExpr (TxsDefs.view -> bexpr')  _ _ _ _ _ =
    error $ "not implemented for this bexpr: " ++ show bexpr'



-- gnfBExprCreateProcDef :: (EnvB.EnvB envb) => BExpr -> Int -> [VarId] -> ProcId -> ProcDefs -> envb(BExpr, ProcDefs)
-- gnfBExprCreateProcDef bexpr choiceCnt extraParams procId procDefs' = do
--     unid' <- EnvB.newUnid
--     let 
--         -- decompose original ProcDef
--         ProcDef chansDef paramsDef _ = fromMaybe (error "GNF: called with a non-existing procId") (Map.lookup procId procDefs')

--         -- create new ProcDef
--         procDef = ProcDef chansDef (paramsDef ++ extraParams) bexpr
        
--         -- create ProcInst calling that ProcDef
--         name' = T.append (ProcId.name procId) (T.pack ("$gnf" ++ show choiceCnt))
--         procId' = procId { ProcId.name = name',
--                             ProcId.unid = unid',
--                             ProcId.procvars = paramsDef ++ extraParams}
--         -- create ProcInst, translate params to VExprs
--         paramsDef' = map cstrVar paramsDef
--         paramsFreeVars = map cstrVar extraParams
--         procInst' = procInst procId' chansDef (paramsDef' ++ paramsFreeVars)

--         -- put created ProcDef in the ProcDefs
--         procDefs'' = Map.insert procId' procDef procDefs'

--     return (procInst', procDefs'')


gnfBExprCreateProcDefWithUniqueness :: (EnvB.EnvB envb) => BExpr -> Int -> [VarId] -> ProcId -> ProcDefs -> envb(BExpr, ProcDefs)
gnfBExprCreateProcDefWithUniqueness bexpr choiceCnt extraParams procId procDefs' = do
    unid' <- EnvB.newUnid
    let 
        -- decompose original ProcDef
        ProcDef chansDef paramsDef _ = fromMaybe (error "GNF: called with a non-existing procId") (Map.lookup procId procDefs')

        -- create new ProcDef
<<<<<<< HEAD
        prefix = (T.unpack $ ProcId.name procId) ++ ("$gnf" ++ show choiceCnt ++ "$")
=======
        prefix = T.unpack (ProcId.name procId) ++ ("$gnf" ++ show choiceCnt ++ "$")
>>>>>>> 280dc785
        -- prefix = "gnf" ++ show choiceCnt ++ "$"
        params = paramsDef ++ extraParams
    paramsPrefixed <- mapM (prefixVarId prefix) params

    -- substitute original varIds in bexpr with prefixed (unique) versions
    let varMap = zip params paramsPrefixed
        varMap' = Map.fromList $ map (Control.Arrow.second cstrVar) varMap
        bexpr_substituted = Subst.subst varMap' (Map.fromList []) bexpr

        -- -- need to substitute the standard chanoffer variables with the newly unique variables
        -- --  in constraints and the ProcInst (bepxr)
        -- let varMap' = Map.fromList $ map (Control.Arrow.second cstrVar) varMap
        --     constraint_substituted = Subst.subst varMap' (Map.fromList []) $ constraint actOffer
        --     bexpr_substituted = Subst.subst varMap' (Map.fromList []) bexpr
        -- return $ actionPref 
        --             actOffer{ offers = Set.fromList os'
        --                     , constraint = constraint_substituted
        --                     , hiddenvars = hidvars} 
        --             bexpr_substituted

        procDef = ProcDef chansDef paramsPrefixed bexpr_substituted
        
        -- create ProcInst calling that ProcDef
        name' = T.append (ProcId.name procId) (T.pack ("$gnf" ++ show choiceCnt))
<<<<<<< HEAD
        procId' = procId { ProcId.name = name',
                            ProcId.unid = unid',
                            ProcId.procvars = paramsPrefixed}
=======
        procId' = procId { ProcId.name = name'
                         , ProcId.unid = unid'
                         , ProcId.procvars = varsort <$> paramsPrefixed
                         }
>>>>>>> 280dc785
        -- create ProcInst, translate params to VExprs
        paramsDef' = map cstrVar paramsDef
        paramsFreeVars = map cstrVar extraParams
        procInst' = procInst procId' chansDef (paramsDef' ++ paramsFreeVars)

        -- put created ProcDef in the ProcDefs
        procDefs'' = Map.insert procId' procDef procDefs'

    return (procInst', procDefs'')


-- ----------------------------------------------------------------------------------------- --
-- lpePar :
-- ----------------------------------------------------------------------------------------- --

-- we assume that the top level bexpr of the called ProcDef is Parallel
lpePar :: (EnvB.EnvB envb) => BExpr -> TranslatedProcDefs -> ProcDefs -> envb(BExpr, ProcDefs)
lpePar (TxsDefs.view -> ProcInst procIdInst chansInst _paramsInst) translatedProcDefs procDefs' = do
    let -- get and decompose ProcDef and the parallel bexpr
      ProcDef chansDef _paramsDef bexpr = fromMaybe (error "lpePar: could not find the given procId") (Map.lookup procIdInst procDefs')
      Parallel syncChans ops = TxsDefs.view bexpr

      -- translate the operands to LPE first
      -- collect (in accu) per operand: translated steps, the generated procInst
      --  and a changed mapping of procDefs
    (_, stepsOpParams, paramsInsts, procDefs'') <- foldM translateOperand (1, [],[], procDefs') ops

    unid' <- EnvB.newUnid
    let -- create a new ProcId
        chansDefPAR = chansDef
        paramsDefPAR = concatMap snd stepsOpParams
        procIdPAR = procIdInst { ProcId.procchans = toChanSort <$> chansDefPAR,
                                  ProcId.unid = unid',
                                  ProcId.procvars = varsort <$> paramsDefPAR}

        -- combine the steps of all operands according to parallel semantics
        -- stepOpParams is a list of pairs, one pair for each operand:
        --    pair = (steps, paramsDef)
        -- stepsOpParams_out = concat $ map (\s -> (show s) ++ "\n") stepsOpParams
        (stepsPAR, _) = foldr1 (combineSteps syncChans procIdPAR chansDefPAR) stepsOpParams

        -- create a new ProcId, ProcDef, ProcInst
        procDefPAR = ProcDef chansDefPAR paramsDefPAR (wrapSteps stepsPAR)
        procDefsPAR = Map.insert procIdPAR procDefPAR procDefs''
        procInstPAR = procInst procIdPAR chansInst paramsInsts
    return (procInstPAR, procDefsPAR)
    where
      -- takes two operands (steps and paramsDef) and combines them according to parallel semantics
      combineSteps :: Set.Set ChanId -> ProcId -> [ChanId] -> ([BExpr], [VarId]) -> ([BExpr], [VarId]) ->  ([BExpr], [VarId])
      combineSteps syncChans procIdPAR chansDefPAR (stepsL, opParamsL) (stepsR, opParamsR) =
        let -- first only steps of the left operand
            stepsLvalid = filter (isValidStep syncChans) stepsL
            stepsL' = map (updateProcInstL opParamsR procIdPAR chansDefPAR) stepsLvalid
            -- second only steps of the right operand
            stepsRvalid = filter (isValidStep syncChans) stepsR
            stepsR' = map (updateProcInstR opParamsL procIdPAR chansDefPAR) stepsRvalid
            -- finally steps of both operands
            -- stepCombinations :: [(BExpr, BExpr)]
            stepCombinations = [(l,r) | l <- stepsL, r <- stepsR]
            -- stepCombinationsValid :: [(BExpr, BExpr)]
            stepCombinationsValid = filter (isValidStepCombination syncChans) stepCombinations
            stepsLR = map (mergeStepsLR procIdPAR chansDefPAR opParamsL opParamsR) stepCombinationsValid
        in
        -- TODO: optimize complexity of this: might be MANY steps...
        (stepsL' ++ stepsR' ++ stepsLR, opParamsL ++ opParamsR)
        where
          mergeStepsLR :: ProcId -> [ChanId] -> [VarId] -> [VarId] -> (BExpr, BExpr) -> BExpr
          mergeStepsLR procIdPAR' chansDefPar _opParamsL _opParamsR (stepL, stepR) =
            let -- decompose steps
                ActionPref ActOffer{offers=offersL, constraint=constraintL, hiddenvars=hiddenvarsL} bL = TxsDefs.view stepL
                ProcInst _procIdL _chansL paramsL = TxsDefs.view bL
                ActionPref ActOffer{offers=offersR, constraint=constraintR, hiddenvars=hiddenvarsR} bR = TxsDefs.view stepR
                ProcInst _procIdR _chansR paramsR = TxsDefs.view bR

                -- combine action offers
                --  union of offers, concatenation of constraints
                offersLR = Set.union offersL offersR

                constraintLR = cstrAnd (Set.fromList [constraintL, constraintR])

                -- new ActOffers and ProcInst
                actOfferLR = ActOffer { offers = offersLR,
                                        hiddenvars = Set.union hiddenvarsL hiddenvarsR,
                                        constraint = constraintLR}
                procInstLR = procInst procIdPAR' chansDefPar (paramsL ++ paramsR)
            in
            actionPref actOfferLR procInstLR

          -- check if given step can be executed by itself according to parallel semantics
          isValidStep :: Set.Set ChanId -> BExpr -> Bool
          isValidStep syncChans' (TxsDefs.view -> ActionPref ActOffer{offers=os} _) =
            let -- extract all chanIds from the offers in the ActOffer
                chanIds = Set.foldl (\accu offer -> (chanid offer : accu)) [] os in
            -- if there are no common channels with the synchronisation channels: return true
            Set.null $ Set.intersection syncChans' (Set.fromList chanIds)
          isValidStep _ _ = error "only allowed with ActionPref"

          -- check if given step combination can be executed according to parallel semantics
          isValidStepCombination :: Set.Set ChanId -> (BExpr, BExpr) -> Bool
          isValidStepCombination syncChansSet (TxsDefs.view -> ActionPref ActOffer{offers=offersL} _, TxsDefs.view -> ActionPref ActOffer{offers=offersR} _) =
            let -- extract all chanIds from the offers in the ActOffer
                chanIdsLSet = Set.fromList $ Set.foldl (\accu offer -> (chanid offer : accu)) [] offersL
                chanIdsRSet = Set.fromList $ Set.foldl (\accu offer -> (chanid offer : accu)) [] offersR
                
                intersectionLR = Set.intersection chanIdsLSet chanIdsRSet
                intersectionLsyncChans = Set.intersection chanIdsLSet syncChansSet
                intersectionRsyncChans = Set.intersection chanIdsRSet syncChansSet
            in
            (intersectionLR == intersectionLsyncChans) && (intersectionLsyncChans == intersectionRsyncChans)
          isValidStepCombination _ _ = error "only allowed with tuple of ActionPrefs"

          updateProcInstL :: [VarId] -> ProcId -> [ChanId] -> BExpr -> BExpr
          updateProcInstL opParamsR' procIdPAR' chansDefPar (TxsDefs.view -> ActionPref actOfferL (TxsDefs.view -> ProcInst _procIdInstL _chansInstL paramsInstL)) =
              actionPref actOfferL (procInst procIdPAR' chansDefPar (paramsInstL ++ map cstrVar opParamsR'))
          updateProcInstL _ _ _ _ = error "only allowed with ActionPref >-> ProcInst"
          
          updateProcInstR :: [VarId] -> ProcId -> [ChanId] -> BExpr -> BExpr
          updateProcInstR opParamsL' procIdPAR' chansDefPar (TxsDefs.view -> ActionPref actOfferR (TxsDefs.view -> ProcInst _procIdInstR _chansInstR paramsInstR)) =
              actionPref actOfferR (procInst procIdPAR' chansDefPar (map cstrVar opParamsL' ++ paramsInstR))
          updateProcInstR _ _ _ _ = error "only allowed with ActionPref >-> ProcInst"
          
      -- accu = (opNr, steps, params, procDefs)
      -- foldl : (a -> b -> a) -> a -> [b] -> a
      -- a = (opNr, steps, params, procDefs)
      -- b = BExpr
      -- transform list of bexprs to our big accu combination
      translateOperand :: (EnvB.EnvB envb) => (Int, [([BExpr], [VarId])], [VExpr], ProcDefs ) -> BExpr -> envb (Int, [([BExpr], [VarId])], [VExpr], ProcDefs)
      translateOperand (opNr, stepsOpParams, paramsInsts, procDefs'') operand = do
        -- translate operand to ProcInst if necessary
        (opProcInst, procDefs''') <- transformToProcInst operand procIdInst procDefs''
        -- translate to lpe
        (TxsDefs.view -> ProcInst procIdLPE chansInstLPE paramsInstLPE, procDefs'''') <- lpe opProcInst translatedProcDefs procDefs'''

        let -- decompose translated ProcDef
            ProcDef chansDef paramsDef bexpr = fromMaybe (error "translateOperand: could not find the given procId") (Map.lookup procIdLPE procDefs'''')

            -- instantiate the channels
            chanmap = Map.fromList (zip chansDef chansInstLPE)
            bexpr' = relabel chanmap bexpr
            -- prefix the params and wrap them as VExpr just to be able to use the substitution function later
            prefix = "op" ++ show opNr ++ "$"
            -- TODO: create new unids as well!
        paramsDefPrefixed <- mapM (prefixVarId prefix) paramsDef
        let paramMap = Map.fromList $ zip paramsDef (map cstrVar paramsDefPrefixed)
            -- TODO: properly initialise funcDefs param of subst
            bexpr'' = Subst.subst paramMap (Map.fromList []) bexpr'
        return (opNr+1, stepsOpParams ++ [(extractSteps bexpr'', paramsDefPrefixed)], paramsInsts ++ paramsInstLPE, procDefs'''')
          where 
            transformToProcInst :: (EnvB.EnvB envb) => BExpr -> ProcId -> ProcDefs -> envb(BExpr, ProcDefs)
            -- if operand is already a ProcInst: no need to change anything
            transformToProcInst bexpr@(TxsDefs.view -> ProcInst{}) _procIdParent procDefs''' = return (bexpr, procDefs''')
            -- otherwise: create new ProcDef and ProcInst
            transformToProcInst operand' procIdParent procDefs''' = do
              unid' <- EnvB.newUnid
              let -- decompose parent ProcDef
                  ProcDef chansDef paramsDef _bexpr = fromMaybe (error "transformToProcInst: could not find the given procId") (Map.lookup procIdParent procDefs')
                  -- create new ProcDef and ProcInst
                  procIdNewName = T.pack $ T.unpack (ProcId.name procIdInst) ++ "$op" ++ show opNr
                  procIdNew = procIdInst { ProcId.name = procIdNewName,
                                            ProcId.unid = unid'}
                  procDefNew = ProcDef chansDef paramsDef operand'
                  procDefs'''' = Map.insert procIdNew procDefNew procDefs'''

                  procInst' = procInst procIdNew chansDef (map cstrVar paramsDef)
              return (procInst', procDefs'''')
lpePar _ _ _ = error "only allowed with ProcInst"

prefixVarId :: (EnvB.EnvB envb) => String -> VarId -> envb VarId
prefixVarId prefix (VarId name' _ sort') = do
    unid' <- EnvB.newUnid
    let name'' = T.pack $ prefix ++ T.unpack name'
    return $ VarId name'' unid' sort'


-- ----------------------------------------------------------------------------------------- --
-- LPEHide :
-- ----------------------------------------------------------------------------------------- --

-- we assume that the top-level bexpr of the called ProcDef is HIDE
lpeHide :: (EnvB.EnvB envb) => BExpr -> TranslatedProcDefs -> ProcDefs -> envb(BExpr, ProcDefs)
lpeHide procInst'@(TxsDefs.view -> ProcInst procIdInst _chansInst _paramsInst) translatedProcDefs procDefs' = do
    let -- 
        ProcDef chansDef paramsDef bexpr = fromMaybe (error "lpeHide: could not find the given procId") (Map.lookup procIdInst procDefs')
        Hide hiddenChans bexpr' = TxsDefs.view bexpr
        
        -- translate bexpr of HIDE to LPE first
        -- reuse current ProcDef: strip the HIDE operator, just leave the bexpr
        procDef' = ProcDef chansDef paramsDef bexpr'
        procDefs'' = Map.insert procIdInst procDef' procDefs'
    (procInst_lpe@(TxsDefs.view -> ProcInst procId_lpe _chansInst_lpe _paramsInst_lpe), procDefs''') <- lpe procInst' translatedProcDefs procDefs''

    
    let -- decompose translated ProcDef
        ProcDef chansDef_lpe paramsDef_lpe bexpr_lpe = fromMaybe (error "lpeHide: could not find the given procId") (Map.lookup procId_lpe procDefs''')
        -- strip hidden chans and update ProcDef
        steps = extractSteps bexpr_lpe
    steps' <- mapM (hideChans hiddenChans) steps
    let procDef_lpe = ProcDef chansDef_lpe paramsDef_lpe (wrapSteps steps')
        procDefs'''' = Map.insert procId_lpe procDef_lpe procDefs'''
    return (procInst_lpe, procDefs'''')
    where
        hideChans :: EnvB.EnvB envb => Set.Set ChanId -> BExpr -> envb BExpr
        hideChans _ bexpr | isStop bexpr = return stop
        -- hideChans _ (ActionPref chanIdExit ) ??
        hideChans hiddenChans (TxsDefs.view -> ActionPref actOffer bexpr) = do
            let os = offers actOffer 
            (os',hidvars, varMap) <-  hideChansOffer (Set.toList os) 

            -- need to substitute the standard chanoffer variables with the newly unique variables
            --  in constraints and the ProcInst (bepxr)
            let varMap' = Map.fromList $ map (Control.Arrow.second cstrVar) varMap
                constraint_substituted = Subst.subst varMap' (Map.fromList []) $ constraint actOffer
                bexpr_substituted = Subst.subst varMap' (Map.fromList []) bexpr
            return $ actionPref 
                        actOffer{ offers = Set.fromList os'
                                , constraint = constraint_substituted
                                , hiddenvars = hidvars} 
                        bexpr_substituted
            where
                hideChansOffer :: (EnvB.EnvB envb) => [Offer] -> envb([Offer], Set.Set VarId, [(VarId, VarId)])
                hideChansOffer [] = return ([], Set.empty, [])
                hideChansOffer (o:os) = do  -- recursion 
                                            (os', hiddenVarsRec, varMapRec) <- hideChansOffer os 
                                            -- current case
                                            if chanid o `Set.member` hiddenChans 
                                                then do (hidvars, varMap) <- generate_hiddenvars o
                                                        return (os', Set.union hidvars hiddenVarsRec, varMap ++ varMapRec)
                                                else return (o:os', hiddenVarsRec, varMapRec)
                                            where
                                                generate_hiddenvars :: (EnvB.EnvB envb) => Offer -> envb(Set.Set VarId, [(VarId, VarId)])
                                                generate_hiddenvars o'  = do let vars' = extractVarIdsOffer o' []
                                                                             vars'' <- mapM transformVar vars' 
                                                                             let varMap = zip vars' vars''
                                                                             return (Set.fromList vars'', varMap)
                                                -- make hiddenvars globally unique, practically they get a local scope
                                                transformVar :: EnvB.EnvB envb => VarId -> envb VarId
                                                transformVar var' = do  unid' <- EnvB.newUnid
                                                                        let name' = T.unpack (VarId.name var') ++ "_" ++ show unid'
                                                                        return var' { VarId.name = T.pack name', VarId.unid = unid'}
        hideChans _ _ = error "hideChans: unknown input"            

lpeHide _ _ _ = error "lpeHide: was called with something other than a ProcInst"
    



-- ----------------------------------------------------------------------------------------- --
-- preGNFEnable :
-- ----------------------------------------------------------------------------------------- --

-- we assume that the top-level bexpr of the called ProcDef is Enable
preGNFEnable :: (EnvB.EnvB envb) => BExpr -> TranslatedProcDefs -> ProcDefs -> envb(BExpr, ProcDefs)
preGNFEnable procInst'@(TxsDefs.view -> ProcInst procIdInst _chansInst _paramsInst) translatedProcDefs procDefs' = do
    let -- 
        ProcDef chansDef paramsDef bexpr = fromMaybe (error "preGNFEnable: could not find the given procId") (Map.lookup procIdInst procDefs')
        Enable bexprL acceptChanOffers bexprR = TxsDefs.view bexpr
        
        -- translate left bexpr of Enable to LPE first
        -- reuse current ProcDef: 
        procDef' = ProcDef chansDef paramsDef bexprL
        procDefs'' = Map.insert procIdInst procDef' procDefs'
    (procInst_lpe@(TxsDefs.view -> ProcInst procId_lpe _chansInst_lpe _paramsInst_lpe), procDefs''') <- lpe procInst' translatedProcDefs procDefs''

    unidR <- EnvB.newUnid
    let -- decompose translated ProcDef
        ProcDef chansDef_lpe paramsDef_lpe bexpr_lpe = fromMaybe (error "preGNFEnable: could not find the given procId") (Map.lookup procId_lpe procDefs''')
        -- strip hidden chans and update ProcDef
        steps = extractSteps bexpr_lpe

        -- create new ProcDef of bexprR
        paramsAccept = extractVarIdsChanOffers acceptChanOffers
        procDefR = ProcDef chansDef (paramsDef ++ paramsAccept) bexprR
        -- create new ProcId
        name' = T.append (ProcId.name procIdInst) (T.pack "$enable")
        procIdR = procIdInst {  ProcId.name = name',
                                ProcId.unid = unidR,
                                -- concatenate the original params with the varIds passed via ACCEPT to extend their scope into the RHS of ENABLE
                                ProcId.procvars = varsort <$> paramsDef ++ paramsAccept} 
        -- create ProcInst, translate params to VExprs
        paramsDef' = map cstrVar paramsDef
        procInstR = procInst procIdR chansDef paramsDef'
        -- put created ProcDefs in the ProcDefs
        procDefs'''' = Map.insert procIdR procDefR procDefs'''

        steps' = map (replaceExits procInstR) steps 

        -- put new steps in the ProcDef of bexprL:
        procDefNew = ProcDef chansDef_lpe paramsDef_lpe (wrapSteps steps')
        procDefs5 = Map.insert procId_lpe procDefNew procDefs''''

    procDefs6 <- preGNF procId_lpe translatedProcDefs procDefs5
      
    return (procInst_lpe, procDefs6)
    where   
        -- just for the steps with EXIT -> <>  replace with the ProcInst
        replaceExits :: BExpr -> BExpr -> BExpr 
        replaceExits (TxsDefs.view -> ProcInst procId chanIds params) bexpr'@(TxsDefs.view -> ActionPref actOffer'@ActOffer{offers = offers'} _bexpr) = --{ offers = Set.fromList [Offer { chanid = chanIdExit, chanoffers = []}]}
            -- let exitParams = extractVars actOffer' 
            let (offerExit, offersRest) = List.partition isExit (Set.toList offers') in 
                case offerExit of 
                    [] ->   -- no EXIT found: just return original BExpr
                            bexpr'
                    [o] ->  -- found one EXIT: replace, but keep rest
                            let exitParams = (extractVarIdsOffer o []) in 
                            actionPref 
                                actOffer'{    offers = Set.fromList offersRest
                                            , hiddenvars = Set.fromList exitParams} 
                                (procInst procId chanIds (params ++ map cstrVar exitParams))
                    _   ->  -- found multiple EXITs: not supported
                            error "Found multiple EXIT in single action offer. Not supported."
                -- case Set.toList offers' of 
                --     [Offer { chanid = chid}] | chid == chanIdExit -> actionPref 
                --                                                         actOffer'{  offers = Set.empty
                --                                                                     , hiddenvars = Set.fromList exitParams} 
                --                                                         (procInst procId chanIds (params ++ map cstrVar exitParams))
                --     _       -> bexpr'
            where   
                isExit :: Offer -> Bool
                isExit o = case o of 
                            (Offer { chanid = chid}) | chid == chanIdExit -> True
                            _                                             -> False 
        replaceExits _ _ = error "replaceExits: unknown input"  
    

preGNFEnable _ _ _ = error "preGNFEnable: was called with something other than a ProcInst"
    


-- ----------------------------------------------------------------------------------------- --
-- preGNFDisable :
-- ----------------------------------------------------------------------------------------- --


preGNFDisableCreateProcDef :: (EnvB.EnvB envb) => BExpr -> String -> ProcId -> ProcDefs -> envb(BExpr, ProcDefs)
preGNFDisableCreateProcDef bexpr postfix procId procDefs' = do
    unid' <- EnvB.newUnid
    
    let -- decompose original ProcDef
        ProcDef chansDef paramsDef _ = fromMaybe (error "preGNFDisableCreateProcDef: called with a non-existing procId") (Map.lookup procId procDefs')

        name' = T.append (ProcId.name procId) (T.pack ("$" ++ postfix))
        procId' = procId {  ProcId.name = name',
                            ProcId.unid = unid',
                            ProcId.procvars = paramsDef} 
        procDef' = ProcDef chansDef paramsDef bexpr
        procDefs'' = Map.insert procId' procDef' procDefs'
        procInst'= procInst procId' chansDef (map cstrVar paramsDef)
        
    return (procInst', procDefs'')


    
-- we assume that the top-level bexpr of the called ProcDef is Disable
preGNFDisable :: (EnvB.EnvB envb) => BExpr -> TranslatedProcDefs -> ProcDefs -> envb(BExpr, ProcDefs)
preGNFDisable procInst'@(TxsDefs.view -> ProcInst procIdInst _chansInst _paramsInst) translatedProcDefs procDefs' = do
    let -- 
        ProcDef chansDef paramsDef bexpr = fromMaybe (error "preGNFDisable: could not find the given procId") (Map.lookup procIdInst procDefs')
        Disable bexprL bexprR = TxsDefs.view bexpr 
        
    -- translate left bexpr of Disable to LPE
    (procInstLHS, procDefs'') <- preGNFDisableCreateProcDef bexprL "lhs" procIdInst procDefs'
    ((TxsDefs.view -> ProcInst procIdLHS_lpe _chansInstLHS_lpe _paramsInstLHS_lpe), procDefs''') <- lpe procInstLHS translatedProcDefs procDefs''
    let -- decompose translated ProcDef
        ProcDef _chans paramsDefLHS_lpe bexprLHS_lpe = fromMaybe (error "preGNFDisable 2: could not find the given procId") (Map.lookup procIdLHS_lpe procDefs''')
        -- prefix all params to make them unique: params from lhs and rhs may clash
        -- prefix the params and wrap them as VExpr just to be able to use the substitution function later
        -- chanNames = map (\chanId -> "$" ++ T.unpack (ChanId.name chanId) ) chans
        prefix = T.unpack (ProcId.name procIdInst) -- ++ concat chanNames ++ "$"

        prefixLHS = prefix ++ "$lhs$"
    paramsDefLHS_lpe_prefixed <- mapM (prefixVarId prefixLHS) paramsDefLHS_lpe
    let paramMapLHS = Map.fromList $ zip paramsDefLHS_lpe (map cstrVar paramsDefLHS_lpe_prefixed)
        bexprLHS_lpe_subst = Subst.subst paramMapLHS (Map.fromList []) bexprLHS_lpe
        -- paramsDefLHS_lpe_prefixed = paramsDefLHS_lpe
        -- bexprLHS_lpe_subst = bexprLHS_lpe

    -- translate right bexpr of Disable to LPE
    (procInstRHS, procDefs4) <- preGNFDisableCreateProcDef bexprR "rhs" procIdInst  procDefs'''
    ((TxsDefs.view -> ProcInst procIdRHS_lpe _chansInstRHS_lpe _paramsInstRHS_lpe), procDefs5) <- lpe procInstRHS translatedProcDefs procDefs4
    let -- decompose translated ProcDef
        ProcDef _chans paramsDefRHS_lpe bexprRHS_lpe = fromMaybe (error "preGNFDisable 3: could not find the given procId") (Map.lookup procIdRHS_lpe procDefs5)
        -- prefix all params to make them unique: params from lhs and rhs may clash
        -- prefix the params and wrap them as VExpr just to be able to use the substitution function later
        prefixRHS = prefix ++ "$rhs$"
    paramsDefRHS_lpe_prefixed <- mapM (prefixVarId prefixRHS) paramsDefRHS_lpe
    let paramMapRHS = Map.fromList $ zip paramsDefRHS_lpe (map cstrVar paramsDefRHS_lpe_prefixed)
        bexprRHS_lpe_subst = Subst.subst paramMapRHS (Map.fromList []) bexprRHS_lpe
        -- paramsDefRHS_lpe_prefixed = paramsDefRHS_lpe
        -- bexprRHS_lpe_subst = bexprRHS_lpe

    disableUnid <- EnvB.newUnid
    
    let varIdDisable = VarId name' disableUnid intSort
        stepsLHS' = map (updateProcInst 0 procIdRes paramsDef paramsDefLHS_lpe_prefixed paramsDefRHS_lpe_prefixed)
                    $ map (addDisableConstraint varIdDisable) (extractSteps bexprLHS_lpe_subst)
        stepsRHS' = map (updateProcInst 1 procIdRes paramsDef paramsDefLHS_lpe_prefixed paramsDefRHS_lpe_prefixed) (extractSteps bexprRHS_lpe_subst)
        
        name' = T.append (ProcId.name procIdInst) (T.pack ("$disable$lhs"))
        paramsDefRes = [varIdDisable] ++ paramsDef ++ paramsDefLHS_lpe_prefixed ++ paramsDefRHS_lpe_prefixed
        procIdRes = procIdInst { ProcId.procvars = paramsDefRes}
        procInstRes = updateProcInstOriginal procInst' procIdRes paramsDefLHS_lpe_prefixed paramsDefRHS_lpe_prefixed--chansDef ([cstrConst (Cint 0)] ++ paramsInstLHS_lpe ++ paramsInstRHS_lpe)
        procDefRes = ProcDef chansDef paramsDefRes (wrapSteps (stepsLHS' ++ stepsRHS'))
        -- updateProcInstOriginal :: BExpr -> ProcId -> BExpr
        -- updateProcInstOriginal (TxsDefs.view -> ProcInst _procIdInst chansInst paramsInst) procIdNew =
        -- add new ProcDef to ProcDefs:
        procDefsRes = Map.insert procIdRes procDefRes procDefs5

    -- trace ("\n\n preGNFDisable: " ++ 
    --     "\n procInstLHS_lpe: " ++ pshow procInstLHS_lpe ++
    --     "\n procDefLHS_lpe: " ++ pshow  (DefProc $ fromMaybe (error "preGNFDisable: could not find the given procId") (Map.lookup procIdLHS_lpe procDefs5)    ) ++ 
    --     "\n procInstRHS_lpe: " ++ pshow procInstRHS_lpe ++
    --     "\n procDefRHS_lpe: " ++ pshow  (DefProc $ fromMaybe (error "preGNFDisable: could not find the given procId") (Map.lookup procIdRHS_lpe procDefs5)    ) ++
        
    --     "\n procInstRes: " ++ pshow procInstRes ++
    --     "\n procDefRes: " ++ pshow (DefProc procDefRes) ++ 
        
    --     "\n steps appended: " ++ pshow (stepsLHS' ++ stepsRHS') 

    --     ) $ 
    return (procInstRes, procDefsRes)
    where 
        addDisableConstraint :: VarId -> BExpr -> BExpr
        addDisableConstraint varIdDisable (TxsDefs.view -> ActionPref actOffer bexpr') = 
            let constraintOfOffer = constraint actOffer
                constraintDisable = cstrEqual (cstrVar varIdDisable) (cstrConst (Cint 0))

                actOffer' = actOffer { constraint = cstrITE constraintDisable constraintOfOffer (cstrConst (Cbool False))} in
            actionPref actOffer' bexpr'
        addDisableConstraint _ bexpr = bexpr

        -- update procInsts of LHS/RHS steps to signature of new overall ProcDef 
        updateProcInst :: Integer -> ProcId -> [VarId] -> [VarId] -> [VarId] -> BExpr -> BExpr
        updateProcInst disableValue procIdNew paramsDef paramsDefL paramsDefR (TxsDefs.view -> ActionPref actOffer (TxsDefs.view -> ProcInst _procIdInst' chansInst paramsInst))=
            let paramsInst' = (cstrConst (Cint (disableValue)) : 
                                    ((map cstrVar paramsDef) ++  
                                        (if disableValue == 0 
                                            -- if we have a ProcInst of the LHS: take params from the ProcInst of LHS and params from the ProcDef of RHS
                                            then let paramsRHS = if (actOfferContainsExit actOffer)
                                                                    -- if there is an EXIT in the LHS action: disable the RHS by setting the program counter to -1
                                                                    then ( (cstrConst (Cint (-1))) : (tail (map cstrVar paramsDefR)))
                                                                    else map cstrVar paramsDefR
                                                    in paramsInst ++ paramsRHS
                                            -- if we have a ProcInst of the RHS: take params from ProcDef of LHS and params from the procInst of LHS
                                            else (map cstrVar paramsDefL) ++  paramsInst )))
                procInst''' = procInst procIdNew chansInst paramsInst' in
            actionPref actOffer procInst'''
        
        updateProcInst _ _ _ _ _ bexpr = bexpr

        -- update the original ProcInst, initialise with artifical values
        updateProcInstOriginal :: BExpr -> ProcId -> [VarId] -> [VarId] -> BExpr
        updateProcInstOriginal (TxsDefs.view -> ProcInst _procIdInst chansInst paramsInst) procIdNew paramsDefLHS paramsDefRHS =
            let -- get the params, but leave out the first ones (those of procIdInst itself)
                -- plus an extra one (that of the program counter)
                
                -- new parameter list: 
                --  disable flag for LHS
                --  parameters of original procInst
                --  parameters of procInst (LPE) of LHS => with pc set to 0
                --  parameters of procInst (LPE) of RHS => with pc set to 0
                paramsLHSsorts = map varIdToSort paramsDefLHS
                paramsLHSany = map (cstrConst . Cany) (tail paramsLHSsorts)
                paramsInstLHS = ((cstrConst (Cint 0)) : paramsLHSany)

                paramsRHSsorts = map varIdToSort paramsDefRHS
                paramsRHSany = map (cstrConst . Cany) (tail paramsRHSsorts)
                paramsInstRHS = ((cstrConst (Cint 0)) : paramsRHSany)

                paramsNew = ((cstrConst (Cint 0)) : paramsInst) ++ paramsInstLHS ++ paramsInstRHS in
            procInst procIdNew chansInst paramsNew
        updateProcInstOriginal _ _ _ _ = error "Only allowed with ProcInst"

        actOfferContainsExit :: ActOffer -> Bool 
        actOfferContainsExit actOffer = chanIdExit `elem` (map chanid $ Set.toList $ offers actOffer)

preGNFDisable _ _ _ = error "preGNFDisable: was called with something other than a ProcInst"
    


-- ----------------------------------------------------------------------------------------- --
-- LPE :
-- ----------------------------------------------------------------------------------------- --


-- | wrapper around lpe function, returning only the relevant ProcDef instead of all ProcDefs
lpeTransform :: (EnvB.EnvB envb )    --   Monad for unique identifiers and error messages
             => BExpr                -- ^ behaviour expression to be transformed,
                                     --   assumed to be a process instantiation
             -> ProcDefs             -- ^ context of process definitions in which process
                                     --   instantiation is assumed to be defined
             -> envb (Maybe (BExpr, ProcDef))
                                     -- ^ transformed process instantiation with LPE definition
-- template function for lpe
lpeTransform procInst' procDefs'  =
     case TxsDefs.view procInst' of
       ProcInst procid _chans _vexps
         -> case Map.lookup procid procDefs' of
              Just _procdef
                -> lpeTransform' procInst' procDefs'
              _ -> do EnvB.putMsgs [ EnvData.TXS_CORE_USER_ERROR
                                     "LPE Transformation: undefined process instantiation" ]
                      return Nothing
       _ -> do EnvB.putMsgs [ EnvData.TXS_CORE_USER_ERROR
                              "LPE Transformation: only defined for process instantiation" ]
               return Nothing


-- carsten original function for lpe
lpeTransform' :: (EnvB.EnvB envb )   -- Monad for unique identifiers and error messages
             => BExpr                -- ^ behaviour expression to be transformed,
                                     --   assumed to be a process instantiation
             -> ProcDefs             -- ^ context of process definitions in which process
                                     --   instantiation is assumed to be defined
             -> envb (Maybe (BExpr, ProcDef))
lpeTransform' procInst''' procDefs' = do    (procInst', procDefs'') <- lpe procInst''' emptyTranslatedProcDefs procDefs'
                                            procIdInstUid <- EnvB.newUnid
                                            let ProcInst procIdInst'' chansInst paramsInst = TxsDefs.view procInst'
                                                ProcDef chans params bexpr = fromMaybe (error "lpeTransform: could not find the given procId") (Map.lookup procIdInst'' procDefs'')

                                                -- rename ProcId P to LPE_<P>
                                                -- put new ProcId in the procInst
                                                procIdName' = (T.pack $ "LPE_" ++ T.unpack (ProcId.name procIdInst''))
                                                procIdInst' = procIdInst'' { ProcId.name = procIdName',
                                                                            ProcId.unid = procIdInstUid}
                                                procInst'' = --trace ("\n lpeTransform: \n procIdInst'': " ++ show procIdInst'' ++ "\n" ++ pshow_procDefs procDefs'' ++
                                                             --   "\n bexpr: " ++ (List.intercalate "\n--" $ (map pshow (extractSteps bexpr)))) $ 
                                                                procInst procIdInst' chansInst paramsInst

                                                -- put new ProcId in each step
                                                steps = map (substituteProcId procIdInst'' procIdInst') (extractSteps bexpr)
                                                procDef = ProcDef chans params (wrapSteps steps)
                                            return $ Just (procInst'', procDef)
        where
        substituteProcId :: ProcId -> ProcId -> BExpr -> BExpr
        substituteProcId _orig _new bexpr | isStop bexpr = stop
        substituteProcId orig new (TxsDefs.view -> ActionPref actOffer (TxsDefs.view -> ProcInst procId chansInst paramsInst)) =
          if procId == orig
            then actionPref actOffer (procInst new chansInst paramsInst)
            else error "Found a different ProcId, thus the given BExpr is probably not in LPE format"
        substituteProcId orig new  (TxsDefs.view -> ActionPref actOffer 
                                        (TxsDefs.view -> Guard vexpr' 
                                            bexpr'@(TxsDefs.view -> ProcInst procId chansInst paramsInst))) =
            if procId == orig
                then TxsDefs.guard vexpr' $ actionPref actOffer (procInst new chansInst paramsInst)
                else error $ "Found a different ProcId, thus the given BExpr is probably not in LPE format. \n\norig: " ++ show orig  ++
                                            "\nnew: " ++ show new ++
                                            "\nbexpr': " ++ show bexpr' 
<<<<<<< HEAD
        substituteProcId orig new bexpr = error $ "Only allowed with Stop or (ActionPref >-> ProcInst)\n orig: " ++ pshow orig  ++
                                                            "\nnew: " ++ pshow new ++
                                                            "\nbexpr: " ++ pshow bexpr 
=======
        substituteProcId orig new bexpr = error $ "Only allowed with Stop or (ActionPref >-> ProcInst)\n orig: " ++ show orig  ++
                                                            "\nnew: " ++ show new ++
                                                            "\nbexpr: " ++ show bexpr 
>>>>>>> 280dc785
        
lpe :: (EnvB.EnvB envb ) => BExpr -> TranslatedProcDefs -> ProcDefs -> envb (BExpr, ProcDefs)
lpe bexprProcInst@(TxsDefs.view -> ProcInst procIdInst _chansInst _paramsInst) translatedProcDefs procDefs' = do
      -- remember the current ProcId to avoid recursive loops translating the same ProcId again
      let translatedProcDefs' = translatedProcDefs { lLPE = lLPE translatedProcDefs ++ [procIdInst]}
      
      -- first translate to GNF
      (procDefsGnf, _gnfTodo) <- gnf procIdInst Map.empty translatedProcDefs' procDefs'

      -- decompose translated ProcDef
      let ProcDef chansDef _paramsDef bexpr = fromMaybe (error "LPE: could not find given procId (should be impossible)") (Map.lookup procIdInst procDefsGnf)

      let accuInit = [(procIdInst, chansDef)]
      let calledProcs = calledProcDefs procDefsGnf accuInit (extractSteps bexpr)

      -- create program counter mapping
      pcUnid <- EnvB.newUnid
      let pcName = "pc$" ++ T.unpack (ProcId.name procIdInst)
      let varIdPC = VarId (T.pack pcName) pcUnid intSort
      let pcMapping = Map.fromList $ zip calledProcs [0..]

      (steps, params, procToParams) <- translateProcs calledProcs varIdPC pcMapping procDefsGnf


      -- create the new ProcId, ProcInst, ProcDef
      procIdUnid <- EnvB.newUnid
      let nameNew = T.unpack (ProcId.name procIdInst)
          paramsNew = varIdPC : params
          procIdNew = procIdInst { ProcId.name = T.pack nameNew
                                   , ProcId.unid = procIdUnid
                                   , ProcId.procchans = toChanSort <$> chansDef
                                   , ProcId.procvars = varsort <$> paramsNew}

          -- update the ProcInsts in the steps
          steps' = map (stepsUpdateProcInsts calledProcs procToParams pcMapping procIdNew chansDef) steps

          procDefLpe = ProcDef chansDef paramsNew (wrapSteps steps')
          procDefs'' = Map.insert procIdNew procDefLpe procDefsGnf
          -- update the ProcInst to the new ProcDef
          procInstLPE = updateProcInst bexprProcInst procIdNew calledProcs

      return (procInstLPE, procDefs'')

    where
        -- recursively collect all (ProcId, Channels)-combinations that are called
        calledProcDefs :: ProcDefs -> [Proc] -> [BExpr] -> [Proc]
        calledProcDefs procDefs'' = foldl processStep
          where
            processStep :: [Proc] -> BExpr -> [Proc]
            -- case bexpr == A >-> P'[]()
            processStep accu (TxsDefs.view -> ActionPref _actOffer (TxsDefs.view -> ProcInst procIdInst' chansInst _paramsInst)) =
              if (procIdInst', chansInst) `elem` accu
                then accu
                else let -- add combination to accu
                         accu' = accu ++ [(procIdInst', chansInst)]
                         -- decompose ProcDef
                         ProcDef chansDef _paramsDef bexprDef = fromMaybe (error "LPE: could not find given procId (should be impossible)") (Map.lookup procIdInst' procDefs'')
                         -- instantiate bexpr with channels of ProcInst
                         chanmap = Map.fromList (zip chansDef chansInst)
                         bexprRelabeled = relabel chanmap bexprDef
                         -- go through steps recursively
                         accu'' = calledProcDefs procDefs'' accu' (extractSteps bexprRelabeled) in
                     accu''

            -- case bexpr == A >-> STOP: nothing to collect
            processStep proc _bexpr = proc

        -- translate all Procs (procId, channels)-combination
        translateProcs :: (EnvB.EnvB envb ) => [Proc] -> VarId -> PCMapping -> ProcDefs -> envb ([BExpr], [VarId], ProcToParams)
        translateProcs [] _ _ _ = return ([], [], Map.fromList [])
        translateProcs (currentProc@(procId, chans):procss) varIdPC pcMapping procDefs'' = do
            let   -- decompose translated ProcDef
                  ProcDef chansDef paramsDef bexprDef = fromMaybe (error $ "\ntranslateProcs: could not find given procId (should be impossible)" ++ show procId ++
                                                                            "\nprocDefs: " ++ show procDefs'') (Map.lookup procId procDefs'')
                  
                  steps = extractSteps bexprDef

                  -- prepare channel instantiation
                  chanMap = Map.fromList (zip chansDef chans)
                  -- prepare param renaming (uniqueness)
                  chanNames = map (\chanId -> "$" ++ T.unpack (ChanId.name chanId) ) chans
                  prefix = T.unpack (ProcId.name procId) ++ concat chanNames ++ "$"

            -- prefix the params and wrap them as VExpr just to be able to use the substitution function later
            prefixedParams' <- mapM (prefixVarId prefix) paramsDef
            let prefixedParams = map cstrVar prefixedParams'
                paramMap = Map.fromList $ zip paramsDef prefixedParams

            let pcValue = fromMaybe (error "translateProcs: could not find the pcValue for given proc (should be impossible)") (Map.lookup currentProc pcMapping)

            -- let steps' = map (lpeBExpr chanMap paramMap varIdPC pcValue) steps
            steps' <- mapM (lpeBExpr chanMap paramMap varIdPC pcValue) steps
            let steps'' = filter (not . isStop) steps'       -- filter out the Stops
            -- recursion
            (stepsRec, paramsRec, procToParamsRec) <- translateProcs procss varIdPC pcMapping procDefs''

            -- add collected prefixed params for later usage
            let params = prefixedParams' ++ paramsRec
            let procToParams = Map.insert currentProc prefixedParams' procToParamsRec
            return (steps'' ++ stepsRec, params, procToParams)

        -- update the original ProcInst, initialise with artifical values
        updateProcInst :: BExpr -> ProcId -> [Proc] -> BExpr
        updateProcInst (TxsDefs.view -> ProcInst _procIdInst chansInst paramsInst) procIdNew _calledProcs =
            let pcValue = cstrConst (Cint 0)
                -- get the params, but leave out the first ones (those of procIdInst itself)
                -- plus an extra one (that of the program counter)
                params = snd $ splitAt (length paramsInst+1) (ProcId.procvars procIdNew)
                paramsANYs = map (cstrConst . Cany) params
                paramsNew = (pcValue : paramsInst) ++ paramsANYs in
            procInst procIdNew chansInst paramsNew
        updateProcInst _ _ _ = error "Only allowed with ProcInst"
        
        -- update the ProcInsts in the steps to the new ProcId
        stepsUpdateProcInsts :: [Proc] -> ProcToParams -> PCMapping -> ProcId -> [ChanId] -> BExpr -> BExpr
        stepsUpdateProcInsts _procs _procToParams _pcMap procIdNew chansInst (TxsDefs.view -> ActionPref actOffer bexpr) | isStop bexpr =
            let -- get the params, but leave out the first one because it's the program counter
                (_:params) = ProcId.procvars procIdNew
                paramsANYs = map (cstrConst . Cany) params
                paramsInst = (cstrConst (Cint (-1)) : paramsANYs)
                procInst' = procInst procIdNew chansInst paramsInst in
            actionPref actOffer procInst'

        stepsUpdateProcInsts procs procToParams pcMap procIdNew chansInst2 (TxsDefs.view -> ActionPref actOffer procInst''@(TxsDefs.view -> ProcInst procIdInst' chansInst _paramsInst)) =
            let -- collect params AND channels from procs in the order they appear in procs
                paramsNew = createParams procs procInst''

                pcValue = fromMaybe (error "stepsUpdateProcInsts: no pc value found for given (ProcId, [ChanId]) (should be impossible)") (Map.lookup (procIdInst', chansInst) pcMap)

                procInst' = procInst procIdNew chansInst2 ( cstrConst (Cint pcValue) : paramsNew) in
            actionPref actOffer procInst'
            where
                createParams :: [Proc] -> BExpr -> [VExpr]
                createParams [] _ = []
                createParams (proc@(procId, procChans):procs') procInst'''@(TxsDefs.view -> ProcInst procIdInst'' chansInst' paramsInst) =
                    let paramsRec = createParams procs' procInst'''
                        params = if (procId, procChans) == (procIdInst'', chansInst')
                                    then paramsInst
                                    else case Map.lookup proc procToParams of
                                             Just ps   -> map cstrVar ps
                                             Nothing   -> error "createParams: no params found for given proc (should be impossible)"
                    in
                    params ++ paramsRec
                createParams _ _ = error "Only allowed with list of tuples and ProcInst"
                
        stepsUpdateProcInsts _ _ _ _ _ bexpr = bexpr

<<<<<<< HEAD
lpe _ _ _ = error "Only allowed with ProcInst"


varIdToSort :: VarId -> SortId
varIdToSort (VarId _ _ sort') = sort'


lpeBExpr :: (EnvB.EnvB envb ) => ChanMapping -> ParamMapping -> VarId -> Integer -> BExpr -> envb BExpr
lpeBExpr chanMap paramMap varIdPC pcValue (TxsDefs.view -> Guard vexpr' bexpr)  = do
    bexpr' <- lpeBExpr chanMap paramMap varIdPC pcValue bexpr
    return (TxsDefs.guard vexpr' bexpr') 
=======

lpe _ _ _ = error "Only allowed with ProcInst"

lpeBExpr :: (EnvB.EnvB envb ) => ChanMapping -> ParamMapping -> VarId -> Integer -> BExpr -> envb BExpr
lpeBExpr chanMap paramMap varIdPC pcValue (TxsDefs.view -> Guard vexpr' bexpr) =
    TxsDefs.guard vexpr' <$> lpeBExpr chanMap paramMap varIdPC pcValue bexpr
>>>>>>> 280dc785

lpeBExpr _chanMap _paramMap _varIdPC _pcValue bexpr | isStop bexpr = return stop

lpeBExpr chanMap paramMap varIdPC pcValue bexpr = do
    let -- instantiate the bexpr
        bexprRelabeled = relabel chanMap bexpr
        -- TODO: properly initialise funcDefs param of subst
        bexprSubstituted = Subst.subst paramMap (Map.fromList []) bexprRelabeled

        -- decompose bexpr, bexpr' can be STOP or ProcInst (distinction later)
        ActionPref actOffer bexpr' = TxsDefs.view bexprSubstituted


    (offers', constraints', varMap) <- translateOffers (Set.toList (offers actOffer))


    let -- constraints of offer need to be substituted:
        -- say A?x [x>1], this becomes A?A1 [A1 > 1]
        constraintOfOffer = constraint actOffer
        varMap' = Map.fromList $ map (Control.Arrow.second cstrVar) varMap

        -- TODO: properly initialise funcDefs param of subst
        constraintOfOffer' = Subst.subst varMap' (Map.fromList []) constraintOfOffer
        constraintsList = constraintOfOffer' : constraints'
        constraintPC = cstrEqual (cstrVar varIdPC) (cstrConst (Cint pcValue))


        -- if there is a constraint other than just the program counter check
        --    i.e. the normal constraint is empty (just True)
        -- then evaluate the program counter constraint first in an IF clause
        --    to avoid evaluation of possible comparisons with ANY in the following constraint
        constraint' = if constraintsList == [cstrConst (Cbool True)]
                        then constraintPC
                        else cstrITE constraintPC (cstrAnd (Set.fromList constraintsList)) (cstrConst (Cbool False))

        actOffer' = ActOffer { offers = Set.fromList offers'
                             , hiddenvars = hiddenvars actOffer
                             , constraint = constraint' }

        bexpr'' = if isStop bexpr' then stop
                                        -- TODO: properly initialise funcDefs param of subst
                                   else Subst.subst varMap' (Map.fromList []) bexpr'
    return (actionPref actOffer' bexpr'')

    where
        -- transform actions: e.g. A?x [x == 1] becomes A?A1 [A1 == 1]
        translateOffers :: (EnvB.EnvB envb ) => [Offer] -> envb ([Offer], [VExpr], [(VarId, VarId)])
        translateOffers [] = return ([], [], [])
        translateOffers (offer:offers') = do
            let chanId = chanid offer
                chanOffers = chanoffers offer

                chanOffersNumberedSorts = zip [1..] chanOffers

            (chanOffers', constraints, varMap) <- translateChanOffers chanOffersNumberedSorts chanId

            let offer' = offer { chanoffers = chanOffers'}
            (offersRec, constraintsRec, varMapRec) <- translateOffers offers'

            return (offer':offersRec, constraints ++ constraintsRec, varMap ++ varMapRec)
            where
                translateChanOffers :: (EnvB.EnvB envb ) => [(Int, ChanOffer)] -> ChanId -> envb ([ChanOffer], [VExpr], [(VarId, VarId)])
                translateChanOffers [] _ = return ([], [], [])
                translateChanOffers ((i, chanOffer) : chanOffers) chanId = do
                     -- recursion first
                     (chanOffersRec, constraintsRec, varMapRec) <- translateChanOffers chanOffers chanId
                     -- transform current chanOffer
                     let chanName' = T.unpack (ChanId.name chanId) ++ "$" ++ show i
 
                     -- reuse unid of the chanId
                     let varIdChani = VarId (T.pack chanName') (ChanId.unid chanId) (sortOf chanOffer)
                         chanOffer' = Quest varIdChani
                         constraints = case chanOffer of
                                         (Quest _varId)  -> constraintsRec
                                         (Exclam vexpr') -> let constraint' = cstrEqual (cstrVar varIdChani) vexpr' in
                                                                 (constraint':constraintsRec)
                         varMap = case chanOffer of
                                         (Quest varId)   -> (varId, varIdChani) : varMapRec
                                         (Exclam _vexpr)  -> varMapRec
                     return (chanOffer':chanOffersRec, constraints, varMap)
 
-- ----------------------------------------------------------------------------------------- --
--                                                                                           --
-- ----------------------------------------------------------------------------------------- --<|MERGE_RESOLUTION|>--- conflicted
+++ resolved
@@ -59,12 +59,9 @@
 import Subst
 import SortOf
 
-<<<<<<< HEAD
 -- import Debug.Trace
 import TxsShow
 
-=======
->>>>>>> 280dc785
 -- ----------------------------------------------------------------------------------------- --
 -- Types :
 -- ----------------------------------------------------------------------------------------- --
@@ -192,7 +189,6 @@
     -- translate the created ProcDef with preGNFEnable
     preGNFEnable procInst' translatedProcDefs procDefs'' 
 
-<<<<<<< HEAD
 
 preGNFBExpr bexpr'@(TxsDefs.view -> Disable _bexprL _bexprR) choiceCnt freeVarsInScope procId translatedProcDefs procDefs' = do
     -- DISABLE at lower level not allowed
@@ -201,8 +197,6 @@
     preGNFDisable procInst' translatedProcDefs procDefs'' 
     
 
-=======
->>>>>>> 280dc785
 preGNFBExpr bexpr _ _ _ _ _ =
     error $ "unexpected type of bexpr" ++ show bexpr
 
@@ -228,7 +222,6 @@
         procDefs'' = Map.insert procId' procDef' procDefs'
     return (procInst', procDefs'')
 
-<<<<<<< HEAD
 
 preGNFBExprCreateProcDefWithUniqueness :: (EnvB.EnvB envb) => BExpr -> Int -> [VarId] -> ProcId -> ProcDefs -> envb(BExpr, ProcDefs)
 preGNFBExprCreateProcDefWithUniqueness bexpr choiceCnt extraParams procId procDefs' = do
@@ -350,130 +343,6 @@
 gnfBExpr bexpr@(TxsDefs.view -> ActionPref _actOffer bexpr1) _choiceCnt _procId gnfTodo _translatedProcDefs procDefs' | isStop bexpr1 =
       return ([bexpr], procDefs', gnfTodo)
 
-=======
-
-preGNFBExprCreateProcDefWithUniqueness :: (EnvB.EnvB envb) => BExpr -> Int -> [VarId] -> ProcId -> ProcDefs -> envb(BExpr, ProcDefs)
-preGNFBExprCreateProcDefWithUniqueness bexpr choiceCnt extraParams procId procDefs' = do
-    unid' <- EnvB.newUnid
-    let 
-        -- decompose original ProcDef
-        ProcDef chansDef paramsDef _ = fromMaybe (error "called preGNFBExpr with a non-existing procId") (Map.lookup procId procDefs')
-
-        -- create new ProcDef
-        prefix = T.unpack (ProcId.name procId) ++ ("$pre" ++ show choiceCnt ++ "$")
-        -- prefix = "pre" ++ show choiceCnt ++ "$"
-        params = paramsDef ++ extraParams
-    paramsPrefixed <- mapM (prefixVarId prefix) params
-
-    -- substitute original varIds in bexpr with prefixed (unique) versions
-    let varMap = zip params paramsPrefixed
-        varMap' = Map.fromList $ map (Control.Arrow.second cstrVar) varMap
-        bexpr_substituted = Subst.subst varMap' (Map.fromList []) bexpr
-
-        -- -- need to substitute the standard chanoffer variables with the newly unique variables
-        -- --  in constraints and the ProcInst (bepxr)
-        procDef = ProcDef chansDef paramsPrefixed bexpr_substituted
-        
-        -- create ProcInst calling that ProcDef
-        name' = T.append (ProcId.name procId) (T.pack ("$pre" ++ show choiceCnt))
-        procId' = procId { ProcId.name = name'
-                         , ProcId.unid = unid'
-                         , ProcId.procvars = varsort <$> paramsPrefixed
-                         }
-        -- create ProcInst, translate params to VExprs
-        paramsDef' = map cstrVar paramsDef
-        paramsFreeVars = map cstrVar extraParams
-        procInst' = procInst procId' chansDef (paramsDef' ++ paramsFreeVars)
-
-        -- put created ProcDef in the ProcDefs
-        procDefs'' = Map.insert procId' procDef procDefs'
-
-    return (procInst', procDefs'')
-
-
-
--- ----------------------------------------------------------------------------------------- --
--- GNF :
--- ----------------------------------------------------------------------------------------- --
-
-gnf :: (EnvB.EnvB envb) => ProcId -> Map.Map ProcId [ProcId] -> TranslatedProcDefs -> ProcDefs -> envb (ProcDefs, Map.Map ProcId [ProcId])
-gnf procId gnfTodo translatedProcDefs procDefs' = do
-    -- remember the current ProcId to avoid recursive loops translating the same ProcId again
-    -- remember the chain of direct calls (without progress, i.e. no ActionPref) to detect loops
-    -- remember the ProcIds currently being in GNF translation (also up the tree) to avoid premature substitutions
-    let translatedProcDefs' = translatedProcDefs { lGNFdirectcalls = lGNFdirectcalls translatedProcDefs ++ [procId]
-                                                 , lGNFinTranslation = lGNFinTranslation translatedProcDefs ++ [procId]}
-    -- first translate to preGNF
-    procDefs'' <- preGNF procId translatedProcDefs' procDefs'
-    
-    let ProcDef _chansDef _paramsDef bexpr = fromMaybe (error "GNF: could not find given procId (should be impossible)") (Map.lookup procId procDefs'')
-
-    -- translate steps to GNF 
-    applyGNFBexpr (extractSteps bexpr) 1 [] gnfTodo translatedProcDefs' procDefs''                                  
-      where
-        -- apply gnfBExpr to each step
-        applyGNFBexpr :: (EnvB.EnvB envb) => [BExpr] -> Int -> [BExpr] -> Map.Map ProcId [ProcId] -> TranslatedProcDefs -> ProcDefs -> envb (ProcDefs, Map.Map ProcId [ProcId])
-        applyGNFBexpr [] _cnt results gnfTodo' translatedProcDefs'' procDefs'' = do
-            -- base case: translated all steps of the current ProcId
-            -- decompose original ProcDef
-            let ProcDef chansDef paramsDef _bexpr = fromMaybe (error "GNF: could not find given procId (should be impossible)") (Map.lookup procId procDefs'')
-
-                -- create new ProcDef and insert into ProcDefs
-                procDefs''' = Map.insert procId (ProcDef chansDef paramsDef (wrapSteps results)) procDefs''
-            
-            -- remember that the current ProcId is now translated to GNF
-            -- remove current ProcId from ProcIds that are currently being translated
-            let translatedProcDefs''' = translatedProcDefs {  lGNF = lGNF translatedProcDefs'' ++ [procId]
-                                                            , lGNFinTranslation = List.delete procId (lGNFinTranslation translatedProcDefs'')}
-            -- translate to GNF all ProcIds that were waiting for the current ProcId to be finished with GNF translation
-            (procDefs'''', gnfTodo'') <- case Map.lookup procId gnfTodo' of
-                                            (Just procIdsTodo) -> applyGNF procIdsTodo gnfTodo' translatedProcDefs''' procDefs'''
-                                            Nothing -> return (procDefs''', gnfTodo')
-
-            -- remove the current procId from the todo list
-            return (procDefs'''', Map.delete procId gnfTodo'')
-
-        applyGNFBexpr (bexpr:bexprs) cnt results gnfTodo' translatedProcDefs'' procDefs'' = do
-            -- recursive case: translate one ProcId, use results in the recursion
-            (steps, procDefs''', gnfTodo'') <- gnfBExpr bexpr cnt procId gnfTodo' translatedProcDefs'' procDefs''
-            -- recursion: translate all other steps
-            (procDefs'''', gnfTodo''') <- applyGNFBexpr bexprs (cnt+1) (results ++ steps) gnfTodo'' translatedProcDefs'' procDefs'''
-            return (procDefs'''', gnfTodo''')
-            
-
-        -- apply GNF sequentially to all given ProcIds
-        applyGNF :: (EnvB.EnvB envb) => [ProcId] -> Map.Map ProcId [ProcId] -> TranslatedProcDefs -> ProcDefs -> envb (ProcDefs, Map.Map ProcId [ProcId])
-        applyGNF [] gnfTodo' _translatedProcDefs procDefs'' = return (procDefs'', gnfTodo')
-        applyGNF (procId':procIds) gnfTodo' translatedProcDefs'' procDefs'' = do 
-            -- translate one procDef
-            --  reset the gnf loop detection
-            let translatedProcDefs''' = translatedProcDefs'' { lGNFdirectcalls = []}
-            (procDefs''', gnfTodo'') <- gnf procId' gnfTodo' translatedProcDefs''' procDefs''
-            
-            -- recursion
-            --  put the translated procDef/Id in the translated list: so it doesn't get translated again
-            let translatedProcDefs'''' = translatedProcDefs''' { lGNF = lGNF translatedProcDefs ++ [procId']}
-            applyGNF procIds gnfTodo'' translatedProcDefs'''' procDefs'''
-
-
-
-gnfBExpr :: (EnvB.EnvB envb) => BExpr -> Int -> ProcId -> Map.Map ProcId [ProcId] -> TranslatedProcDefs -> ProcDefs -> envb([BExpr], ProcDefs, Map.Map ProcId [ProcId])
-
--- guard: first translate the Bexpr, then prefix the result with the guard again
-gnfBExpr (TxsDefs.view -> Guard vexpr' bexpr) choiceCnt procId gnfTodo translatedProcDefs procDefs' = do
-    (bexprs, procDefs'', gnfTodo') <- gnfBExpr bexpr choiceCnt procId gnfTodo translatedProcDefs procDefs'
-    let bexprs_guarded = map (TxsDefs.guard vexpr') bexprs
-    return (bexprs_guarded, procDefs'', gnfTodo')
-
--- case STOP
-gnfBExpr bexpr _choiceCnt _procId gnfTodo _translatedProcDefs procDefs' | isStop bexpr =
-      return ([bexpr], procDefs', gnfTodo)
-
--- case ActionPref -> STOP
-gnfBExpr bexpr@(TxsDefs.view -> ActionPref _actOffer bexpr1) _choiceCnt _procId gnfTodo _translatedProcDefs procDefs' | isStop bexpr1 =
-      return ([bexpr], procDefs', gnfTodo)
-
->>>>>>> 280dc785
 -- case ActionPref -> ProcInst
 gnfBExpr bexpr@(TxsDefs.view -> ActionPref _actOffer (TxsDefs.view -> ProcInst procIdInst _ _)) _choiceCnt _procId gnfTodo translatedProcDefs procDefs' =
   if (procIdInst `notElem` lGNF translatedProcDefs) && (procIdInst `notElem` lGNFinTranslation translatedProcDefs)
@@ -523,11 +392,7 @@
     return ([actionPref actOffer procInst'], procDefs''', gnfTodo')
 
 
-<<<<<<< HEAD
 gnfBExpr bexpr@(TxsDefs.view -> ProcInst procIdInst chansInst paramsInst) _choiceCnt procId gnfTodo translatedProcDefs procDefs' =
-=======
-gnfBExpr bexpr@(TxsDefs.view -> ProcInst procIdInst chansInst paramsInst) _choiceCnt procId gnfTodo translatedProcDefs procDefs'
->>>>>>> 280dc785
     -- direct calls are not in GNF: need to instantiate
 
     -- check if we encounter a loop of direct calls
@@ -537,7 +402,6 @@
           do -- found a loop
                 let loop = map ProcId.name $ lGNFdirectcalls translatedProcDefs ++ [procIdInst]
                 error ("found GNF loop of direct calls without progress: " ++ show loop)
-<<<<<<< HEAD
         else do -- no loop
                 -- if the called ProcId is still being translated to GNF: have to come back later
                 --      just return the unchanged bexpr
@@ -571,41 +435,6 @@
                                 -- TODO: initialise funcDefs param properly
                                 bexprSubstituted = Subst.subst parammap (Map.fromList []) bexprRelabeled
                             return (extractSteps bexprSubstituted, procDefs'', gnfTodo')
-=======
-    | procIdInst `elem` lGNFinTranslation translatedProcDefs =
-                -- no loop
-                -- if the called ProcId is still being translated to GNF: have to come back later
-                --      just return the unchanged bexpr
-          do -- add enclosing procId to gnfTodo - if not already present 
-                let procIds = fromMaybe [] (Map.lookup procIdInst gnfTodo)         -- look up the ProcIds already collected
-                if procId `elem` procIds 
-                    then -- procId is already listed for later GNF translation: leave it 
-                            return ([bexpr], procDefs', gnfTodo)
-                    else do -- add procId for later GNF translation 
-                            let gnfTodo' = Map.insert procIdInst (procId:procIds) gnfTodo
-                            return ([bexpr], procDefs', gnfTodo')
-    | otherwise = 
-          do -- ProcId is at least not being translated to GNF still
-             -- check if the called ProcDef has been translated to GNF already
-                (procDefs'', gnfTodo') <- if (procIdInst `notElem` lGNF translatedProcDefs) && (procIdInst `notElem` lGNFinTranslation translatedProcDefs)
-                                                then    -- recursively translate the called ProcDef
-                                                        gnf procIdInst gnfTodo translatedProcDefs procDefs'
-                                                else    -- if it has been translated already, leave procDefs as is
-                                                        return (procDefs', gnfTodo)
-    
-                let -- decompose translated ProcDef
-                    ProcDef chansDef paramsDef bexprDef = fromMaybe (error "GNF: called with a non-existing procId") (Map.lookup procIdInst procDefs'')
-    
-                    -- instantiate
-                    -- substitute channels
-                    chanmap = Map.fromList (zip chansDef chansInst)
-                    bexprRelabeled = relabel chanmap bexprDef
-                    -- substitute params
-                    parammap = Map.fromList (zip paramsDef paramsInst)
-                    -- TODO: initialise funcDefs param properly
-                    bexprSubstituted = Subst.subst parammap (Map.fromList []) bexprRelabeled
-                return (extractSteps bexprSubstituted, procDefs'', gnfTodo')
->>>>>>> 280dc785
 
 
 gnfBExpr (TxsDefs.view -> bexpr')  _ _ _ _ _ =
@@ -647,11 +476,7 @@
         ProcDef chansDef paramsDef _ = fromMaybe (error "GNF: called with a non-existing procId") (Map.lookup procId procDefs')
 
         -- create new ProcDef
-<<<<<<< HEAD
         prefix = (T.unpack $ ProcId.name procId) ++ ("$gnf" ++ show choiceCnt ++ "$")
-=======
-        prefix = T.unpack (ProcId.name procId) ++ ("$gnf" ++ show choiceCnt ++ "$")
->>>>>>> 280dc785
         -- prefix = "gnf" ++ show choiceCnt ++ "$"
         params = paramsDef ++ extraParams
     paramsPrefixed <- mapM (prefixVarId prefix) params
@@ -676,16 +501,9 @@
         
         -- create ProcInst calling that ProcDef
         name' = T.append (ProcId.name procId) (T.pack ("$gnf" ++ show choiceCnt))
-<<<<<<< HEAD
         procId' = procId { ProcId.name = name',
                             ProcId.unid = unid',
                             ProcId.procvars = paramsPrefixed}
-=======
-        procId' = procId { ProcId.name = name'
-                         , ProcId.unid = unid'
-                         , ProcId.procvars = varsort <$> paramsPrefixed
-                         }
->>>>>>> 280dc785
         -- create ProcInst, translate params to VExprs
         paramsDef' = map cstrVar paramsDef
         paramsFreeVars = map cstrVar extraParams
@@ -1233,15 +1051,9 @@
                 else error $ "Found a different ProcId, thus the given BExpr is probably not in LPE format. \n\norig: " ++ show orig  ++
                                             "\nnew: " ++ show new ++
                                             "\nbexpr': " ++ show bexpr' 
-<<<<<<< HEAD
         substituteProcId orig new bexpr = error $ "Only allowed with Stop or (ActionPref >-> ProcInst)\n orig: " ++ pshow orig  ++
                                                             "\nnew: " ++ pshow new ++
                                                             "\nbexpr: " ++ pshow bexpr 
-=======
-        substituteProcId orig new bexpr = error $ "Only allowed with Stop or (ActionPref >-> ProcInst)\n orig: " ++ show orig  ++
-                                                            "\nnew: " ++ show new ++
-                                                            "\nbexpr: " ++ show bexpr 
->>>>>>> 280dc785
         
 lpe :: (EnvB.EnvB envb ) => BExpr -> TranslatedProcDefs -> ProcDefs -> envb (BExpr, ProcDefs)
 lpe bexprProcInst@(TxsDefs.view -> ProcInst procIdInst _chansInst _paramsInst) translatedProcDefs procDefs' = do
@@ -1389,7 +1201,6 @@
                 
         stepsUpdateProcInsts _ _ _ _ _ bexpr = bexpr
 
-<<<<<<< HEAD
 lpe _ _ _ = error "Only allowed with ProcInst"
 
 
@@ -1401,14 +1212,6 @@
 lpeBExpr chanMap paramMap varIdPC pcValue (TxsDefs.view -> Guard vexpr' bexpr)  = do
     bexpr' <- lpeBExpr chanMap paramMap varIdPC pcValue bexpr
     return (TxsDefs.guard vexpr' bexpr') 
-=======
-
-lpe _ _ _ = error "Only allowed with ProcInst"
-
-lpeBExpr :: (EnvB.EnvB envb ) => ChanMapping -> ParamMapping -> VarId -> Integer -> BExpr -> envb BExpr
-lpeBExpr chanMap paramMap varIdPC pcValue (TxsDefs.view -> Guard vexpr' bexpr) =
-    TxsDefs.guard vexpr' <$> lpeBExpr chanMap paramMap varIdPC pcValue bexpr
->>>>>>> 280dc785
 
 lpeBExpr _chanMap _paramMap _varIdPC _pcValue bexpr | isStop bexpr = return stop
 
