--- conflicted
+++ resolved
@@ -18,7 +18,7 @@
 {-# LANGUAGE DeriveAnyClass     #-}
 {-# LANGUAGE DeriveDataTypeable #-}
 {-# LANGUAGE DeriveGeneric      #-}
-{-# LANGUAGE OverloadedStrings #-}
+{-# LANGUAGE OverloadedStrings  #-}
 {-# LANGUAGE ViewPatterns       #-}
 module BehExprDefs
 (
@@ -116,16 +116,11 @@
 actionPref :: ActOffer -> BExpr -> BExpr
 actionPref a b = case ValExpr.view (constraint a) of
                     -- A?x [[ False ]] >-> p <==> stop
-<<<<<<< HEAD
-                    Vconst (Cbool False) -> stop
-                    _                    -> BExpr (ActionPref a b)
-=======
                     Vconst (Cbool False)    -> stop
                     _                       -> if containsEXIT (offers a)
                                                     then -- EXIT >-> p <==> EXIT >-> STOP
                                                          BExpr (ActionPref a stop)
                                                     else BExpr (ActionPref a b)
->>>>>>> 480b9ffa
 
 -- | Create a guard behaviour expression.
 guard :: VExpr -> BExpr -> BExpr
@@ -201,7 +196,7 @@
 interrupt :: BExpr -> BExpr -> BExpr
 --  p [>< stop <==> p
 interrupt b1 b2 | isStop b2 = b1
-interrupt b1 b2             = BExpr (Interrupt b1 b2)
+interrupt b1 b2 = BExpr (Interrupt b1 b2)
 
 -- | Create a process instantiation behaviour expression.
 procInst :: ProcId -> [ChanId] -> [VExpr] -> BExpr
