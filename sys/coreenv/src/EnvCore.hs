{-
TorXakis - Model Based Testing
Copyright (c) 2015-2017 TNO and Radboud University
See LICENSE at root directory of this repository.
-}
{-# LANGUAGE DeriveGeneric     #-}
{-# LANGUAGE FlexibleInstances #-}
-- | TorXakis Core Environment (Internal State) Data Type Definitions.
module EnvCore
<<<<<<< HEAD
( IOC -- IOC = StateT EnvC IO
      -- torxakis core main state monad transformer
, EnvC(..)
, initEnvC
, CoreState(..)
, getSMT -- :: String -> IOC SMTData.SmtEnv
, putSMT -- :: String -> SMTData.SmtEnv -> IOC ()
, getParams -- :: [String] -> IOC [(String,String)]
, setParams -- :: [(String,String)] -> IOC [(String,String)]
, initUnid -- :: IOC.IOC Int
, newUnid -- :: IOC.IOC Int
, putMsgs -- :: [EnvData.Msg] -> IOC ()
-- * Operation on core-state
, modifyCS
, putCS
, incUnid
)
=======
  ( IOC -- IOC = StateT EnvC IO
                  -- torxakis core main state monad transformer
  , EnvC(..)
  , CoreState(..)
  , getSMT -- :: String -> IOC SMTData.SmtEnv
  , putSMT -- :: String -> SMTData.SmtEnv -> IOC ()
  , getParams -- :: [String] -> IOC [(String,String)]
  , setParams -- :: [(String,String)] -> IOC [(String,String)]
  , initUnid -- :: IOC.IOC Int
  , newUnid -- :: IOC.IOC Int
  , putMsgs -- :: [EnvData.Msg] -> IOC ()
  , putInfo -- :: [String] -> IOC ()
  -- * Operation on core-state
  , modifyCS
  , putCS
  , incUnid
  )
>>>>>>> df092a27
where

import           Control.DeepSeq     (NFData, rnf)
import           Control.Monad.State hiding (state)
import qualified Data.Map            as Map
import           GHC.Generics        (Generic)


-- import from local
import           Config              hiding (setParams)
import qualified EnvBasic            as EnvB
import qualified EnvData
import qualified ParamCore

-- import from behavedefs
import qualified BTree

-- import from defs
import qualified Sigs
import qualified TxsDDefs
import qualified TxsDefs

-- import from valexpr
import           Id
import           Name
import qualified VarId               (VarId)

-- import from solve
import qualified SMTData
import qualified Solve.Params

-- ----------------------------------------------------------------------------------------- --
-- IOC :  torxakis core state monad transformer

type IOC = StateT EnvC IO

instance EnvB.EnvB IOC     --  (StateT IOC.EnvC IO)
  where
    newUnid  =  newUnid
    putMsgs  =  putMsgs
    setChanoffers = setChanoffers
    getChanoffers = getChanoffers

data EnvC = EnvC
    { config :: Config           -- ^ Core configuration.
    , unid   :: Id               -- ^ Last used unique number.
    , params :: ParamCore.Params
    , state  :: CoreState        -- ^ State specific information.
    } deriving (Generic)

instance NFData EnvC where
    -- We don't fully evaluate the core state as it contains functions.
    rnf (EnvC c u p _) =
        rnf c `seq` rnf u `seq` rnf p `seq` ()

data CoreState = Noning
             | Initing  { smts       :: Map.Map String SMTData.SmtEnv -- named smt solver envs
                        , tdefs      :: TxsDefs.TxsDefs               -- TorXakis definitions
                        , sigs       :: Sigs.Sigs VarId.VarId       -- TorXakis signatures
                        , putmsgs    :: [EnvData.Msg] -> IOC ()       -- (error) reporting
                        , chanoffers :: Map.Map (Name, Int) VarId.VarId    -- substitution for channel offers (LPE translation)
                        }
             | Testing  { smts      :: Map.Map String SMTData.SmtEnv -- named smt solver envs
                        , tdefs     :: TxsDefs.TxsDefs               -- TorXakis definitions
                        , sigs      :: Sigs.Sigs VarId.VarId       -- TorXakis signatures
                        , modeldef  :: TxsDefs.ModelDef
                        , mapperdef :: Maybe TxsDefs.MapperDef
                        , purpdef   :: Maybe TxsDefs.PurpDef
                        , puttow    :: TxsDDefs.Action -> IOC TxsDDefs.Action
                        , getfrow   :: IOC TxsDDefs.Action
                        , behtrie   :: [ (EnvData.StateNr, TxsDDefs.Action, EnvData.StateNr) ]
                                                                     -- behaviour trie
                        , inistate  :: EnvData.StateNr               -- initial beh statenr
                        , curstate  :: EnvData.StateNr               -- current beh statenr
                        , modsts    :: BTree.BTree                      -- model state
                        , mapsts    :: BTree.BTree                      -- mapper state
                        , purpsts   :: [(TxsDefs.GoalId,Either BTree.BTree TxsDDefs.PurpVerdict)]   -- purpose state
                        , putmsgs   :: [EnvData.Msg] -> IOC ()       -- (error) reporting
                        , chanoffers :: Map.Map (Name, Int) VarId.VarId    -- substitution for channel offers (LPE translation)
                        }
             | Simuling { smts      :: Map.Map String SMTData.SmtEnv -- named smt solver envs
                        , tdefs     :: TxsDefs.TxsDefs               -- TorXakis definitions
                        , sigs      :: Sigs.Sigs VarId.VarId       -- TorXakis signatures
                        , modeldef  :: TxsDefs.ModelDef
                        , mapperdef :: Maybe TxsDefs.MapperDef
                        , puttow    :: TxsDDefs.Action -> IOC TxsDDefs.Action
                        , getfrow   :: IOC TxsDDefs.Action
                        , behtrie   :: [(EnvData.StateNr,TxsDDefs.Action,EnvData.StateNr)]
                                                                     -- behaviour trie
                        , inistate  :: EnvData.StateNr               -- initial beh statenr
                        , curstate  :: EnvData.StateNr               -- current beh statenr
                        , modsts    :: BTree.BTree                   -- model state
                        , mapsts    :: BTree.BTree                   -- mapper state
                        , putmsgs   :: [EnvData.Msg] -> IOC ()       -- (error) reporting
                        , chanoffers :: Map.Map (Name, Int) VarId.VarId    -- substitution for channel offers (LPE translation)
                        }
             | Stepping { smts      :: Map.Map String SMTData.SmtEnv -- named smt solver envs
                        , tdefs     :: TxsDefs.TxsDefs               -- TorXakis definitions
                        , sigs      :: Sigs.Sigs VarId.VarId       -- TorXakis signatures
                        , modeldef  :: TxsDefs.ModelDef
                        , behtrie   :: [(EnvData.StateNr,TxsDDefs.Action,EnvData.StateNr)]
                                                                     -- behaviour trie
                        , inistate  :: EnvData.StateNr               -- initial beh statenr
                        , curstate  :: EnvData.StateNr               -- current beh statenr
                        , maxstate  :: EnvData.StateNr               -- max beh statenr
                        , modstss   :: Map.Map EnvData.StateNr BTree.BTree   -- model state
                        , putmsgs   :: [EnvData.Msg] -> IOC ()       -- (error) reporting
                        , chanoffers :: Map.Map (Name, Int) VarId.VarId    -- substitution for channel offers (LPE translation)
                        }

-- | Initial state for the core environment.
initEnvC :: EnvC
initEnvC = EnvC defaultConfig (Id 0) initParams Noning
   where
     initParams = Map.union ParamCore.initParams Solve.Params.initParams

modifyCS :: (CoreState -> CoreState) -> IOC ()
modifyCS f  = modify $ \env -> env { state = f (state env) }

putCS :: CoreState -> IOC ()
putCS newSt = modify $ \env -> env { state = newSt }

incUnid :: IOC ()
incUnid = modify $ \env -> env { unid = unid env + 1}

-- ----------------------------------------------------------------------------------------- --
-- SMT :  getting and setting SMT solver

getSMT :: String -> IOC SMTData.SmtEnv
getSMT smtname = do
     smts'    <- gets (smts . state)
     putMsgs' <- gets (putmsgs . state)
     case Map.lookup smtname smts' of
       Nothing     -> if  not $ Map.null smts'
                        then do putMsgs' [ EnvData.TXS_CORE_SYSTEM_WARNING
                                          $ "No such Solver: " ++ smtname ]
                                let (name',smtenv) = head $ Map.toList smts'
                                putMsgs' [ EnvData.TXS_CORE_SYSTEM_WARNING
                                          $ "Using instead: " ++ name' ]
                                return smtenv
                        else do putMsgs' [ EnvData.TXS_CORE_SYSTEM_ERROR
                                          $ "No such Solver: " ++ smtname ]
                                return SMTData.SmtEnvError
       Just smtenv -> return smtenv

putSMT :: String -> SMTData.SmtEnv -> IOC ()
putSMT smtname smtenv = do
  st <- gets state
  let smts' = smts st
      state' = st { smts = Map.insert smtname smtenv smts'}
  modify $ \env -> env { state = state' }

-- ----------------------------------------------------------------------------------------- --
-- Params :  getParams, setParams

getParams :: [String] -> IOC [(String,String)]
getParams prms =
     case prms of
       [] -> map (\(nm,(val,_))->(nm,val)) . Map.toList <$> gets params
       _  -> concat <$> mapM getParam prms

getParam :: String -> IOC [(String,String)]
getParam prm = do
     params' <- gets params
     case Map.lookup prm params' of
       Nothing           -> return []
       Just (val,_check) -> return [(prm,val)]

setParams :: [(String,String)] -> IOC [(String,String)]
setParams parvals = concat <$> mapM setParam parvals

setParam :: (String,String) -> IOC [(String,String)]
setParam (prm,val) = do
     params' <- gets params
     case Map.lookup prm params' of
       Nothing           -> return []
       Just (_,check)    -> if check val
                              then let newParams = Map.insert prm (val,check) params'
                                    in do
                                      modify $ \env -> env { params = newParams }
                                      return [(prm,val)]
                              else return []

-- ----------------------------------------------------------------------------------------- --
-- Unid :  unique (negative) number for identifiers

initUnid :: IOC Id
initUnid = return (-1)

newUnid :: IOC Id
newUnid = do
     uid <- gets unid
     modify $ \env -> env { unid = uid - 1 }
     return $ uid - 1

-- ----------------------------------------------------------------------------------------- --
-- put messages

putMsgs :: [EnvData.Msg] -> IOC ()
putMsgs msg = do
     putMsgs' <- gets (putmsgs . state)
     putMsgs' msg

<<<<<<< HEAD
=======
putInfo :: [String] -> IOC ()
putInfo = mapM_ (\m -> putMsgs [ EnvData.TXS_CORE_USER_INFO m ])

>>>>>>> df092a27
-- ----------------------------------------------------------------------------------------- --
-- set ChanOffers (needed during LPE translation)

setChanoffers :: Map.Map (Name, Int) VarId.VarId -> IOC ()
setChanoffers mapping = do
    st <- gets state
    let state' = st { chanoffers = mapping }
    modify $ \env -> env { state = state' }

getChanoffers :: IOC (Map.Map (Name, Int) VarId.VarId)
getChanoffers = gets (chanoffers . state)
-- ----------------------------------------------------------------------------------------- --
--
-- ----------------------------------------------------------------------------------------- --<|MERGE_RESOLUTION|>--- conflicted
+++ resolved
@@ -7,28 +7,10 @@
 {-# LANGUAGE FlexibleInstances #-}
 -- | TorXakis Core Environment (Internal State) Data Type Definitions.
 module EnvCore
-<<<<<<< HEAD
-( IOC -- IOC = StateT EnvC IO
-      -- torxakis core main state monad transformer
-, EnvC(..)
-, initEnvC
-, CoreState(..)
-, getSMT -- :: String -> IOC SMTData.SmtEnv
-, putSMT -- :: String -> SMTData.SmtEnv -> IOC ()
-, getParams -- :: [String] -> IOC [(String,String)]
-, setParams -- :: [(String,String)] -> IOC [(String,String)]
-, initUnid -- :: IOC.IOC Int
-, newUnid -- :: IOC.IOC Int
-, putMsgs -- :: [EnvData.Msg] -> IOC ()
--- * Operation on core-state
-, modifyCS
-, putCS
-, incUnid
-)
-=======
   ( IOC -- IOC = StateT EnvC IO
                   -- torxakis core main state monad transformer
   , EnvC(..)
+  , initEnvC
   , CoreState(..)
   , getSMT -- :: String -> IOC SMTData.SmtEnv
   , putSMT -- :: String -> SMTData.SmtEnv -> IOC ()
@@ -43,7 +25,6 @@
   , putCS
   , incUnid
   )
->>>>>>> df092a27
 where
 
 import           Control.DeepSeq     (NFData, rnf)
@@ -247,12 +228,10 @@
      putMsgs' <- gets (putmsgs . state)
      putMsgs' msg
 
-<<<<<<< HEAD
-=======
+
 putInfo :: [String] -> IOC ()
 putInfo = mapM_ (\m -> putMsgs [ EnvData.TXS_CORE_USER_INFO m ])
 
->>>>>>> df092a27
 -- ----------------------------------------------------------------------------------------- --
 -- set ChanOffers (needed during LPE translation)
 
