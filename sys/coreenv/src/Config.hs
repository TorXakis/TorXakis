--- conflicted
+++ resolved
@@ -52,16 +52,10 @@
   { -- | Log all SMT commands?
     smtLog           :: Bool
     -- | Available solvers that can be chosen from.
-<<<<<<< HEAD
-  , availableSolvers :: Map.Map SolverId SolverConfig
-  , selectedSolver   :: SolverId
-  } deriving (Eq, Show, Generic, NFData)
-=======
   , availableSolvers     :: Map.Map SolverId SolverConfig
   , selectedSolver       :: SolverId
   , configuredParameters :: [(ParamName,ParamValue)]
-  } deriving (Eq, Show)
->>>>>>> a55243b3
+  } deriving (Eq, Show, Generic, NFData)
 
 changeSolver :: Config -> String -> Config
 changeSolver cfg solver = cfg { selectedSolver = SolverId solver }
