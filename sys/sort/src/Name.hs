--- conflicted
+++ resolved
@@ -24,11 +24,7 @@
 ( Name
 , toText
 , name
-<<<<<<< HEAD
 , fromNonEmpty
-, nameOf
-=======
->>>>>>> 84dc2fd6
 , searchDuplicateNames
 , searchDuplicateNames2
 , HasName (..)
@@ -67,16 +63,9 @@
 name s | T.null s = Left $ T.pack "Illegal input: Empty String"
 name s            = Right $ Name s
 
-<<<<<<< HEAD
--- | Creates a name from a given 'show'able entity.
-nameOf :: Show t => t -> Name
-nameOf = Name . T.pack . show
-
 fromNonEmpty :: NonEmpty Char -> Name
 fromNonEmpty = Name . T.pack . toList
 
-=======
->>>>>>> 84dc2fd6
 class HasName a where
     getName :: a -> Name
 
