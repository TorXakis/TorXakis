{-
TorXakis - Model Based Testing
Copyright (c) 2015-2017 TNO and Radboud University
See LICENSE at root directory of this repository.
-}
{-# LANGUAGE ViewPatterns #-}
module StautDef
( translate
, combineParameters   -- TODO for comparison only (should not be exposed in final release)
)

where

import           Control.Arrow ((&&&))
import qualified Data.Map           as Map
import qualified Data.Set           as Set
import qualified Data.Text          as T
import           Data.Monoid

import           ConstDefs
import           FuncDef
import           FuncId
import           Id
import           Name
import           SortId
import           TxsDefs
import           ValExpr
import           VarId

-- | combine parameters of stautdef, state identifier, and stautdef variables into single parameter list
-- must be consistent with @combineArguments@
combineParameters :: [VarId] -> VarId -> [VarId] -> [VarId] 
combineParameters params stateId vars' = params ++ (stateId:vars')

-- | combine arguments of stautdef instantiation, state identifier, and stautdef variables into single argument list
-- must be consistent with @combineParameters@
combineArguments :: [VExpr] -> VExpr -> [VExpr] -> [VExpr] 
combineArguments params stateId vars' = params ++ (stateId:vars')

translate :: Map.Map FuncId (FuncDef VarId) -> Id -> Id -> Name -> [ChanId] -> [VarId] -> ExitSort -> [StatId] -> [VarId] -> [Trans] -> StatId -> VEnv -> (ProcDef, BExpr)
translate fdefs unidProc unidS name' chans params exitSort states vars' trans stateInit initialization =
    let Just initIndex = Map.lookup stateInit stateMap in
        (ProcDef chans (combineParameters params stateId vars') (choice $ map alternative trans),
         procInst procId chans (combineArguments args' (cstrConst (Cint initIndex)) (map (subst defaultMap fdefs . cstrVar) vars')))
  where
        defaultMap :: VEnv
        defaultMap = Map.union initialization $ Map.fromList (map (id &&& (cstrConst . Cany . varsort) ) vars')
        
        stateMap :: Map.Map StatId Integer
        stateMap = Map.fromList $ zip states [0..]
        
        stateId :: VarId
        stateId = VarId (T.pack "$s") unidS sortIdInt
        
        procId :: ProcId
        procId = ProcId (T.pack "std_" <> name') unidProc chans (combineParameters params stateId vars') exitSort
        
        args' :: [VExpr]
        args' = map cstrVar params
        
        alternative :: Trans -> BExpr
<<<<<<< HEAD
        alternative (Trans from' (ActOffer offers' _hidvars cond) update' to') =
            let Just fromIndex = Map.lookup from' stateMap
                Just toIndex   = Map.lookup to'   stateMap in
            actionPref (ActOffer offers' Set.empty (cstrITE (cstrEqual (cstrVar stateId) (cstrConst (Cint fromIndex))) cond (cstrConst (Cbool False))))
                       (procInst procId chans (combineArguments args' (cstrConst (Cint toIndex)) (map ( subst update' fdefs . cstrVar ) vars')))
=======
        alternative (Trans from' ao update' to') =
          let Just fromIndex = Map.lookup from' stateMap
              Just toIndex   = Map.lookup to'   stateMap
              vexprEqualStateFrom = cstrEqual (cstrVar stateId) (cstrConst (Cint fromIndex))
              (offers'', cond') = case ao of 
                                    (ActOffer offers' (ValExpr.view -> Vconst (Cbool True))) -> (offers', vexprEqualStateFrom)
                                    (ActOffer offers' cond)                                  -> (offers', cstrITE vexprEqualStateFrom cond (cstrConst (Cbool False)))
            in
              actionPref (ActOffer offers'' cond')
                         (procInst procId chans (combineArguments args' (cstrConst (Cint toIndex)) (map ( subst update' fdefs . cstrVar ) vars')))
>>>>>>> 9e870cfc
<|MERGE_RESOLUTION|>--- conflicted
+++ resolved
@@ -13,7 +13,6 @@
 
 import           Control.Arrow ((&&&))
 import qualified Data.Map           as Map
-import qualified Data.Set           as Set
 import qualified Data.Text          as T
 import           Data.Monoid
 
@@ -59,21 +58,14 @@
         args' = map cstrVar params
         
         alternative :: Trans -> BExpr
-<<<<<<< HEAD
-        alternative (Trans from' (ActOffer offers' _hidvars cond) update' to') =
-            let Just fromIndex = Map.lookup from' stateMap
-                Just toIndex   = Map.lookup to'   stateMap in
-            actionPref (ActOffer offers' Set.empty (cstrITE (cstrEqual (cstrVar stateId) (cstrConst (Cint fromIndex))) cond (cstrConst (Cbool False))))
-                       (procInst procId chans (combineArguments args' (cstrConst (Cint toIndex)) (map ( subst update' fdefs . cstrVar ) vars')))
-=======
         alternative (Trans from' ao update' to') =
           let Just fromIndex = Map.lookup from' stateMap
               Just toIndex   = Map.lookup to'   stateMap
               vexprEqualStateFrom = cstrEqual (cstrVar stateId) (cstrConst (Cint fromIndex))
-              (offers'', cond') = case ao of 
-                                    (ActOffer offers' (ValExpr.view -> Vconst (Cbool True))) -> (offers', vexprEqualStateFrom)
-                                    (ActOffer offers' cond)                                  -> (offers', cstrITE vexprEqualStateFrom cond (cstrConst (Cbool False)))
+              ActOffer offers' hidvars cond = ao
+              cond' = case cond of 
+                        ValExpr.view -> Vconst (Cbool True) -> vexprEqualStateFrom
+                        _                                   -> cstrITE vexprEqualStateFrom cond (cstrConst (Cbool False))
             in
-              actionPref (ActOffer offers'' cond')
+              actionPref (ActOffer offers' hidvars cond')
                          (procInst procId chans (combineArguments args' (cstrConst (Cint toIndex)) (map ( subst update' fdefs . cstrVar ) vars')))
->>>>>>> 9e870cfc
