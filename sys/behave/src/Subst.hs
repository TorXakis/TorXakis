{-
TorXakis - Model Based Testing
Copyright (c) 2015-2017 TNO and Radboud University
See LICENSE at root directory of this repository.
-}

{-# LANGUAGE FlexibleInstances #-}
{-# LANGUAGE RankNTypes        #-}
-- ----------------------------------------------------------------------------------------- --

module Subst

-- ----------------------------------------------------------------------------------------- --
--
-- Substitution of Value (Expressions) for Variables
-- Substitution can be partial, ie. some free variables are not Substituted,
-- so types of substituted and substituting must be equal
--
-- ----------------------------------------------------------------------------------------- --

where

import           Data.Map (Map)
import qualified Data.Map as Map
import qualified Data.Set as Set

<<<<<<< HEAD
import FuncDef
import FuncId
import TxsDefs
import ValExpr
import VarId

-- ----------------------------------------------------------------------------------------- --
-- Substitution


class Subst e
  where
    subst :: TxsDefs.VEnv -> e -> e
=======
-- TorXakis imports
import           TxsDefs  hiding (subst)
import qualified TxsDefs
>>>>>>> 4598649e

-- | Expressions that support substitution of variables for expressions.
class Subst e where
    -- | Substitution function.
    subst :: TxsDefs.VEnv                -- ^ Mapping from variable id's to
                                         -- expressions on those variable id's.
          -> Map FuncId (FuncDef VarId) -- ^ Mapping of function identifiers.
                                         -- to their definitions.
          -> e                           -- ^ Input expression.
          -> e

instance (Ord e,Subst e) => Subst [e] where
    subst ve fis = map (subst ve fis)

instance (Ord e,Subst e) => Subst (Set.Set e) where
    subst ve fis = Set.map (subst ve fis)

instance Subst BExpr where

    subst _ _ Stop = Stop

    subst ve fdefs (ActionPref (ActOffer offs cnrs) bexp) =
        ActionPref (ActOffer (subst ve fdefs offs)
                             (subst ve fdefs cnrs))
                   (subst ve fdefs bexp)

    subst ve fdefs (Guard cnrs bexp) =
        Guard (subst ve fdefs cnrs) (subst ve fdefs bexp)

    subst ve fdefs (Choice bexps) =
        Choice (subst ve fdefs bexps)

    subst ve fdefs (Parallel chids bexps) =
        Parallel chids (map (subst ve fdefs) bexps)

    subst ve fdefs (Enable bexp1 choffs bexp2) =
        Enable (subst ve fdefs bexp1)
               (subst ve fdefs choffs)
               (subst ve fdefs bexp2)

    subst ve fdefs (Disable bexp1 bexp2) =
        Disable (subst ve fdefs bexp1) (subst ve fdefs bexp2)

    subst ve fdefs (Interrupt bexp1 bexp2) =
        Interrupt (subst ve fdefs bexp1) (subst ve fdefs bexp2)

    subst ve fdefs (ProcInst pid chans vexps) =
        ProcInst pid chans (subst ve fdefs vexps)

    subst ve fdefs (Hide chids bexp) =
        Hide chids (subst ve fdefs bexp)

    subst ve fdefs (ValueEnv venv bexp) =
        subst ve fdefs (subst venv fdefs bexp)

    subst ve fdefs (StAut stid venv trns) =
        StAut stid (Map.map (subst ve fdefs) venv) trns

instance Subst Offer where
    subst ve fdefs (Offer chid choffs) = Offer chid (subst ve fdefs choffs)

instance Subst ChanOffer where
    subst _  _ (Quest vid)       = Quest vid
    subst ve fdefs (Exclam vexp) = Exclam (subst ve fdefs vexp)

<<<<<<< HEAD
instance Subst Offer
  where
    subst ve (Offer chid choffs)  =  Offer chid (Subst.subst ve choffs)


instance Subst ChanOffer
  where
    subst _  (Quest vid)    =  Quest vid
    subst ve (Exclam vexp)  =  Exclam (Subst.subst ve vexp)


-- ----------------------------------------------------------------------------------------- --
-- variable substition in VExpr

instance Subst VExpr
  where
    subst x = ValExpr.subst x (Map.empty :: Map.Map FuncId (FuncDef VarId))
=======
instance Subst VExpr where
    subst = TxsDefs.subst
>>>>>>> 4598649e
<|MERGE_RESOLUTION|>--- conflicted
+++ resolved
@@ -24,25 +24,12 @@
 import qualified Data.Map as Map
 import qualified Data.Set as Set
 
-<<<<<<< HEAD
-import FuncDef
-import FuncId
-import TxsDefs
-import ValExpr
-import VarId
-
--- ----------------------------------------------------------------------------------------- --
--- Substitution
-
-
-class Subst e
-  where
-    subst :: TxsDefs.VEnv -> e -> e
-=======
 -- TorXakis imports
-import           TxsDefs  hiding (subst)
-import qualified TxsDefs
->>>>>>> 4598649e
+import           FuncDef
+import           FuncId
+import           TxsDefs
+import qualified ValExpr
+import           VarId
 
 -- | Expressions that support substitution of variables for expressions.
 class Subst e where
@@ -108,25 +95,5 @@
     subst _  _ (Quest vid)       = Quest vid
     subst ve fdefs (Exclam vexp) = Exclam (subst ve fdefs vexp)
 
-<<<<<<< HEAD
-instance Subst Offer
-  where
-    subst ve (Offer chid choffs)  =  Offer chid (Subst.subst ve choffs)
-
-
-instance Subst ChanOffer
-  where
-    subst _  (Quest vid)    =  Quest vid
-    subst ve (Exclam vexp)  =  Exclam (Subst.subst ve vexp)
-
-
--- ----------------------------------------------------------------------------------------- --
--- variable substition in VExpr
-
-instance Subst VExpr
-  where
-    subst x = ValExpr.subst x (Map.empty :: Map.Map FuncId (FuncDef VarId))
-=======
 instance Subst VExpr where
-    subst = TxsDefs.subst
->>>>>>> 4598649e
+    subst = ValExpr.subst