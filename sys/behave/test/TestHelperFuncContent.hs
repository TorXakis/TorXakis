--- conflicted
+++ resolved
@@ -128,13 +128,10 @@
 identicalVExpr (view -> Vproduct s1)            (view -> Vproduct s2)            = let l1 = toOccurListT s1
                                                                                        l2 = toOccurListT s2
                                                                                      in identicalLists (\e1 e2 -> snd e1 == snd e2 && identicalVExpr (fst e1) (fst e2)) l1 l2
-<<<<<<< HEAD
+identicalVExpr (view -> Vgez v1)                (view -> Vgez v2)                = identicalVExpr v1 v2
 identicalVExpr (view -> Vlength v1)             (view -> Vlength v2)             = identicalVExpr v1 v2
 identicalVExpr (view -> Vat s1 p1)              (view -> Vat s2 p2)              = identicalVExpr s1 s2 && identicalVExpr p1 p2
 identicalVExpr (view -> Vconcat vs1)            (view -> Vconcat vs2)            = identicalLists identicalVExpr vs1 vs2
-=======
-identicalVExpr (view -> Vgez v1)                (view -> Vgez v2)                = identicalVExpr v1 v2
->>>>>>> 47696f53
 identicalVExpr (view -> Vpredef p1 fid1 vexps1) (view -> Vpredef p2 fid2 vexps2) = p1 == p2 && identicalFuncId fid1 fid2 && identicalLists identicalVExpr vexps1 vexps2
 identicalVExpr (view -> Verror s1)              (view -> Verror s2)              = s1 == s2
 identicalVExpr _                                _                                = False                          -- different
