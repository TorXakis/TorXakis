{-
TorXakis - Model Based Testing
Copyright (c) 2015-2017 TNO and Radboud University
See LICENSE at root directory of this repository.
-}
{-# LANGUAGE DeriveGeneric #-}

-- |
module TorXakis.Lib where

import           Control.Arrow                 ((|||))
import           Control.Concurrent            (forkIO)
import           Control.Concurrent.MVar       (newMVar, putMVar, takeMVar)
import           Control.Concurrent.STM.TChan  (newTChanIO)
import           Control.Concurrent.STM.TQueue (TQueue, isEmptyTQueue,
                                                newTQueueIO, readTQueue,
                                                writeTQueue)
import           Control.Concurrent.STM.TVar   (modifyTVar', newTVarIO,
                                                readTVarIO)
import           Control.DeepSeq               (force)
import           Control.Exception             (ErrorCall, SomeException, catch,
                                                evaluate, try)
import           Control.Monad                 (unless, void)
import           Control.Monad.State           (lift, runStateT)
import           Control.Monad.STM             (atomically, retry)
import           Control.Monad.Trans.Except    (ExceptT, runExceptT, throwE)
import           Data.Aeson                    (ToJSON)
import           Data.Foldable                 (traverse_)
<<<<<<< HEAD
import           Data.Map.Strict               as Map
import           Data.Semigroup                ((<>))
import           Data.Text                     (Text)
import qualified Data.Text                     as T
import           GHC.Generics                  (Generic)
import           Lens.Micro                    ((&), (.~), (^.))

import qualified BuildInfo
import qualified VersionInfo

import           EnvCore                       (IOC)
import           EnvData                       (Msg (TXS_CORE_SYSTEM_ERROR))
import           Name                          (Name)
import           TorXakis.Lens.TxsDefs         (ix)
import           TxsAlex                       (txsLexer)
import           TxsCore                       (txsInit, txsSetStep, txsSetTest,
                                                txsStepN, txsStop, txsTestN)
import           TxsDDefs                      (Verdict)
import           TxsDefs                       (ModelDef)
import           TxsHappy                      (txsParser)
=======
import           Control.Concurrent            (forkIO)
import           Control.Monad                 (void)
import           Control.Concurrent.MVar       (takeMVar, putMVar, newMVar)
import           System.IO

import           TxsAlex  (txsLexer)
import           TxsHappy (txsParser)
import           EnvCore  (IOC)
import           TxsCore  (txsSetCore, txsInitCore, txsTermitCore)
import           TxsStep  ( txsSetStep, txsShutStep
                          , txsStartStep, txsStopStep
                          , txsStepRun 
                          )
import           EnvData  (Msg)
import           TorXakis.Lens.TxsDefs (ix)
import           Name     (Name)
import           TxsDDefs (Verdict)

import qualified TxsServerConfig     as SC
import           TorXakis.Session
>>>>>>> 108995bb

import           TorXakis.Lib.Internal         (getFromW, putToW)
import           TorXakis.Lib.Session

-- | For now file contents are represented as a string. This has to change in
-- the future, since it is quite inefficient, but we start off simple since the
-- current 'TorXakis' parser parses @String@s.
type FileContents = String

-- TODO: do we need a String here?
data Response = Success | Error { msg :: String } deriving (Eq, Show)

isError :: Response -> Bool
isError (Error _) = True
isError _         = False

data TorXakisInfo = Info { version :: String, buildTime :: String }
    deriving (Generic)
instance ToJSON TorXakisInfo

info :: TorXakisInfo
info = Info VersionInfo.version BuildInfo.buildTime

-- | Create a new session.
<<<<<<< HEAD
newSession :: IO Session
newSession = Session <$> newTVarIO emptySessionState
                     <*> newTQueueIO
                     <*> newMVar ()
                     <*> newTQueueIO
                     <*> newTChanIO
                     <*> return (WorldConnDef Map.empty (\_ -> return []))
                     <*> return []
=======
newSession :: IO Session 
newSession = do
    s <- Session <$> newTVarIO initSessionState
                 <*> newTQueueIO
                 <*> newMVar ()
                 <*> newTQueueIO
    uConfig <- SC.loadConfig
    case SC.interpretConfig uConfig of
      Left xs -> do
        hPutStrLn stderr "Errors found while loading the configuration"
        hPrint stderr xs
        return s
      Right config -> do
        resp <- runIOC s (txsSetCore config)
        case resp of
          Right _ -> return s
          Left  e -> do hPrint stderr e
                        return s

-- | Stop a session.
killSession :: Session -> IO Response
killSession _s  =  do
    return $ Error "Kill Session: Not implemented (yet)"

>>>>>>> 108995bb

-- | Load a TorXakis file, compile it, and return the response.
--
-- The absolute path to the file is used to associate the parsed structure
-- (using the file-contents) with the file name, so that by calling `unload` we
-- know what to unload.
--
-- In the future we might want to make loading of 'TorXakis' models
-- incremental, to give better error messages, and support more modularity.
load :: Session -> FileContents -> IO Response
load s xs = do
    r <- try $ do -- Since the 'TorXakis' parser currently just calls 'error'
                  -- we have to catch a generic 'ErrorCall' exception.
        (_, ts, is) <- evaluate . force . txsParser . txsLexer $ xs
        atomically $ modifyTVar' (_sessionState s) ((tdefs .~ ts) . (sigs .~ is))
        return ()
    case r of
<<<<<<< HEAD
        Left err -> return $ Error $ show (err :: ErrorCall)
        Right _  -> do
            -- Initialize the TorXakis core with the definitions we just loaded.
            st <- readTVarIO (s ^. sessionState)
            runIOC s $
                txsInit (st ^. tdefs) (st ^. sigs) (msgHandler (_sessionMsgs s))
            return Success
=======
        Left err
          -> return $ Error $ show (err :: ErrorCall)
        Right _
          -> do st <- readTVarIO (s ^. sessionState)
                runIOC s $ do
                  resp <- txsInitCore (st ^. tdefs) (st ^. sigs) (msgHandler (_sessionMsgs s))
                  case resp of 
                    Right _ -> return Success
                    Left  e -> return $ Error e

unload :: Session -> IO Response
unload s = do
    -- update sessionState?
    resp <- runIOC s txsTermitCore
    case resp of
      Right _ -> return Success
      Left  e -> return $ Error e

>>>>>>> 108995bb

-- | Start the stepper with the given model.
stepper :: Session
        -> Name        -- ^ Model name
        -> IO Response
<<<<<<< HEAD
stepper s mn =
    runResponse $ do
    mDef <- lookupModel s mn
    lift $ runIOC s $
        txsSetStep mDef

lookupModel :: Session -> Name -> ExceptT Text IO ModelDef
lookupModel s mn = do
    st <- lift $ readTVarIO (s ^. sessionState)
    maybe
        (throwE $ "No model named " <> mn)
        return (st ^. tdefs . ix mn)
=======
stepper s mn =  do
    st <- readTVarIO (s ^. sessionState)
    runIOC s $ do
        -- Lookup the model definition that matches the name.
        let mMDef = st ^. tdefs . ix mn
        case mMDef of
            Nothing ->
                return $ Error $ "No model named " ++ show mn
            Just mDef -> do
                txsSetStep mDef
                txsStartStep
                return Success
>>>>>>> 108995bb

-- | Leave the stepper.
shutStepper :: Session -> IO Response
shutStepper s  =  do
    runIOC s $ do
        txsStopStep
        txsShutStep
        return Success
    
msgHandler :: TQueue Msg -> [Msg] -> IOC ()
msgHandler q = lift . atomically . traverse_ (writeTQueue q)

-- | How a step is described
<<<<<<< HEAD
newtype StepType = NumberOfSteps Int
    -- Action ActionName
    --           |
=======
data StepType =  NumberOfSteps Int
               | ActionTxt String
>>>>>>> 108995bb
    --           | GoTo StateNumber
    --           | Reset -- ^ Go to the initial state.
    --           | Rewind Steps
-- data StateNumber
-- data ActionName
-- TODO: discuss with Jan: do we need a `Tree` step here?

-- | Step for n-steps or actions
step :: Session -> StepType -> IO Response

step s (NumberOfSteps n) = do
<<<<<<< HEAD
    void $ forkIO $ do
        verdict <- try $ runIOC s $ txsStepN n
        atomically $ writeTQueue (s ^. verdicts) verdict
=======
    void $ forkIO $ runIOC s $ do
        verd <- txsStepRun n
        lift $ atomically $ writeTQueue (s ^. verdicts) verd
        return ()
>>>>>>> 108995bb
    return Success

{-
 step :: Session -> StepType -> IO Response
 step s (NumberOfSteps n) = do
     void $ forkIO $ runIOC s $ do
         verdict <- txsStepN n
         lift $ atomically $ writeTQueue (s ^. verdicts) verdict
     return Success
 
-}


step _s (ActionTxt _txt) = do
    return $ Error "Step with actions not yet implemented: requires evaluation"

-- | Wait for a verdict to be reached.
waitForVerdict :: Session -> IO (Either SomeException Verdict)
waitForVerdict s = atomically $ readTQueue (s ^. verdicts)

-- | Wait for the message queue to be consumed.
waitForMessageQueue :: Session -> IO ()
waitForMessageQueue s = atomically $ do
    b <- isEmptyTQueue (s ^. sessionMsgs)
    unless b retry

eitherToResponse :: Either Text () -> Response
eitherToResponse = Error . T.unpack ||| const Success

runResponse :: ExceptT Text IO () -> IO Response
runResponse act = eitherToResponse <$> runExceptT act

-- | Start the tester
tester :: Session
       -> Name
       -> IO Response
tester s mn = runResponse $ do
    mDef <- lookupModel s mn
    lift $ do
        let fWCh = s ^. fromWorldChan
        st <- readTVarIO (s ^. sessionState)
        tids <- (s ^. wConnDef . initWorld) fWCh
        let Just (deltaString,_) = Map.lookup "param_Sut_deltaTime" (st ^. prms)
            deltaTime = read deltaString
            s' = s & worldListeners .~ tids
        runIOC s' $
            txsSetTest (putToW fWCh (s' ^. wConnDef . toWorldMappings))
                       (getFromW deltaTime fWCh)
                       mDef Nothing Nothing

-- | Test for n-steps
test :: Session -> StepType -> IO Response
test s (NumberOfSteps n) = do
    void $ forkIO $ do
        verdict <- try $ runIOC s $ txsTestN n
        atomically $ writeTQueue (s ^. verdicts) verdict
    return Success

-- | Start the stepper with the given model.
stop :: Session -> IO Response
stop s =
    runResponse $ lift $ runIOC s txsStop

-- | Run an IOC action, using the initial state provided at the session, and
-- modifying the end-state accordingly.
--
-- Two `runIOC` action won't be run in parallel. If an IOC action is pending,
-- then a subsequent call to `runIOC` will block till the operation is
-- finished.
--
runIOC :: Session -> IOC a -> IO a
<<<<<<< HEAD
runIOC s act = runIOC' `catch` reportError
    where
      runIOC' = do
          -- The GHC implementation of MVar's guarantees fairness in the access to
          -- the critical sections delimited by `takeMVar` and `putMVar`.
          takeMVar (s ^. pendingIOC)
          st <- readTVarIO (s ^. sessionState)
          (r, st') <- runStateT act (st ^. envCore)
          atomically $ modifyTVar' (s ^. sessionState) (envCore .~ st')
          putMVar (s ^. pendingIOC) ()
          return r
      reportError :: SomeException -> IO a
      reportError err = do
          -- There's no pending IOC anymore, we release the lock.
          putMVar (s ^. pendingIOC) ()
          atomically $ writeTQueue (s ^. sessionMsgs) (TXS_CORE_SYSTEM_ERROR (show err))
          error (show err)
=======
runIOC s act = do
    -- The GHC implementation of MVar's guarantees fairness in the access to
    -- the critical sections delimited by `takeMVar` and `putMVar`.
    takeMVar (s ^. pendingIOC)
    st <- readTVarIO (s ^. sessionState)
    (r, st') <- runStateT act (st ^. envCore)
    atomically $ modifyTVar' (s ^. sessionState) (envCore .~ st')
    putMVar (s ^. pendingIOC) ()
    return r
>>>>>>> 108995bb
<|MERGE_RESOLUTION|>--- conflicted
+++ resolved
@@ -26,7 +26,6 @@
 import           Control.Monad.Trans.Except    (ExceptT, runExceptT, throwE)
 import           Data.Aeson                    (ToJSON)
 import           Data.Foldable                 (traverse_)
-<<<<<<< HEAD
 import           Data.Map.Strict               as Map
 import           Data.Semigroup                ((<>))
 import           Data.Text                     (Text)
@@ -39,6 +38,11 @@
 
 import           EnvCore                       (IOC)
 import           EnvData                       (Msg (TXS_CORE_SYSTEM_ERROR))
+import           TxsCore  (txsSetCore, txsInitCore, txsTermitCore)
+import           TxsStep  ( txsSetStep, txsShutStep
+                          , txsStartStep, txsStopStep
+                          , txsStepRun 
+                          )
 import           Name                          (Name)
 import           TorXakis.Lens.TxsDefs         (ix)
 import           TxsAlex                       (txsLexer)
@@ -47,30 +51,7 @@
 import           TxsDDefs                      (Verdict)
 import           TxsDefs                       (ModelDef)
 import           TxsHappy                      (txsParser)
-=======
-import           Control.Concurrent            (forkIO)
-import           Control.Monad                 (void)
-import           Control.Concurrent.MVar       (takeMVar, putMVar, newMVar)
-import           System.IO
-
-import           TxsAlex  (txsLexer)
-import           TxsHappy (txsParser)
-import           EnvCore  (IOC)
-import           TxsCore  (txsSetCore, txsInitCore, txsTermitCore)
-import           TxsStep  ( txsSetStep, txsShutStep
-                          , txsStartStep, txsStopStep
-                          , txsStepRun 
-                          )
-import           EnvData  (Msg)
-import           TorXakis.Lens.TxsDefs (ix)
-import           Name     (Name)
-import           TxsDDefs (Verdict)
-
-import qualified TxsServerConfig     as SC
-import           TorXakis.Session
->>>>>>> 108995bb
-
-import           TorXakis.Lib.Internal         (getFromW, putToW)
+
 import           TorXakis.Lib.Session
 
 -- | For now file contents are represented as a string. This has to change in
@@ -93,7 +74,6 @@
 info = Info VersionInfo.version BuildInfo.buildTime
 
 -- | Create a new session.
-<<<<<<< HEAD
 newSession :: IO Session
 newSession = Session <$> newTVarIO emptySessionState
                      <*> newTQueueIO
@@ -102,32 +82,11 @@
                      <*> newTChanIO
                      <*> return (WorldConnDef Map.empty (\_ -> return []))
                      <*> return []
-=======
-newSession :: IO Session 
-newSession = do
-    s <- Session <$> newTVarIO initSessionState
-                 <*> newTQueueIO
-                 <*> newMVar ()
-                 <*> newTQueueIO
-    uConfig <- SC.loadConfig
-    case SC.interpretConfig uConfig of
-      Left xs -> do
-        hPutStrLn stderr "Errors found while loading the configuration"
-        hPrint stderr xs
-        return s
-      Right config -> do
-        resp <- runIOC s (txsSetCore config)
-        case resp of
-          Right _ -> return s
-          Left  e -> do hPrint stderr e
-                        return s
 
 -- | Stop a session.
 killSession :: Session -> IO Response
 killSession _s  =  do
     return $ Error "Kill Session: Not implemented (yet)"
-
->>>>>>> 108995bb
 
 -- | Load a TorXakis file, compile it, and return the response.
 --
@@ -145,45 +104,27 @@
         atomically $ modifyTVar' (_sessionState s) ((tdefs .~ ts) . (sigs .~ is))
         return ()
     case r of
-<<<<<<< HEAD
         Left err -> return $ Error $ show (err :: ErrorCall)
         Right _  -> do
             -- Initialize the TorXakis core with the definitions we just loaded.
             st <- readTVarIO (s ^. sessionState)
-            runIOC s $
-                txsInit (st ^. tdefs) (st ^. sigs) (msgHandler (_sessionMsgs s))
-            return Success
-=======
-        Left err
-          -> return $ Error $ show (err :: ErrorCall)
-        Right _
-          -> do st <- readTVarIO (s ^. sessionState)
                 runIOC s $ do
                   resp <- txsInitCore (st ^. tdefs) (st ^. sigs) (msgHandler (_sessionMsgs s))
                   case resp of 
                     Right _ -> return Success
                     Left  e -> return $ Error e
 
-unload :: Session -> IO Response
-unload s = do
-    -- update sessionState?
-    resp <- runIOC s txsTermitCore
-    case resp of
-      Right _ -> return Success
-      Left  e -> return $ Error e
-
->>>>>>> 108995bb
 
 -- | Start the stepper with the given model.
 stepper :: Session
         -> Name        -- ^ Model name
         -> IO Response
-<<<<<<< HEAD
 stepper s mn =
     runResponse $ do
     mDef <- lookupModel s mn
-    lift $ runIOC s $
+    lift $ runIOC s $ do
         txsSetStep mDef
+        txsStartStep
 
 lookupModel :: Session -> Name -> ExceptT Text IO ModelDef
 lookupModel s mn = do
@@ -191,20 +132,6 @@
     maybe
         (throwE $ "No model named " <> mn)
         return (st ^. tdefs . ix mn)
-=======
-stepper s mn =  do
-    st <- readTVarIO (s ^. sessionState)
-    runIOC s $ do
-        -- Lookup the model definition that matches the name.
-        let mMDef = st ^. tdefs . ix mn
-        case mMDef of
-            Nothing ->
-                return $ Error $ "No model named " ++ show mn
-            Just mDef -> do
-                txsSetStep mDef
-                txsStartStep
-                return Success
->>>>>>> 108995bb
 
 -- | Leave the stepper.
 shutStepper :: Session -> IO Response
@@ -218,14 +145,8 @@
 msgHandler q = lift . atomically . traverse_ (writeTQueue q)
 
 -- | How a step is described
-<<<<<<< HEAD
-newtype StepType = NumberOfSteps Int
-    -- Action ActionName
-    --           |
-=======
 data StepType =  NumberOfSteps Int
-               | ActionTxt String
->>>>>>> 108995bb
+    --         | ActionTxt String -- todo: Make this a TorXakis Action
     --           | GoTo StateNumber
     --           | Reset -- ^ Go to the initial state.
     --           | Rewind Steps
@@ -235,33 +156,11 @@
 
 -- | Step for n-steps or actions
 step :: Session -> StepType -> IO Response
-
 step s (NumberOfSteps n) = do
-<<<<<<< HEAD
     void $ forkIO $ do
-        verdict <- try $ runIOC s $ txsStepN n
-        atomically $ writeTQueue (s ^. verdicts) verdict
-=======
-    void $ forkIO $ runIOC s $ do
-        verd <- txsStepRun n
-        lift $ atomically $ writeTQueue (s ^. verdicts) verd
-        return ()
->>>>>>> 108995bb
+        verd <- try $ runIOC s $ txsStepRun n
+        atomically $ writeTQueue (s ^. verdicts) verd
     return Success
-
-{-
- step :: Session -> StepType -> IO Response
- step s (NumberOfSteps n) = do
-     void $ forkIO $ runIOC s $ do
-         verdict <- txsStepN n
-         lift $ atomically $ writeTQueue (s ^. verdicts) verdict
-     return Success
- 
--}
-
-
-step _s (ActionTxt _txt) = do
-    return $ Error "Step with actions not yet implemented: requires evaluation"
 
 -- | Wait for a verdict to be reached.
 waitForVerdict :: Session -> IO (Either SomeException Verdict)
@@ -318,7 +217,6 @@
 -- finished.
 --
 runIOC :: Session -> IOC a -> IO a
-<<<<<<< HEAD
 runIOC s act = runIOC' `catch` reportError
     where
       runIOC' = do
@@ -335,15 +233,4 @@
           -- There's no pending IOC anymore, we release the lock.
           putMVar (s ^. pendingIOC) ()
           atomically $ writeTQueue (s ^. sessionMsgs) (TXS_CORE_SYSTEM_ERROR (show err))
-          error (show err)
-=======
-runIOC s act = do
-    -- The GHC implementation of MVar's guarantees fairness in the access to
-    -- the critical sections delimited by `takeMVar` and `putMVar`.
-    takeMVar (s ^. pendingIOC)
-    st <- readTVarIO (s ^. sessionState)
-    (r, st') <- runStateT act (st ^. envCore)
-    atomically $ modifyTVar' (s ^. sessionState) (envCore .~ st')
-    putMVar (s ^. pendingIOC) ()
-    return r
->>>>>>> 108995bb
+          error (show err)