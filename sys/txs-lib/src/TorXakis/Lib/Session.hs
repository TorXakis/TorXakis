--- conflicted
+++ resolved
@@ -17,10 +17,6 @@
 import           Control.Concurrent.STM.TVar   (TVar)
 import           Control.DeepSeq               (NFData)
 import           Control.Exception             (SomeException)
-<<<<<<< HEAD
--- import qualified Data.Char                     as Char
-=======
->>>>>>> 915dbc36
 import qualified Data.Map                      as Map
 import           GHC.Generics                  (Generic)
 import           Lens.Micro.TH                 (makeLenses)
@@ -29,15 +25,7 @@
 import           ConstDefs                     (Const)
 import           EnvCore                       (EnvC, initEnvC)
 import           EnvData                       (Msg)
-<<<<<<< HEAD
--- import           ParamCore                     (Params)
--- import           Sigs                          (Sigs, empty)
 import           TxsDDefs                      (Action, Verdict)
--- import           TxsDefs                       (TxsDefs, empty)
--- import           VarId                         (VarId)
-=======
-import           TxsDDefs                      (Action, Verdict)
->>>>>>> 915dbc36
 
 newtype ToWorldMapping = ToWorldMapping
     { -- Send some data to the external world, getting some action as a response
