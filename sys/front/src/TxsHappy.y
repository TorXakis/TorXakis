{-
TorXakis - Model Based Testing
Copyright (c) 2015-2017 TNO and Radboud University
See LICENSE at root directory of this repository.
-}


-- ----------------------------------------------------------------------------------------- --
--
--   TorXakis :  Grammar Definition for Happy
--
-- ----------------------------------------------------------------------------------------- --


-- ----------------------------------------------------------------------------------------- --
-- uninterpreted haskell preamble


{
{-# LANGUAGE OverloadedStrings #-}
{-# LANGUAGE ViewPatterns #-}
module TxsHappy
( txsParser
, constdefParser
, funcdefParser
, bexprParser
, chandeclsParser
, prefoffsParser
, vexprParser
, vardeclsParser
, valdefsParser
)
where
import qualified Data.List   as List
import qualified Data.Map    as Map
import qualified Data.Set    as Set
import qualified Data.String.Utils as Utils
import Data.Monoid

import TxsAlex                          -- importing
                                        -- data Token(..), AlexPosn(..)
                                        -- txsLexer :: String --> [Token]
import TxsDefs                          -- types for parseVal main attribute
import ChanId
import CnectId
import ConstDefs
import CstrDef
import CstrId
import FuncDef
import FuncId
import GoalId
import MapperId
import ModelId
import ProcId
import PurpId
import SortDef
import SortId
import StatId
import VarId
import FuncTable
import TxsUtils                         -- some utilities on TxsDefs
import TxsShow                          -- pretty pshow for error messages
import StdTDefs                         -- predefined, standard Txs data types
import qualified Sigs
import ValExpr
import Id
}


-- ----------------------------------------------------------------------------------------- --
--  happy preamble


%name txsParser       TxsRoot           -- txsParser       :: [Token] -> ( Int, TxsDefs )
%name constdefParser  ExConstDef        -- constdefParser  :: [Token] -> ( Int, TxsDefs )
%name funcdefParser   ExFuncDef         -- funcdefParser   :: [Token] -> ( Int, TxsDefs )
%name bexprParser     ExBehaviourExpr   -- bexprParser     :: [Token] -> ( Int, BExpr )
%name chandeclsParser ExChannelDecls    -- chandeclsParser :: [Token] -> ( Int, [ChanId] )
%name prefoffsParser  ExPrefOfferList   -- prefoffsParser  :: [Token] -> ( Int, Set.Set Offer )
%name vexprParser     ExValExpr         -- vexprParser     :: [Token] -> ( Int, VExpr )
%name vardeclsParser  ExVarDeclList     -- vardeclsParser  :: [Token] -> ( Int, [VarId] )
%name valdefsParser   ExNeValueDefs     -- valdefsParser   :: [Token] -> ( Int, VEnv )

%tokentype { Token }
%error { parseError }

%attributetype           { Attrs a v }
%attribute parseVal      { a }                       -- synthesized: parsed value

%attribute inhNodeUid    { Id }                     -- unique id for each nonterminal
%attribute synMaxUid     { Id }                     -- last unique id for subtree

%attribute synSigs       { (Sigs.Sigs VarId) }                    -- defined Sigs for collection
%attribute inhSigs       { (Sigs.Sigs VarId) }                    -- defined Sigs for usage

%attribute inhDefgSort   {   SortId   }              -- defining sort in a TypeDef
%attribute inhDefCstrId  {   CstrId   }              -- defining CstrId in a TypeDef

%attribute synChanSigs   { [ ChanId ] }              -- locally defined ChanId's for collection
%attribute inhChanSigs   { [ ChanId ] }              -- locally defined ChanId's for usage

%attribute synVarSigs    { [ VarId ] }               -- defined VarId's for collection
%attribute inhVarSigs    { [ VarId ] }               -- defined VarId's for usage

%attribute synExpdSort   { [ SortId ] }              -- synth possible sorts of ValExpr
%attribute synExpdSorts  { [ [ SortId ] ] }          -- synth possible sorts of [ValExpr]
%attribute inhSolvSort   {   Maybe SortId   }        -- context-enforced sort of ValExpr
%attribute inhSolvSorts  { [ Maybe SortId ] }        -- context-enforced sorts of [ValExpr]
                                                     -- top level: no context = Nothing
                                                     -- lower level:  Nothing = no solution

%attribute synExitSorts  {   ExitSort }              -- exit sorts of BehaviourExpr

%attribute synStateSigs  { [ StatId ] }              -- defined StatId's for collection
%attribute inhStateSigs  { [ StatId ] }              -- defined StatId's for usage

%attribute synStVarSigs  { [ VarId ] }               -- defined State VarId's for collection
%attribute inhStVarSigs  { [ VarId ] }               -- used State VarId's for usage


-- ----------------------------------------------------------------------------------------- --
-- tokens


%token
    TYPEDEF       { Ttypedef          pos }
    FUNCDEF       { Tfuncdef          pos }
    CONSTDEF      { Tconstdef         pos }
    PROCDEF       { Tprocdef          pos }
    CHANDEF       { Tchandef          pos }
    STAUTDEF      { Tstautdef         pos }
    MODELDEF      { Tmodeldef         pos }
    PURPDEF       { Tpurpdef          pos }
    MAPPERDEF     { Tmapperdef        pos }
    CNECTDEF      { Tcnectdef         pos }
    ENDDEF        { Tenddef           pos }
    GOAL          { Tgoal             pos }
    CHAN          { Tchan             pos }
    IN            { Tin               pos }
    OUT           { Tout              pos }
    SYNC          { Tsync             pos }
    CLIENTSOCK    { Tclientsock       pos }
    SERVERSOCK    { Tserversock       pos }
    EWORLD        { Teworld           pos }
    START         { Tstart            pos }
    HOST          { Thost             pos }
    PORT          { Tport             pos }
    ENCODE        { Tencode           pos }
    DECODE        { Tdecode           pos }
    STATE         { Tstate            pos }
    VAR           { Tvar              pos }
    INIT          { Tinit             pos }
    TRANS         { Ttrans            pos }
    FROM          { Tfrom             pos }
    VIA           { Tvia              pos }
    TO            { Tto               pos }
    VALUE         { Tvalue            pos }
    BEHAVIOUR     { Tbehaviour        pos }
    STOP          { Tstop             pos }
    EXIT          { Texit             pos }
    HIT           { Thit              pos }
    MISS          { Tmiss             pos }
    ACCEPT        { Taccept           pos }
    HIDE          { Thide             pos }
    LET           { Tlet              pos }
    NI            { Tni               pos }
    BEGIN         { Tbegin            pos }
    END           { Tend              pos }
    IF            { Tif               pos }
    THEN          { Tthen             pos }
    ELSE          { Telse             pos }
    FI            { Tfi               pos }
    ISTEP         { Tistep            pos }
    QSTEP         { Tqstep            pos }
    ERROR         { Terror            pos }
    REGEX         { Tregex            pos }
    ANY           { Tany              pos }
    True          { Tbool             posbool True }
    False         { Tbool             posbool  False }
    "->"          { Tarrow            pos }
    "<-"          { Tbarrow           pos }
    "[]"          { Tchoice           pos }
    "##"          { Taltchoice        pos }
    "||"          { Tsynchronization  pos }
    "|||"         { Tinterleaving     pos }
    "|["          { Tleftcommunicate  pos }
    "]|"          { Trightcommunicate pos }
    ">->"         { Tprefix           pos }
    ">>>"         { Tenable           pos }
    "[>>"         { Tdisable          pos }
    "[><"         { Tinterrupt        pos }
    "[["          { Topenpred         pos }
    "]]"          { Tclosepred        pos }
    "["           { Topenlist         pos }
    "]"           { Tcloselist        pos }
    "{"           { Topenbrace        pos }
    "}"           { Tclosebrace       pos }
    "("           { Topenpar          pos }
    ")"           { Tclosepar         pos }
    "::"          { Tsortof           pos }
    "::="         { Tisdef            pos }
    ":="          { Tassign           pos }
    "="           { Tequal            pos }
    "=>>"         { Tguard            pos }
    "|"           { Tbar              pos }
    "?"           { Tquestion         pos }
    "!"           { Texclam           pos }
    "#"           { Tsharp            pos }
    ";"           { Tsemicolon        pos }
    ","           { Tcomma            pos }
    capid         { Tcapid            poscapid    $$ }
    smallid       { Tsmallid          possmallid  $$ }
    operator      { Toperator         posoperator $$ }
    integer       { Tinteger          posinteger  $$ }
    string        { Tstring           posstring   $$ }
    regexval      { Tregexval         posregexval $$ }
    TDEFS         { Ctdefs            $$ }
    SIGS          { Csigs             $$ }
    CHANENV       { Cchanenv          $$ }
    VARENV        { Cvarenv           $$ }
    UNID          { Cunid             $$ }


%% ----------------------------------------------------------------------------------------- --
-- grammar for token variations; quasi terminals, i.e., no Uid


EndDef          -- :: { () }
              : ENDDEF
                {  $$ = ()
                }
--            | {- empty -}
--              {  $$ = ()
--              }
--            | ";"
--              {  $$ = ()
--              }
--            | END
--              {  $$ = ()
--              }

EndIn           -- :: { () }
              : NI
                {  $$ = ()
                }
--            | END
--              {  $$ = ()
--              }

EndIf           -- :: { () }
              : FI
                {  $$ = ()
                }
--            | END
--              {  $$ = ()
--              }


-- ----------------------------------------------------------------------------------------- --
-- happy grammar for syntax and attributes


TxsRoot         -- :: { TxsDefs }
                -- root of Txs grammar; delivers a list of TorXakis definitions
                -- attrs inh : -
                -- attrs syn : synMaxUid  : maximum uid in whole subtree
                -- mirroring : synSortSigs -> inhSortSigs: defined sorts to usable sorts
                --           : synCstrSigs -> inhCstrSigs: defined constructors to usable ones
                --           : synFuncSigs -> inhFuncSigs: defined functions to usable funcs
                --           : synProcSigs -> inhProcSigs: defined processes to usable procs
                --           : synChanSigs -> inhChanSigs: defined channels to usable procs
                -- constrs   : all defined synSortSigs ++ stdSortSigs shall be unique
                --           : all defined synCstrSigs ++ stdCstrSigs shall be unique
                --           : all defined synFuncSigs ++ stdFuncSigs shall be unique
                --           : all defined synProcSigs shall be unique
                --           : all defined synChanSigs shall be unique
                --           : all defined ModelDefs shall be unique
                --           : all defined PurpDefs shall be unique
                --           : all defined MapperDefs shall be unique
                --           : all defined CnectDefs shall be unique
              : TorXakisDefns
                {  $$.inhNodeUid   = 1000
                ;  $1.inhNodeUid   = $$.inhNodeUid + 1
                ;  $$.synMaxUid    = $1.synMaxUid
                ;  $1.inhSigs      = Sigs.uniqueCombine Sigs.empty { Sigs.sort = stdSortTable
                                                                   , Sigs.func = stdFuncTable
                                                                   }
                                                        $1.synSigs
                ;  $$ = ( ($$.synMaxUid+1), TxsDefs.fromList ( $1 ++ stdTDefs ), $1.inhSigs)
                ;  where let dbls = doubles [ nm | (IdModel (ModelId nm uid), DefModel modeldef) <- $1 ]
                          in if null dbls then () else
                             error $ "\nTXS0016: " ++
                                     "Double defined models: "++(show dbls)++"\n"
                ;  where let dbls = doubles [ nm | (IdPurp (PurpId nm uid), DefPurp purpdef) <- $1 ]
                          in if null dbls then () else
                             error $ "\nTXS0017: " ++
                                     "Double defined test purposes: "++(show dbls)++"\n"
                ;  where let dbls = doubles [ nm | (IdMapper (MapperId nm uid), DefMapper mapperdef) <- $1 ]
                          in if null dbls then () else
                             error $ "\nTXS0018: " ++
                                     "Double defined mappers: "++(show dbls)++"\n"
                ;  where let dbls = doubles [ nm | (IdCnect (CnectId nm uid), DefCnect sutdef) <- $1 ]
                          in if null dbls then () else
                             error $ "\nTXS0019: " ++
                                     "Double defined connections: "++(show dbls)++"\n"
                ;  where let dbls = doubles (map (TxsDefs.unid . fst) ($1 ++ stdTDefs))
                          in if null dbls then () else
                             error $ "\nTXS ERROR 0010\n"
                ;  where let { tdefs = TxsDefs.fromList ( $1 ++ stdTDefs )
                             ; fids  = checkENDECdefs tdefs
                             }
                          in if null fids then () else
                             error $ "\nTXS0020: " ++
                                     "Function(s) can only be used in EN/DECODING\n" ++
                                     (fshow fids) ++ "\n"
                }

TorXakisDefns   -- :: { [ (Ident,TxsDef) ] }
                -- list of TorXakis definitions with their identifiers
                -- attrs inh : inhNodeUid : unique node identification
                --           : inhSortSigs: usable sorts
                --           : inhCstrSigs: usable constructors
                --           : inhFuncSigs: usable functions
                --           : inhProcSigs: usable processes
                --           : inhChanSigs: usable channels
                -- attrs syn : synMaxUid  : maximum uid in whole subtree
                --           : synSortSigs: defined sorts
                --           : synCstrSigs: defined constructors
                --           : synFuncSigs: defined functions
                --           : synProcSigs: defined processes
                --           : synChanSigs: defined channels
                -- mirroring : -
                -- constrs   : -
              : {- empty -}
                {  $$.synMaxUid    = $$.inhNodeUid
                ;  $$.synSigs      = Sigs.empty
                ;  $$ = []
                }
              | TorXakisDefns TorXakisDefn
                {  $1.inhNodeUid   = $$.inhNodeUid + 1
                ;  $2.inhNodeUid   = $1.synMaxUid + 1
                ;  $$.synMaxUid    = $2.synMaxUid
                ;  $$.synSigs      = Sigs.uniqueCombine $1.synSigs $2.synSigs
                ;  $1.inhSigs      = $$.inhSigs
                ;  $2.inhSigs      = $$.inhSigs
                ;  $$ = $1 ++ $2
                }

TorXakisDefn    -- :: { [ (Ident,TxsDef) ] }
                -- TorXakis definition with its identifier
                -- attrs inh : inhNodeUid : unique node identification
                --           : inhSortSigs: usable sorts
                --           : inhCstrSigs: usable constructors
                --           : inhFuncSigs: usable functions
                --           : inhProcSigs: usable processes
                --           : inhChanSigs: usable channels
                -- attrs syn : synMaxUid  : maximum uid in whole subtree
                --           : synSortSigs: defined sorts
                --           : synCstrSigs: defined constructors
                --           : synFuncSigs: defined functions
                --           : synProcSigs: defined processes
                --           : synChanSigs: defined channels
                -- mirroring :
                -- constrs   : -
              : TypeDefList
                {  $1.inhNodeUid   = $$.inhNodeUid + 1
                ;  $$.synMaxUid    = $1.synMaxUid
                ;  $$.synSigs      = $1.synSigs
                ;  $1.inhSigs      = $$.inhSigs
                ;  $$ = $1
                }
              | FuncDefList
                {  $1.inhNodeUid   = $$.inhNodeUid + 1
                ;  $$.synMaxUid    = $1.synMaxUid
                ;  $$.synSigs      = $1.synSigs
                ;  $1.inhSigs      = $$.inhSigs
                ;  $$ = $1
                }
              | ConstDefList
                {  $1.inhNodeUid   = $$.inhNodeUid + 1
                ;  $$.synMaxUid    = $1.synMaxUid
                ;  $$.synSigs      = $1.synSigs
                ;  $1.inhSigs      = $$.inhSigs
                ;  $$ = $1
                }
              | ProcDefList
                {  $1.inhNodeUid   = $$.inhNodeUid + 1
                ;  $$.synMaxUid    = $1.synMaxUid
                ;  $$.synSigs      = $1.synSigs
                ;  $1.inhSigs      = $$.inhSigs
                ;  $$ = $1
                }
              | StautDef
                {  $1.inhNodeUid   = $$.inhNodeUid + 1
                ;  $$.synMaxUid    = $1.synMaxUid
                ;  $$.synSigs      = $1.synSigs
                ;  $1.inhSigs      = $$.inhSigs
                ;  $$ = [ $1 ]
                }
              | ChannelDef
                {  $1.inhNodeUid   = $$.inhNodeUid + 1
                ;  $$.synMaxUid    = $1.synMaxUid
                ;  $$.synSigs      = $1.synSigs
                ;  $1.inhSigs      = $$.inhSigs
                ;  $$ = []
                }
              | ModelDef
                {  $1.inhNodeUid   = $$.inhNodeUid + 1
                ;  $$.synMaxUid    = $1.synMaxUid
                ;  $$.synSigs      = $1.synSigs
                ;  $1.inhSigs      = $$.inhSigs
                ;  $$ = [ $1 ]
                }
              | PurpDef
                {  $1.inhNodeUid   = $$.inhNodeUid + 1
                ;  $$.synMaxUid    = $1.synMaxUid
                ;  $$.synSigs      = $1.synSigs
                ;  $1.inhSigs      = $$.inhSigs
                ;  $$ = [ $1 ]
                }
              | MapperDef
                {  $1.inhNodeUid   = $$.inhNodeUid + 1
                ;  $$.synMaxUid    = $1.synMaxUid
                ;  $$.synSigs      = $1.synSigs
                ;  $1.inhSigs      = $$.inhSigs
                ;  $$ = [ $1 ]
                }
              | CnectDef
                {  $1.inhNodeUid   = $$.inhNodeUid + 1
                ;  $$.synMaxUid    = $1.synMaxUid
                ;  $$.synSigs      = $1.synSigs
                ;  $1.inhSigs      = $$.inhSigs
                ;  $$ = [ $1 ]
                }

TypeDefList     -- :: { [ (Ident,TxsDef) ] }
                -- definitions of algebraic types
                -- attrs syn : synMaxUid  : maximum uid in whole subtree
                --           : synSortSigs: defined sorts
                --           : synCstrSigs: defined constructors
                --           : synFuncSigs: (implicitly) defined functions
                -- mirroring : -
                -- constrs   : -
              : TYPEDEF TypeDefs EndDef
                {  $2.inhNodeUid   = $$.inhNodeUid + 1
                ;  $$.synMaxUid    = $2.synMaxUid
                ;  $$.synSigs      = $2.synSigs
                ;  $2.inhSigs      = $$.inhSigs
                ;  $$ = $2
                }

TypeDefs        -- :: { [ (Ident,TxsDef) ] }
                -- definitions of algebraic types
                -- attrs inh : inhNodeUid : unique node identification
                --           : inhSortSigs: usable sorts
                -- attrs syn : synMaxUid  : maximum uid in whole subtree
                --           : synSortSigs: defined sorts
                --           : synCstrSigs: constructors
                --           : synFuncSigs: (implicitly) defined functions
                -- mirroring : -
                -- constrs   : -
              : TypeDef
                {  $1.inhNodeUid   = $$.inhNodeUid + 1
                ;  $$.synMaxUid    = $1.synMaxUid
                ;  $$.synSigs      = $1.synSigs
                ;  $1.inhSigs      = $$.inhSigs
                ;  $$ = $1
                }
              | TypeDefs ";" TypeDef
                {  $1.inhNodeUid   = $$.inhNodeUid + 1
                ;  $3.inhNodeUid   = $1.synMaxUid + 1
                ;  $$.synMaxUid    = $3.synMaxUid
                ;  $$.synSigs      = Sigs.uniqueCombine $1.synSigs $3.synSigs
                ;  $1.inhSigs      = $$.inhSigs
                ;  $3.inhSigs      = $$.inhSigs
                ;  $$ = $1 ++ $3
                }

TypeDef         -- :: { [ (Ident,TxsDef) ] }
                -- definition of an algebraic type with:
                -- one sort, its constructors, and its implicit functions
                -- attrs inh : inhNodeUid : unique node identification
                --           : inhSortSigs: usable sorts
                -- attrs syn : synMaxUid  : maximum uid in whole subtree
                --           : synSortSigs: defined sort
                --           : synCstrSigs: defined constructors
                --           : synFuncSigs: (implicitly) defined selector functions,
                --                          constructor checking functions, and equality
                -- mirroring : -
                -- constrs   : all used sorts shall be defined
                --           : all constructors shall have unique names
                --           : all fields (implicit functions) shall have unique names
              : capid "::=" Constructors
                {  $3.inhNodeUid   = $$.inhNodeUid + 15
                ;  $$.synMaxUid    = $3.synMaxUid
                ;  $$.synSigs      = let dsort = SortId $1 $$.inhNodeUid in
                                        Sigs.uniqueCombine  Sigs.empty { Sigs.sort = Map.singleton $1 dsort
                                                                       , Sigs.func = FuncTable (Map.fromList [ (eqName, Map.singleton (Signature [dsort,dsort] sortId_Bool) equalHandler)
                                                                                                             , (neqName, Map.singleton (Signature [dsort,dsort] sortId_Bool) notEqualHandler)
                                                                                                             , (toStringName, Map.singleton (Signature [dsort] sortId_String) (cstrPredef AST (FuncId toStringName ($$.inhNodeUid+3) [dsort] sortId_String) ) )
                                                                                                             , (fromStringName, Map.singleton (Signature [sortId_String] dsort) (cstrPredef ASF (FuncId fromStringName ($$.inhNodeUid+4) [sortId_String] dsort) ) )
                                                                                                             , (toXmlName, Map.singleton (Signature [dsort] sortId_String) (cstrPredef AXT (FuncId toStringName ($$.inhNodeUid+5) [dsort] sortId_String) ) )
                                                                                                             , (fromXmlName, Map.singleton (Signature [sortId_String] dsort) (cstrPredef AXF (FuncId fromStringName ($$.inhNodeUid+6) [sortId_String] dsort) ) )
                                                                                                             ] )
                                                                       }
                                                            $3.synSigs
                ;  $3.inhSigs      = $$.inhSigs
                ;  $3.inhDefgSort  = SortId $1 $$.inhNodeUid
                ;  $$ = $3 ++ [ ( IdSort (SortId $1 $$.inhNodeUid), DefSort (SortDef) ) ]
                }
                -- unique sort implies unique functions

Constructors    -- :: { [ (Ident,TxsDef) ] }
                -- definition of constructors and implicit functions of an algebraic type
                -- attrs inh : inhNodeUid : unique node identification
                --           : inhSortSigs: usable sorts
                --           : inhDefgSort: defining sort
                -- attrs syn : synMaxUid  : maximum uid in whole subtree
                --           : synCstrSigs: defined constructors
                --           : synFuncSigs: (implicitly) defined field selector functions
                -- mirroring : -
                -- constrs   : all used sorts shall be defined
              : {- empty -}
                {  $$.synMaxUid    = $$.inhNodeUid
                ;  $$.synSigs      = Sigs.empty
                ;  $$ = []
                }
              | Constructor
                {  $1.inhNodeUid   = $$.inhNodeUid + 1
                ;  $$.synMaxUid    = $1.synMaxUid
                ;  $1.inhSigs      = $$.inhSigs
                ;  $1.inhDefgSort  = $$.inhDefgSort
                ;  $$.synSigs      = $1.synSigs
                ;  $$ = $1
                }
              | Constructors "|" Constructor
                {  $1.inhNodeUid   = $$.inhNodeUid + 1
                ;  $3.inhNodeUid   = $1.synMaxUid + 1
                ;  $$.synMaxUid    = $3.synMaxUid
                ;  $1.inhSigs      = $$.inhSigs
                ;  $3.inhSigs      = $$.inhSigs
                ;  $1.inhDefgSort  = $$.inhDefgSort
                ;  $3.inhDefgSort  = $$.inhDefgSort
                ;  $$.synSigs      = Sigs.uniqueCombine $1.synSigs $3.synSigs
                ;  $$ = $1 ++ $3
                }

Constructor     -- :: { [ (Ident,TxsDef) ] }
                -- definition of one constructor and implicit functions of an algebraic type
                -- attrs inh : inhNodeUid : unique node identification
                --           : inhSortSigs: usable sorts
                --           : inhDefgSort: defining sort
                -- attrs syn : synMaxUid  : maximum uid in whole subtree
                --           : synCstrSigs: defined constructor
                --           : synFuncSigs: (implicitly) defined field selector functions
                -- mirroring : -
                -- constrs   : all used sorts shall be defined
              : capid FieldList
                {  $2.inhNodeUid   = $$.inhNodeUid + Id (2 * (length $2)) + 3
                ;  $$.synMaxUid    = $2.synMaxUid
                ;  $2.inhSigs      = $$.inhSigs
                ;  $$.synSigs = let { cas = map snd $2
                                    ; cid = CstrId $1 $$.inhNodeUid cas $$.inhDefgSort
                                    } in Sigs.empty{Sigs.func = FuncTable( Map.fromList $ [($1, Map.singleton (Signature cas $$.inhDefgSort) (cstrHandler cid))
                                                                                     ,("is" <> $1, Map.singleton (Signature [$$.inhDefgSort] sortId_Bool) (iscstrHandler cid))
                                                                                     ]
                                                                                     ++
                                                                                     [ ( nm , Map.singleton (Signature [$$.inhDefgSort] s) (accessHandler cid pos) ) | ((nm,s),pos) <- zip $2 [0..] ]
                                                                    )
                                                   }
                ;  $$ = let { cas = map snd $2
                            ; cid = CstrId $1 $$.inhNodeUid cas $$.inhDefgSort
                            ; cfid = FuncId ("is" <> $1) ($$.inhNodeUid+1) [$$.inhDefgSort] sortId_Bool
                            ; x =  VarId "x" ($$.inhNodeUid+2) $$.inhDefgSort
                            ; fs = [ let y = VarId "y" vid $$.inhDefgSort in
                                    (IdFunc (FuncId nm uid [$$.inhDefgSort] s), DefFunc (FuncDef [y] (cstrAccess cid pos (cstrVar y))))
<<<<<<< HEAD
                                   | ((nm,s), pos, uid, vid) <- List.zip4 $2 [0..] [($$.inhNodeUid + 3)..] [($$.inhNodeUid +3 + length $2)..]
=======
                                   | ((nm,s), pos, uid, vid) <- List.zip4 $2 [0..] [($$.inhNodeUid + 3)..] [($$.inhNodeUid +3 + Id (length $2))..] 
>>>>>>> 61e3bd75
                                   ]
                            }
                            in [ ( IdCstr cid, DefCstr (CstrDef cfid (map (\(IdFunc f,_) -> f) fs) ) )
                               ]

                ;  where let dbls = doubles ([$1, "is" <> $1] ++ map fst $2)
                          in if null dbls then () else
                             error $ "\nTXS0803: " ++
                                     "Double defined names: "++(show dbls)++"\n"

                }

FieldList       -- :: { [ (String, SortId) ] }
                -- definition of the fields with implicit functions of an algebraic type
                -- attrs inh : inhNodeUid : unique node identification
                -- attrs syn : synMaxUid  : maximum uid in whole subtree
                -- mirroring : -
                -- constrs   : all used sorts shall be defined
              : {- empty -}
                {  $$.synMaxUid    = $$.inhNodeUid
                ;  $$ =  []
                }
              | "{" "}"
                {  $$.synMaxUid    = $$.inhNodeUid
                ;  $$ = []
                }
              | "{" Fields "}"
                {  $2.inhNodeUid   = $$.inhNodeUid + 1
                ;  $$.synMaxUid    = $2.synMaxUid
                ;  $2.inhSigs      = $$.inhSigs
                ;  $$ = $2
                }

Fields          -- :: { [ (String,SortId) ] }
                -- definition of the fields with implicit functions of an algebraic type
                -- attrs inh : inhNodeUid : unique node identification
                -- attrs syn : synMaxUid  : maximum uid in whole subtree
                -- mirroring : -
                -- constrs   : all used sorts shall be defined
              : Field
                {  $1.inhNodeUid   = $$.inhNodeUid + 1
                ;  $$.synMaxUid    = $1.synMaxUid
                ;  $1.inhSigs      = $$.inhSigs
                ;  $$ = $1
                }
              | Fields ";" Field
                {  $1.inhNodeUid   = $$.inhNodeUid + 1
                ;  $3.inhNodeUid   = $1.synMaxUid + 1
                ;  $$.synMaxUid    = $3.synMaxUid
                ;  $1.inhSigs      = $$.inhSigs
                ;  $3.inhSigs      = $$.inhSigs
                ;  $$ = $1 ++ $3
                ;  where let dbls = doubles (map fst ($1 ++ $3))
                          in if null dbls then () else
                             error $ "\nTXS0802: " ++
                                     "Double defined fields: "++(show dbls)++"\n"
                }

Field           -- :: { [ (String, SortId) ] }
                -- definition of field(s) of same sort with implicit functions
                -- attrs inh : inhNodeUid : unique node identification
                -- attrs syn : synMaxUid  : maximum uid in whole subtree
                -- mirroring : -
                -- constrs   : used sort shall be defined
              : NeSmallIdList OfSort
                {  $$.synMaxUid    = $$.inhNodeUid
                ;  $2.inhSigs      = $$.inhSigs
                ;  $$ = [ (nm, $2) | nm <- $1]
                ;  where let dbls = doubles $1
                          in if null dbls then () else
                             error $ "\nTXS0801: " ++
                                     "Double defined fields: "++(show dbls)++"\n"
                }

FuncDefList     -- :: { [ (Ident,TxsDef) ] }
                -- definitions of prefix- or infix-functions;
                -- attrs inh : inhNodeUid : unique node identification
                --           : inhSortSigs: usable sorts
                --           : inhCstrSigs: usable constructors
                --           : inhFuncSigs: usable functions
                -- attrs syn : synMaxUid  : maximum uid in whole subtree
                --           : synFuncSigs: defined function
                -- mirroring : -
                -- constrs   : -
              : FUNCDEF FuncDefs EndDef
                {  $2.inhNodeUid   = $$.inhNodeUid + 1
                ;  $$.synMaxUid    = $2.synMaxUid
                ;  $2.inhSigs      = $$.inhSigs
                ;  $$.synSigs      = $2.synSigs
                ;  $$ = $2
                }

FuncDefs        -- :: { [ (Ident,TxsDef) ] }
                -- definitions of prefix- or infix-functions;
                -- attrs inh : inhNodeUid : unique node identification
                --           : inhSortSigs: usable sorts
                --           : inhCstrSigs: usable constructors
                --           : inhFuncSigs: usable functions
                -- attrs syn : synMaxUid  : maximum uid in whole subtree
                --           : synFuncSigs: defined function
                -- mirroring : -
                -- constrs   : all used sorts and functions shall be defined
              : FuncDef
                {  $1.inhNodeUid   = $$.inhNodeUid + 1
                ;  $$.synMaxUid    = $1.synMaxUid
                ;  $1.inhSigs      = $$.inhSigs
                ;  $$.synSigs      = $1.synSigs
                ;  $$ = [ $1 ]
                }
              | FuncDefs ";" FuncDef
                {  $1.inhNodeUid   = $$.inhNodeUid + 1
                ;  $3.inhNodeUid   = $1.synMaxUid + 1
                ;  $$.synMaxUid    = $3.synMaxUid
                ;  $1.inhSigs      = $$.inhSigs
                ;  $3.inhSigs      = $$.inhSigs
                ;  $$.synSigs      = Sigs.uniqueCombine $1.synSigs $3.synSigs
                ;  $$ = $1 ++ [ $3 ]
                }

ExFuncDef       -- :: { ( Int, TxsDef ) }
                -- top-level function definition for external use with multiple parsers
                -- attrs inh : SIGS  : Signatures
                --           : UNID  : unique node identification
                -- constrs   : defined function shall have unique function name
              : SIGS UNID FuncDef
                { $3.inhSigs      = $1
                ; $3.inhNodeUid   = Id $2
                ; $$ = ( $3.synMaxUid, TxsDefs.fromList [$3] )
                }

FuncDef         -- :: { (Ident,TxsDef) }
                -- definition of a prefix- or infix-function;
                -- attrs inh : inhNodeUid : unique node identification
                --           : inhSortSigs: usable sorts
                --           : inhCstrSigs: usable constructors
                --           : inhFuncSigs: usable functions
                -- attrs syn : synMaxUid  : maximum uid in whole subtree
                --           : synFuncSigs: defined function
                -- mirroring : -
                -- constrs   : all used sorts and functions shall be defined
                --           : infix-function shall have two operands
                --           : free variables in ValExpr are from FormalVars
                --           : inhSolvSort of ValExpr is determined by OfSort
              : smallid FormalVars OfSort "::=" ValExpr
                {  $2.inhNodeUid   = $$.inhNodeUid + 1
                ;  $3.inhNodeUid   = $2.synMaxUid + 1
                ;  $5.inhNodeUid   = $3.synMaxUid + 1
                ;  $$.synMaxUid    = $5.synMaxUid
                ;  $2.inhSigs      = $$.inhSigs
                ;  $3.inhSigs      = $$.inhSigs
                ;  $5.inhSigs      = $$.inhSigs
                ;  $5.inhVarSigs   = $2
                ;  $5.inhSolvSort  = Just $3
                ;  $$.synSigs      = Sigs.empty { Sigs.func = FuncTable (Map.singleton $1 (Map.singleton (Signature (map varsort $2) $3) ( cstrFunc (Map.empty::Map.Map FuncId (FuncDef VarId)) (FuncId $1 $$.inhNodeUid (map varsort $2) $3) )  ) ) }
                ;  $$ = ( IdFunc (FuncId $1 $$.inhNodeUid (map varsort $2) $3),
                          DefFunc (FuncDef $2 $5) )
                }
              | operator FormalVars OfSort "::=" ValExpr
                {  $2.inhNodeUid   = $$.inhNodeUid + 1
                ;  $3.inhNodeUid   = $2.synMaxUid + 1
                ;  $5.inhNodeUid   = $3.synMaxUid + 1
                ;  $$.synMaxUid    = $5.synMaxUid
                ;  $2.inhSigs      = $$.inhSigs
                ;  $3.inhSigs      = $$.inhSigs
                ;  $5.inhSigs      = $$.inhSigs
                ;  $5.inhVarSigs   = $2
                ;  $5.inhSolvSort  = Just $3
                ;  $$.synSigs      = Sigs.empty { Sigs.func = FuncTable (Map.singleton $1 (Map.singleton (Signature (map varsort $2) $3) ( cstrFunc (Map.empty::Map.Map FuncId (FuncDef VarId)) (FuncId $1 $$.inhNodeUid (map varsort $2) $3) ) ) ) }
                ;  $$ = ( IdFunc (FuncId $1 $$.inhNodeUid (map varsort $2) $3),
                          DefFunc (FuncDef $2 $5) )
                ;  where if (length $2) == 1 || (length $2) == 2 then () else
                         error $ "\nTXS0101: "++
                           "Operator shall have one or two arguments: '"++ show $1 ++"'\n"
                }

ConstDefList    -- :: { [ (Ident,TxsDef) ] }
                -- definitions of constants as nullary functions;
                -- attrs inh : inhNodeUid : unique node identification
                --           : inhSortSigs: usable sorts
                --           : inhCstrSigs: usable constructors
                --           : inhFuncSigs: usable functions
                -- attrs syn : synMaxUid  : maximum uid in whole subtree
                --           : synFuncSigs: defined nullary function (constant)
                -- mirroring : -
                -- constrs   : all used sorts and functions shall be defined
              : CONSTDEF ConstDefs EndDef
                {  $2.inhNodeUid   = $$.inhNodeUid + 1
                ;  $$.synMaxUid    = $2.synMaxUid
                ;  $2.inhSigs      = $$.inhSigs
                ;  $$.synSigs      = $2.synSigs
                ;  $$ = $2
                }

ConstDefs       -- :: { [ (Ident,TxsDef) ] }
                -- definitions of constants as nullary functions;
                -- attrs inh : inhNodeUid : unique node identification
                --           : inhSortSigs: usable sorts
                --           : inhCstrSigs: usable constructors
                --           : inhFuncSigs: usable functions
                -- attrs syn : synMaxUid  : maximum uid in whole subtree
                --           : synFuncSigs: defined nullary function (constant)
                -- mirroring : -
                -- constrs   : all used sorts and functions shall be defined
                --           : no free variables in ValExpr
                --           : inhSolvSort of ValExpr determined by OfSort
              : ConstDef
                {  $1.inhNodeUid   = $$.inhNodeUid + 1
                ;  $$.synMaxUid    = $1.synMaxUid
                ;  $1.inhSigs      = $$.inhSigs
                ;  $$.synSigs      = $1.synSigs
                ;  $$ = $1
                }
              | ConstDefs ";" ConstDef
                {  $1.inhNodeUid   = $$.inhNodeUid + 1
                ;  $3.inhNodeUid   = $1.synMaxUid + 1
                ;  $$.synMaxUid    = $3.synMaxUid
                ;  $1.inhSigs      = $$.inhSigs
                ;  $3.inhSigs      = $$.inhSigs
                ;  $$.synSigs      = Sigs.uniqueCombine $1.synSigs $3.synSigs
                ;  $$ = $1 ++ $3
                }

ExConstDef      -- :: { ( Int, TxsDef ) }
                -- top-level constant definition for external use with multiple parsers
                -- attrs inh : SIGS  : Signatures
                --           : UNID  : unique node identification
                -- constrs   : defined constant shall have unique function name
              : SIGS UNID ConstDef
                {  $3.inhSigs      = $1
                ;  $3.inhNodeUid   = Id $2
                ;  $$ = ( $3.synMaxUid, TxsDefs.fromList $3 )
                }

ConstDef        -- :: { [(Ident,TxsDef)] }
                -- definition of a constant as a nullary function;
                -- attrs inh : inhNodeUid : unique node identification
                --           : inhSortSigs: usable sorts
                --           : inhCstrSigs: usable constructors
                --           : inhFuncSigs: usable functions
                -- attrs syn : synMaxUid  : maximum uid in whole subtree
                --           : synFuncSigs: defined nullary function (constant)
                -- mirroring : -
                -- constrs   : all used sorts and functions shall be defined
                --           : no free variables in ValExpr
                --           : inhSolvSort of ValExpr determined by OfSort
              : smallid OfSort "::=" ValExpr
                {  $2.inhNodeUid   = $$.inhNodeUid + 1
                ;  $4.inhNodeUid   = $2.synMaxUid + 1
                ;  $$.synMaxUid    = $4.synMaxUid
                ;  $2.inhSigs      = $$.inhSigs
                ;  $4.inhSigs      = $$.inhSigs
                ;  $4.inhSolvSort  = Just $2
                ;  $$.synSigs      = Sigs.empty { Sigs.func = FuncTable (Map.singleton $1 (Map.singleton (Signature [] $2) (const $4) ) ) }
                ;  $$ = []
                }

ProcDefList     -- :: { [ (Ident,TxsDef) ] }
                -- definitions of processes;
                -- attrs inh : inhNodeUid : unique node identification
                --           : inhSortSigs: usable sorts
                --           : inhCstrSigs: usable constructors
                --           : inhFuncSigs: usable functions
                --           : inhProcSigs: usable processes
                -- attrs syn : synMaxUid  : maximum uid in whole subtree
                --           : synProcSigs: defined processes
                -- mirroring : -
                -- constrs   : all used sorts, functions, and processes shall be defined
              : PROCDEF ProcDefs EndDef
                {  $2.inhNodeUid   = $$.inhNodeUid + 1
                ;  $$.synMaxUid    = $2.synMaxUid
                ;  $2.inhSigs      = $$.inhSigs
                ;  $$.synSigs      = $2.synSigs
                ;  $$ = $2
                }

ProcDefs        -- :: { [ (Ident,TxsDef) ] }
                -- definitions of processes;
                -- attrs inh : inhNodeUid : unique node identification
                --           : inhSortSigs: usable sorts
                --           : inhCstrSigs: usable constructors
                --           : inhFuncSigs: usable functions
                --           : inhProcSigs: usable processes
                -- attrs syn : synMaxUid  : maximum uid in whole subtree
                --           : synProcSigs: defined process
                -- mirroring : -
                -- constrs   : all used sorts, functions, and processes shall be defined
              : ProcDef
                {  $1.inhNodeUid   = $$.inhNodeUid + 1
                ;  $$.synMaxUid    = $1.synMaxUid
                ;  $1.inhSigs      = $$.inhSigs
                ;  $$.synSigs      = $1.synSigs
                ;  $$ = [ $1 ]
                }
              | ProcDefs ";" ProcDef
                {  $1.inhNodeUid   = $$.inhNodeUid + 1
                ;  $3.inhNodeUid   = $1.synMaxUid + 1
                ;  $$.synMaxUid    = $3.synMaxUid
                ;  $1.inhSigs      = $$.inhSigs
                ;  $3.inhSigs      = $$.inhSigs
                ;  $$.synSigs      = Sigs.combine $1.synSigs $3.synSigs
                ;  $$ = $1 ++ [ $3 ]
                }

ProcDef         -- :: { (Ident,TxsDef) }
                -- definition of a process;
                -- attrs inh : inhNodeUid : unique node identification
                --           : inhSortSigs: usable sorts
                --           : inhCstrSigs: usable constructors
                --           : inhFuncSigs: usable functions
                --           : inhProcSigs: usable processes
                -- attrs syn : synMaxUid  : maximum uid in whole subtree
                -- attrs syn : synProcSigs: defined process
                -- mirroring : -
                -- constrs   : all used sorts, functions, and processes shall be defined
                --           : free channels in BehaviourExpr from FormalChannels
                --           : free variables in BehaviourExpr from FormalVars
              : Id FormalChannels FormalVars ExitKind "::=" BehaviourExpr
                {  $2.inhNodeUid   = $$.inhNodeUid + 1
                ;  $3.inhNodeUid   = $2.synMaxUid + 1
                ;  $4.inhNodeUid   = $3.synMaxUid + 1
                ;  $6.inhNodeUid   = $4.synMaxUid + 1
                ;  $$.synMaxUid    = $6.synMaxUid
                ;  $2.inhSigs      = $$.inhSigs
                ;  $3.inhSigs      = $$.inhSigs
                ;  $4.inhSigs      = $$.inhSigs
                ;  $6.inhSigs      = $$.inhSigs
                ;  $6.inhChanSigs  = $2
                ;  $6.inhVarSigs   = $3
                ;  $$.synSigs      = Sigs.empty { Sigs.pro = [ ProcId $1 $$.inhNodeUid $2 $3 $4 ] }
                ;  $$ = ( IdProc (ProcId $1 $$.inhNodeUid $2 $3 $4),
                          DefProc (ProcDef $2 $3 $6 ) )
                ;  where if $6.synExitSorts == $4 then () else
                         error $ "\nTXS2242: " ++
                                 "Defined exit kind does not match actual one: "++ show $1 ++"\n"
                }

StautDef        -- :: { (Ident,TxsDef) }
                -- definition of a state automaton;
                -- attrs inh : inhNodeUid : unique node identification
                --           : inhSortSigs: usable sorts
                --           : inhCstrSigs: usable constructors
                --           : inhFuncSigs: usable functions
                -- attrs syn : synMaxUid  : maximum uid in whole subtree
                --           : synProcSigs: defined process
                -- mirroring : $$.synProcSigs -> $6.inhProcSigs
                -- constrs   : all used sorts, functions, and processes shall be defined
                --           : free channels in StautItems from FormalChannels
                --           : free variables in StautItems from FormalVars

                --     ;  $7.inhSigs      = $$.inhSigs { pro = [ ProcId $2 $$.inhNodeUid $3 $4 $5 ] }
                --                                              ++ (pro $$.inhSigs)
                --  PVDL: are global procdefs not available in the stautdef context??

              : STAUTDEF Id FormalChannels FormalVars ExitKind "::=" StautItemList EndDef
                {  $3.inhNodeUid   = $$.inhNodeUid + 1
                ;  $4.inhNodeUid   = $3.synMaxUid + 1
                ;  $5.inhNodeUid   = $4.synMaxUid + 1
                ;  $7.inhNodeUid   = $5.synMaxUid + 1
                ;  $$.synMaxUid    = $7.synMaxUid
                ;  $3.inhSigs      = $$.inhSigs
                ;  $4.inhSigs      = $$.inhSigs
                ;  $5.inhSigs      = $$.inhSigs
                ;  $7.inhSigs      = $$.inhSigs { Sigs.pro = [ ProcId $2 $$.inhNodeUid $3 $4 $5 ] }
                ;  $7.inhChanSigs  = $3
                ;  $7.inhVarSigs   = $4
                ;  $$.synSigs      = Sigs.empty { Sigs.pro = [ ProcId $2 $$.inhNodeUid $3 $4 $5 ] }
                ;  $$ = ( IdProc (ProcId $2 $$.inhNodeUid $3 $4 $5),
                          DefProc (ProcDef $3 $4 $7) )
                ;  where if $7.synExitSorts == $5 then () else
                         error $ "\nTXS2244: " ++
                                "Defined exit kind does not match actual one: "++ show $2 ++"\n"
                }

ChannelDef      -- :: { [] }
                -- definition of all free channels with sort signatures
                -- attrs inh : inhNodeUid : unique node identification
                --           : inhSortSigs: usable sorts
                -- attrs syn : synMaxUid  : maximum uid in whole subtree
                --           : synChanSigs: defined channels
                -- mirroring : -
                -- constrs   : used sorts shall be defined
                --           : all channel names shall be unqiue
              : CHANDEF capid "::=" ChannelDeclList EndDef
                {  $4.inhNodeUid   = $$.inhNodeUid + 1
                ;  $$.synMaxUid    = $4.synMaxUid
                ;  $4.inhSigs      = $$.inhSigs
                ;  $$.synSigs      = Sigs.empty { Sigs.chan = $4 }
                ;  $$ = []
                ;  where let dbls = doubles (map ( sig . IdChan ) $4)
                          in if null dbls then () else
                             error $ "\nTXS0536: " ++
                                     "Double defined channels: "++ show dbls ++"\n"
                }

-- ----------------------------------------------------------------------------------------- --
-- model definition

ModelDef        -- :: { (Ident,TxsDef) }
                -- definition of a model
                -- attrs inh : inhNodeUid : unique node identification
                --           : inhSortSigs: usable sorts
                --           : inhCstrSigs: usable constructors
                --           : inhFuncSigs: usable functions
                --           : inhProcSigs: usable processes
                --           : inhChanSigs: usable channels
                -- attrs syn : synMaxUid  : maximum uid in whole subtree
                -- mirroring : synChanSigs --> inhChanSigs: used ChanIds to usable ChanIds
                -- constrs   : model-used ChanIds shall have unique names
                --           : free channels in BehaviourExpr from CHAN IN and CHAN OUT
                --           : channelsets shall be input xor output
                --           : exit sort of behaviour shall be (NO)EXIT
              : MODELDEF capid "::=" CHAN IN ChannelUsedList CHAN OUT ChannelUsedList
                SyncChannels BEHAVIOUR BehaviourExpr EndDef
                {  $6.inhNodeUid   = $$.inhNodeUid + 1
                ;  $9.inhNodeUid   = $6.synMaxUid  + 1
                ;  $10.inhNodeUid  = $9.synMaxUid  + 1
                ;  $12.inhNodeUid  = $10.synMaxUid  + 1
                ;  $$.synMaxUid    = $12.synMaxUid
                ;  $6.inhChanSigs  = Sigs.chan $$.inhSigs
                ;  $9.inhChanSigs  = Sigs.chan $$.inhSigs
                ;  $10.inhChanSigs = $6.synChanSigs ++ $9.synChanSigs
                ;  $12.inhSigs     = $$.inhSigs
                ;  $12.inhChanSigs = $6.synChanSigs ++ $9.synChanSigs
                ;  $12.inhVarSigs  = []
                ;  $$.synSigs      = Sigs.empty
                ;  $$ = let { insyncs  = [ chset
                                         | chset <- $10
                                         , chset `Set.isSubsetOf` (Set.fromList $6)
                                         ]
                            ; outsyncs = [ chset
                                         | chset <- $10
                                         , chset `Set.isSubsetOf` (Set.fromList $9)
                                         ]
                            ; errsyncs = [ chset
                                         | chset <- $10
                                         , not $ chset `Set.isSubsetOf` (Set.fromList $6)
                                         , not $ chset `Set.isSubsetOf` (Set.fromList $9)
                                         ]
                            ; splsyncs = case $12.synExitSorts of
                                         { NoExit  -> []
                                         ; Exit [] -> [ Set.singleton chanId_Exit ]
                                         ; _       -> error $ "\nTXS0540: Exit-kind " ++
                                                        "in ModelDef shall be EXIT or NOEXIT\n"
                                         }
                            }
                         in if  null errsyncs
                              then ( IdModel (ModelId $2 $$.inhNodeUid)
                                   , DefModel (ModelDef insyncs outsyncs splsyncs $12)
                                   )
                              else error $ "\nTXS0541: "++
                                           "ModelDef Channelset shall be input xor output\n"
                ;  where let dbls = doubles ( map ChanId.name ($6.synChanSigs ++ $9.synChanSigs) )
                          in if null dbls then () else
                             error $ "\nTXS0542: "++
                                     "Double used channels in model: "++(show dbls)++"\n"
                }


-- ----------------------------------------------------------------------------------------- --
-- test purpose definition

PurpDef         -- :: { (Ident,TxsDef) }
                -- definition of a collection (conjunction) of test purposes
                -- attrs inh : inhNodeUid : unique node identification
                --           : inhSortSigs: usable sorts
                --           : inhCstrSigs: usable constructors
                --           : inhFuncSigs: usable functions
                --           : inhProcSigs: usable processes
                --           : inhChanSigs: usable channels
                -- attrs syn : synMaxUid  : maximum uid in whole subtree
                -- mirroring : synChanSigs --> inhChanSigs: used ChanIds to usable ChanIds
                -- constrs   : purpdef-defined ChanIds shall have unique names
                --           : free channels in BehaviourExpr from CHAN IN and CHAN OUT
                --           : channelsets shall be input xor output
              : PURPDEF capid "::=" CHAN IN ChannelUsedList CHAN OUT ChannelUsedList
                SyncChannels TestGoals EndDef
                {  $6.inhNodeUid   = $$.inhNodeUid + 1
                ;  $9.inhNodeUid   = $6.synMaxUid  + 1
                ;  $10.inhNodeUid  = $9.synMaxUid  + 1
                ;  $11.inhNodeUid  = $10.synMaxUid  + 1
                ;  $$.synMaxUid    = $11.synMaxUid
                ;  $6.inhChanSigs  = Sigs.chan $$.inhSigs
                ;  $9.inhChanSigs  = Sigs.chan $$.inhSigs
                ;  $10.inhChanSigs = $6.synChanSigs ++ $9.synChanSigs
                ;  $11.inhSigs     = $$.inhSigs
                ;  $11.inhChanSigs = $6.synChanSigs ++ $9.synChanSigs
                ;  $$.synSigs      = Sigs.empty
                ;  $$ = let { insyncs  = [ chset
                                         | chset <- $10
                                         , chset `Set.isSubsetOf` (Set.fromList $6)
                                         ]
                            ; outsyncs = [ chset
                                         | chset <- $10
                                         , chset `Set.isSubsetOf` (Set.fromList $9)
                                         ]
                            ; errsyncs = [ chset
                                         | chset <- $10
                                         , not $ chset `Set.isSubsetOf` (Set.fromList $6)
                                         , not $ chset `Set.isSubsetOf` (Set.fromList $9)
                                         ]
                            ; splsyncs = [ Set.singleton chanId_Qstep
                                         , Set.singleton chanId_Hit
                                         , Set.singleton chanId_Miss
                                         ]
                            }
                         in if  null errsyncs
                              then ( IdPurp (PurpId $2 $$.inhNodeUid)
                                   , DefPurp (PurpDef insyncs outsyncs splsyncs $11)
                                   )
                              else error $ "\nTXS0546: "++
                                           "PurpDef Channelset shall be input xor output\n"
                ;  where let dbls = doubles ( map ChanId.name ($6.synChanSigs ++ $9.synChanSigs) )
                          in if null dbls then () else
                             error $ "\nTXS0547: "++
                                     "Double used channels in purpose: "++(show dbls)++"\n"
                }

TestGoals       -- :: { [ (GoalId,BExpr) ] }
                -- definition of a collection (conjunction) of test goals
                -- attrs inh : inhNodeUid : unique node identification
                --           : inhSortSigs: usable sorts
                --           : inhCstrSigs: usable constructors
                --           : inhFuncSigs: usable functions
                --           : inhProcSigs: usable processes
                --           : inhChanSigs: usable channels
                -- attrs syn : synMaxUid  : maximum uid in whole subtree
                -- mirroring : -
                -- constrs   : goal ids shall have unique names
              : TestGoal
                {  $1.inhNodeUid   = $$.inhNodeUid + 1
                ;  $$.synMaxUid    = $1.synMaxUid
                ;  $1.inhSigs      = $$.inhSigs
                ;  $1.inhChanSigs  = $$.inhChanSigs
                ;  $$ = [ $1 ]
                }
              | TestGoals TestGoal
                {  $1.inhNodeUid   = $$.inhNodeUid + 1
                ;  $2.inhNodeUid   = $1.synMaxUid  + 1
                ;  $$.synMaxUid    = $2.synMaxUid
                ;  $1.inhSigs      = $$.inhSigs
                ;  $1.inhChanSigs  = $$.inhChanSigs
                ;  $2.inhSigs      = $$.inhSigs
                ;  $2.inhChanSigs  = $$.inhChanSigs
                ;  $$ = $1 ++ [ $2 ]
                ;  where if (GoalId.name . fst) $2 `notElem` map (GoalId.name . fst) $1 then () else
                         error $ "\nTXS0551: "++
                                 "Double defined goal names in test purpose\n"
                }

TestGoal         -- :: { (GoalId,BExpr) }
                -- definition of a test goal
                -- attrs inh : inhNodeUid : unique node identification
                --           : inhSortSigs: usable sorts
                --           : inhCstrSigs: usable constructors
                --           : inhFuncSigs: usable functions
                --           : inhProcSigs: usable processes
                --           : inhChanSigs: usable channels
                -- attrs syn : synMaxUid  : maximum uid in whole subtree
                -- mirroring : -
                -- constrs   : exit sort of behaviour shall be Hit
              : GOAL Id "::=" BehaviourExpr
                {  $4.inhNodeUid   = $$.inhNodeUid + 1
                ;  $$.synMaxUid    = $4.synMaxUid
                ;  $4.inhSigs      = $$.inhSigs
                ;  $4.inhChanSigs  = $$.inhChanSigs
                ;  $4.inhVarSigs   = []
                ;  $$ = ( GoalId $2 $$.inhNodeUid, $4 )
                ;  where if $4.synExitSorts == Hit then () else
                         error $ "\nTXS0550: "++
                                 "Exit-kind in Purpose Definition shall be HIT\n"
                }


-- ----------------------------------------------------------------------------------------- --
-- mapper definition

MapperDef       -- :: { (Ident,TxsDef) }
                -- definition of a mapper
                -- attrs inh : inhNodeUid : unique node identification
                --           : inhSortSigs: usable sorts
                --           : inhCstrSigs: usable constructors
                --           : inhFuncSigs: usable functions
                --           : inhProcSigs: usable processes
                --           : inhChanSigs: usable channels
                -- attrs syn : synMaxUid  : maximum uid in whole subtree
                -- mirroring : synChanSigs --> inhChanSigs: used ChanIds to usable ChanIds
                -- constrs   : mapper-defined ChanIds shall have unique names
                --           : free channels in BehaviourExpr from CHAN IN and CHAN OUT
                --           : channelsets shall be input xor output
                --           : exit sort of behaviour shall be NOEXIT
              : MAPPERDEF capid "::=" CHAN IN ChannelUsedList CHAN OUT ChannelUsedList
                SyncChannels BEHAVIOUR BehaviourExpr EndDef
                {  $6.inhNodeUid   = $$.inhNodeUid + 1
                ;  $9.inhNodeUid   = $6.synMaxUid  + 1
                ;  $10.inhNodeUid  = $9.synMaxUid  + 1
                ;  $12.inhNodeUid  = $10.synMaxUid  + 1
                ;  $$.synMaxUid    = $12.synMaxUid
                ;  $6.inhChanSigs  = Sigs.chan $$.inhSigs
                ;  $9.inhChanSigs  = Sigs.chan $$.inhSigs
                ;  $10.inhChanSigs = $6.synChanSigs ++ $9.synChanSigs
                ;  $12.inhSigs     = $$.inhSigs
                ;  $12.inhChanSigs = $6.synChanSigs ++ $9.synChanSigs
                ;  $12.inhVarSigs  = []
                ;  $$.synSigs      = Sigs.empty
                ;  $$ = ( IdMapper (MapperId $2 $$.inhNodeUid)
                        , DefMapper (MapperDef $6 $9 $10 $12)
                        )
                ;  where if $12.synExitSorts == NoExit then () else
                         error $ "\nTXS0555: "++
                                 "Exit-kind in MapperDef shall be NOEXIT\n"
                ;  where let dbls = doubles ( map ChanId.name ($6.synChanSigs ++ $9.synChanSigs) )
                          in if null dbls then () else
                             error  $ "\nTXS0556: "++
                                      "Double used channels in mapper: "++(show dbls)++"\n"
                }


-- ----------------------------------------------------------------------------------------- --
-- cnect connection definition

CnectDef        -- :: { (Ident,TxsDef) }
                -- definition of a connection with endecoding to the outside world
                -- attrs inh : inhNodeUid : unique node identification
                --           : inhSortSigs: usable sorts
                --           : inhCstrSigs: usable constructors
                --           : inhFuncSigs: usable functions
                --           : inhChanSigs: usable channels
                -- attrs syn : synMaxUid  : maximum uid in whole subtree
                -- mirroring : -
                -- constrs   : used ChanIds shall have unique names
                --           : (host,port) can be used at most once for OUT=ConnDtoW
                --           : (host,port) can be used at most once for IN=ConnDfroW
                --           : each OUT-channel shall have exactly one encoding
                --           : each  IN-channel shall have exactly one decoding
                --
              : CNECTDEF capid "::=" ExternalWorld ConnectionType ConnectionItems EndDef
                {  $4.inhNodeUid   = $$.inhNodeUid + 1
                ;  $5.inhNodeUid   = $4.synMaxUid  + 1
                ;  $6.inhNodeUid   = $5.synMaxUid  + 1
                ;  $$.synMaxUid    = $6.synMaxUid
                ;  $4.inhSigs      = $$.inhSigs
                ;  $6.inhSigs      = $$.inhSigs
                ;  $$.synSigs      = Sigs.empty
                ;  $$ = let { conntows  = [ ConnDtoW chid hsn prn vars vexp
                                          | ConnDtoW chid hsn prn [] (view -> Vconst (Cstring "")) <- $6
                                          , ConnDtoW chid' "" (-1) vars vexp <- $6
                                          , not $ prn == (-1)
                                          , chid == chid'
                                          ]
                            ; connfrows = [ ConnDfroW chid hsn prn var vexps
                                          | ConnDfroW chid hsn prn (VarId "" (-1) srt) [] <- $6
                                          , ConnDfroW chid' "" (-1) var vexps <- $6
                                          , not $ prn == (-1)
                                          , chid == chid'
                                          ]
                            }
                         in ( IdCnect (CnectId $2 $$.inhNodeUid)
                            , DefCnect (CnectDef $4 $5 (conntows ++ connfrows) )
                            )
                ;  where let dbls = doubles $ map ChanId.name $6.synChanSigs
                          in if null dbls then () else
                             error $ "\nTXS0221: "++
                               "Double channels in Connection definition:"++(show dbls)++"\n"
                ;  where let dbls = doubles [ (hs,pr)
                                            | ConnDtoW chid hs pr [] (view -> Vconst (Cstring "")) <- $6
                                            , not $ pr == (-1)
                                            ]
                          in if null dbls then () else
                             error $ "\nTXS0222: "++
                               "Double (hostname,portnr) for OUT: "++(show dbls)++"\n"
                ;  where let dbls = doubles [ (hs,pr)
                                            | ConnDfroW chid hs pr (VarId "" (-1) srt) [] <- $6
                                            , not $ pr == (-1)
                                            ]
                          in if null dbls then () else
                             error $ "\nTXS0223: "++
                               "Double (hostname,portnr) for IN: "++(show dbls)++"\n"
	        ;  where let { towchids  = [ chid
                                           | ConnDtoW chid hs pr [] (view -> Vconst (Cstring "")) <- $6
                                           , not $ pr == (-1)
                                           ]
                             ; encchids  = [ chid
                                           | ConnDtoW chid "" (-1) vars vexp <- $6
                                           ]
                             } in if  ( length towchids == length encchids ) &&
                                      ( Set.fromList towchids == Set.fromList encchids )
                                    then ()
                                    else error $ "\nTXS0224: "++
                                           "No bijection between OUT channels and Encodings\n"
	        ;  where let { frowchids = [ chid
                                           | ConnDfroW chid hs pr (VarId "" (-1) srt) [] <- $6
                                           , not $ pr == (-1)
                                           ]
                             ; decchids  = [ chid
                                           | ConnDfroW chid "" (-1) var vexps <- $6
                                           ]
                             } in if  ( length frowchids == length decchids ) &&
                                      ( Set.fromList frowchids == Set.fromList decchids )
                                    then ()
                                    else error $ "\nTXS0225: "++
                                           "No bijection between IN channels and decodings\n"
                }

ExternalWorld   -- :: { Maybe Text }
                -- command to be executed to start external world/sut
                -- attrs inh : inhNodeUid : unique node identification
                --           : inhSortSigs: usable sorts
                -- attrs syn : synMaxUid  : maximum uid in whole subtree
                -- mirroring : synExpdSort -> inhSolvSort, which must be sortId_String
                -- constrs   : sort of constant must be sortId_String
              : {- empty -}
                {  $$.synMaxUid    = $$.inhNodeUid
                ;  $$ = EWorldCfg Nothing
                }
              | EWORLD START Constant
                {  $3.inhNodeUid   = $$.inhNodeUid + 1
                ;  $$.synMaxUid    = $3.synMaxUid
                ;  $3.inhSigs      = $$.inhSigs
                ;  $3.inhSolvSort  = Just sortId_String
                ;  $$ = case $3 of
                        { Cstring t -> EWorldCfg $ Just t
                        ; _         -> error $ "\nTXS ERROR 0182: the START command is not a String constant\n"
                        }
                ;  where if $3.synExpdSort == [ sortId_String ] then () else
                              error $ "\nTXS0226: The START command must be a String\n"
                }

ConnectionType  -- :: { CnectType }
                -- type of connection, either server of client on a socket
                -- attrs inh : inhNodeUid : unique node identification
                -- attrs syn : synMaxUid  : maximum uid in whole subtree
                -- mirroring : -
                -- constrs   : -
              : CLIENTSOCK
                {  $$.synMaxUid    = $$.inhNodeUid
                ;  $$ = ClientSocket
                }
              | SERVERSOCK
                {  $$.synMaxUid    = $$.inhNodeUid
                ;  $$ = ServerSocket
                }

ConnectionItems -- :: { [ ConnDef ] }
                -- delivers Cnect EnDeCodings
                -- attrs inh : inhNodeUid  : unique node identification
                --           : inhSortSigs : usable sorts
                --           : inhCstrSigs : usable constructors
                --           : inhFuncSigs : usable functions
                --           : inhChanSigs : usable channels
                -- attrs syn : synMaxUid   : maximum uid in whole subtree
                --           : synChanSigs : used channels
                -- mirroring : -
                -- constrs   : -
              : {- empty -}
                {  $$.synMaxUid    = $$.inhNodeUid
                ;  $$.synChanSigs  = []
                ;  $$ = []
                }
              | ConnectionItems ConnectionItem
                {  $1.inhNodeUid   = $$.inhNodeUid + 1
                ;  $2.inhNodeUid   = $1.synMaxUid + 1
                ;  $$.synMaxUid    = $2.synMaxUid
                ;  $1.inhSigs      = $$.inhSigs
                ;  $2.inhSigs      = $$.inhSigs
                ;  $$.synChanSigs  = $1.synChanSigs ++ $2.synChanSigs
                ;  $$ = $1 ++ [ $2 ]
                }

ConnectionItem  -- :: { ConnDef }
                -- delivers Connection Definitions
                -- attrs inh : inhNodeUid  : unique node identification
                --           : inhSortSigs : usable sorts
                --           : inhCstrSigs : usable constructors
                --           : inhFuncSigs : usable functions
                --           : inhChanSigs : usable channels
                -- attrs syn : synMaxUid   : maximum uid in whole subtree
                --           : synChanSigs: used channels
                -- mirroring : -
                -- constrs   : -
              : ConnectionOut
                {  $1.inhNodeUid   = $$.inhNodeUid + 1
                ;  $$.synMaxUid    = $1.synMaxUid
                ;  $1.inhSigs      = $$.inhSigs
                ;  $$.synChanSigs  = $1.synChanSigs
                ;  $$ = $1
                }
              | ConnectionIn
                {  $1.inhNodeUid   = $$.inhNodeUid + 1
                ;  $$.synMaxUid    = $1.synMaxUid
                ;  $1.inhSigs      = $$.inhSigs
                ;  $$.synChanSigs  = $1.synChanSigs
                ;  $$ = $1
                }
              | Encoding
                {  $1.inhNodeUid   = $$.inhNodeUid + 1
                ;  $$.synMaxUid    = $1.synMaxUid
                ;  $1.inhSigs      = $$.inhSigs
                ;  $$.synChanSigs  = []
                ;  $$ = $1
                }
              | Decoding
                {  $1.inhNodeUid   = $$.inhNodeUid + 1
                ;  $$.synMaxUid    = $1.synMaxUid
                ;  $1.inhSigs      = $$.inhSigs
                ;  $$.synChanSigs  = []
                ;  $$ = $1
                }

ConnectionOut   -- :: { ConnChan }
                -- definition of Connection Channel with ChannelId, Host, Portnumber
                -- attrs inh : inhNodeUid : unique node identification
                --           : inhChanSigs: usable channels
                -- attrs syn : synMaxUid  : maximum uid in whole subtree
                --           : synChanSigs: used channel
                -- mirroring : -
                -- constrs   : one channel in ChannelDecls
              : CHAN OUT ChannelUsedList HOST string PORT integer
                {  $3.inhNodeUid   = $$.inhNodeUid + 1
                ;  $$.synMaxUid    = $3.synMaxUid
                ;  $3.inhChanSigs  = Sigs.chan $$.inhSigs
                ;  $$.synChanSigs  = $3
                ;  $$ = case $3 of
                        { [chid] -> ConnDtoW chid $5 $7 [] (cstrConst (Cstring ""))
                        ; _      -> error "\nTXS0228: Only single channel in out-connection\n"

                        }
                }

ConnectionIn    -- :: { ConnChan }
                -- definition of Connection Channel with ChannelId, Host, Portnumber
                -- attrs inh : inhNodeUid : unique node identification
                --           : inhChanSigs: usable sorts
                -- attrs syn : synMaxUid  : maximum uid in whole subtree
                --           : synChanSigs: defined channels
                -- mirroring : -
                -- constrs   : one channel in ChannelDecls
              : CHAN IN ChannelUsedList HOST string PORT integer
                {  $3.inhNodeUid   = $$.inhNodeUid + 1
                ;  $$.synMaxUid    = $3.synMaxUid
                ;  $3.inhChanSigs  = Sigs.chan $$.inhSigs
                ;  $$.synChanSigs  = $3
                ;  $$ = case $3 of
                        { [chid] -> ConnDfroW chid $5 $7 (VarId "" (-1) sortId_String) []
                        ; _      -> error "\nTXS0229: Only single channel in connection\n"
                        }
                }

Encoding        -- :: { ConnDef }
                -- delivers a Cnect Encoding for one connection channel
                -- attrs inh : inhNodeUid  : unique node identification
                --           : inhSortSigs : usable sorts
                --           : inhCstrSigs : usable constructors
                --           : inhFuncSigs : usable functions
                --           : inhChanSigs : usable channels
                -- attrs syn : synMaxUid   : maximum uid in whole subtree
                -- mirroring : synVarSigs --> inhVarSigs: defined VarIds to usable VarIds
                -- constrs   : used sorts, constr's, func's, channels, var's shall be defined
                --           : ENCODE: ChannelOffer is one '! VExpr' of sort 'String'
                --           : ENCODE: used channels in NeOfferList IN shall be unique
                --           : ENCODE: variables in NeOfferList shall have unique names
                --           : ENCODE: ChanOffers in NeOfferList are of form 'Quest VarId'
                -- PvdL In Encoding, Offer uses globally defined channels. In Procdef, Offer uses locally defined channels
              : ENCODE Offer "->" ChannelOffer
                {  $2.inhNodeUid   = $$.inhNodeUid + 1
                ;  $4.inhNodeUid   = $2.synMaxUid + 1
                ;  $$.synMaxUid    = $4.synMaxUid
                ;  $2.inhSigs      = $$.inhSigs
                ;  $4.inhSigs      = $$.inhSigs
                ;  $2.inhChanSigs  = Sigs.chan $$.inhSigs
                ;  $4.inhChanSigs  = Sigs.chan $$.inhSigs
                ;  $2.inhVarSigs   = []
                ;  $4.inhVarSigs   = $2.synVarSigs
                ;  $4.inhSolvSorts = [Just sortId_String]
                ;  $$ = case ( $2, $4 ) of
                        { ( Offer chid choffs, [ Exclam vexp ] ) | sortOf vexp == sortId_String
                            -> ConnDtoW chid "" (-1) [ vid | Quest vid <- choffs ] vexp
                        ; _ -> error $ "\nTXS0231: ENCODE range shall be one '!' of String\n"
                        }
                ;  where let dbls = doubles [ VarId.name v | Quest v <- chanoffers $2 ]
                          in if null dbls then () else
                             error $ "\nTXS0232: ENCODE domain shall have unique variables\n"
                ;  where let excls = [ e | e@(Exclam vexp) <- chanoffers $2 ]
                          in if null excls then () else
                             error $ "\nTXS0233: ENCODE domain shall not have '!'\n"
                }

Decoding        -- :: { ConnDef }
                -- delivers a Cnect Decoding for one connection channel
                -- attrs inh : inhNodeUid  : unique node identification
                --           : inhSortSigs : usable sorts
                --           : inhCstrSigs : usable constructors
                --           : inhFuncSigs : usable functions
                --           : inhChanSigs : usable channels
                -- attrs syn : synMaxUid   : maximum uid in whole subtree
                -- mirroring : synVarSigs --> inhVarSigs: defined VarIds to usable VarIds
                -- constrs   : used sorts, constr's, func's, channels, var's shall be defined
                --           : DECODE: ChannelOffer is one '? VarId' of sort 'String'
                --           : DECODE: ChanOffers in NeOfferList are of form 'Exclam VExpr'
              : DECODE Offer "<-" ChannelOffer
                {  $2.inhNodeUid   = $$.inhNodeUid + 1
                ;  $4.inhNodeUid   = $2.synMaxUid + 1
                ;  $$.synMaxUid    = $4.synMaxUid
                ;  $2.inhSigs      = $$.inhSigs
                ;  $4.inhSigs      = $$.inhSigs
                ;  $2.inhChanSigs  = Sigs.chan $$.inhSigs
                ;  $4.inhChanSigs  = Sigs.chan $$.inhSigs
                ;  $2.inhVarSigs   = $4.synVarSigs
                ;  $4.inhVarSigs   = []
                ;  $4.inhSolvSorts = [Just sortId_String]
                ;  $$ = case ( $2, $4 ) of
                        { ( Offer chid choffs, [ Quest vid ] ) | sortOf vid == sortId_String
                            -> ConnDfroW chid "" (-1) vid [ vexp | Exclam vexp <- choffs ]
                        ; _ -> error $ "\nTXS0241: DECODE domain shall be one '?' of String\n"
                        }
                ;  where let qstns = [ q | q@(Quest vid) <- chanoffers $2 ]
                          in if null qstns then () else
                             error $ "\nTXS0242: DECODE range shall not have '?'\n"
                }


-- ----------------------------------------------------------------------------------------- --
-- sync channels, exists, sorts, channels, variables

SyncChannels    -- :: { [ Set.Set ChanId ] }
                -- sets of used channels for synchronized actions
                -- attrs inh : inhNodeUid : unique node identification
                --           : inhChanSigs: usable channels
                -- attrs syn : synMaxUid  : maximum uid in whole subtree
                -- mirroring : -
                -- constrs   : -
              : {- empty -}
                {  $$.synMaxUid    = $$.inhNodeUid
                ;  $$ = [ Set.singleton chid | chid <- $$.inhChanSigs ]
                }
              | SYNC ChannelSets
                {  $2.inhNodeUid   = $$.inhNodeUid + 1
                ;  $$.synMaxUid    = $2.synMaxUid
                ;  $2.inhChanSigs  = $$.inhChanSigs
                ;  $$ = $2
                }

ChannelSets     -- :: { [ Set.Set ChanId ] }
                -- sets of used channels for synchronized actions
                -- attrs inh : inhNodeUid : unique node identification
                --           : inhChanSigs: usable channels
                -- attrs syn : synMaxUid  : maximum uid in whole subtree
                -- mirroring : -
                -- constrs   : used channels shall be uniquely defined
                --           : channels shall occur only once in a channelset
              : ChannelSet
                {  $1.inhNodeUid   = $$.inhNodeUid + 1
                ;  $$.synMaxUid    = $1.synMaxUid
                ;  $1.inhChanSigs  = $$.inhChanSigs
                ;  $$ = [ $1 ]
                }
              | ChannelSets "," ChannelSet
                {  $1.inhNodeUid   = $$.inhNodeUid + 1
                ;  $3.inhNodeUid   = $1.synMaxUid  + 1
                ;  $$.synMaxUid    = $3.synMaxUid
                ;  $1.inhChanSigs  = $$.inhChanSigs
                ;  $3.inhChanSigs  = $$.inhChanSigs
                ;  $$ = $1 ++ [ $3 ]
                }

ChannelSet      -- :: { Set.Set ChanId }
                -- set of used channels for synchronized action
                -- attrs inh : inhNodeUid : unique node identification
                --           : inhChanSigs: usable channels
                -- attrs syn : synMaxUid  : maximum uid in whole subtree
                -- mirroring : -
                -- constrs   : used channels shall be uniquely defined
                --           : channels shall occur only once in a channelset
              : "{" NeBarCapIdList "}"
                {  $$.synMaxUid    = $$.inhNodeUid
                ;  $$ = let { chans = [ case bindOnName nm (map IdChan $$.inhChanSigs) of
                                        { []   -> error $ "\nTXS0531: "++
                                                  "Undefined sync channel: "++(show nm)++"\n"
                                        ; [IdChan ch] -> ch
                                        ; _    -> error $ "\nTXS0532: "++
                                                  "More sync channels: "++(show nm)++"\n"
                                        }
                                      | nm <- $2
                                      ]
                            ; dbls = doubles chans
                            }
                         in if  null dbls
                              then Set.fromList chans
                                  else error $ "\nTXS0533: "++
                                               "Double used sync channel: "++(show dbls)++"\n"
                }

ExitKind        -- :: { ExitSort }
                -- exit or hit/miss definition
                -- attrs inh : inhNodeUid : unique node identification
                --           : inhSortSigs: usable sorts
                -- attrs syn : synMaxUid  : maximum uid in whole subtree
                -- mirroring : -
                -- constrs   : -
              : {- empty -}
                {  $$.synMaxUid    = $$.inhNodeUid
                ;  $$ = NoExit
                }
              | EXIT OfSorts
                {  $2.inhNodeUid   = $$.inhNodeUid + 1
                ;  $$.synMaxUid    = $2.synMaxUid
                ;  $2.inhSigs      = $$.inhSigs
                ;  $$ = Exit $2
                }
              | HIT
                {  $$.synMaxUid    = $$.inhNodeUid
                ;  $$ = Hit
                }

OfSort          -- :: { SortId }
                -- explicit sort definition
                -- attrs inh : inhNodeUid : unique node identification
                --           : inhSortSigs: usable sorts
                -- attrs syn : synMaxUid  : maximum uid in whole subtree
                -- mirroring : -
                -- constrs   : sort shall be uniquely defined
              : "::" capid
                {  $$.synMaxUid    = $$.inhNodeUid
                ;  $$ = case Map.lookup $2 (Sigs.sort $$.inhSigs) of
                        { Nothing       -> error ("\nTXS0131: " ++
                                                    "Explicit sort not defined: "++(show $2)++"\n")
                        ; Just sid      -> sid
                        }
                }

OfSorts         -- :: { [SortId] }
                -- explicit sortlist definition
                -- attrs inh : inhNodeUid : unique node identification
                --           : inhSortSigs: usable sorts
                -- attrs syn : synMaxUid  : maximum uid in whole subtree
                -- mirroring : -
                -- constrs   : sorts shall be uniquely defined
              : SharpCapIdList
                {  $$.synMaxUid    = $$.inhNodeUid
                ;  $$ = [ case Map.lookup nm (Sigs.sort $$.inhSigs) of
                          { Nothing         -> error ("\nTXS0151: " ++
                                                        "Explicit sort not defined: "++(show nm)++"\n")
                          ; Just sid        -> sid
                          }
                        | nm <- $1
                        ]
                }

NeOfSorts       -- :: { [SortId] }
                -- non-empty explicit sortlist definition
                -- attrs inh : inhNodeUid : unique node identification
                --           : inhSortSigs: usable sorts
                -- attrs syn : synMaxUid  : maximum uid in whole subtree
                -- mirroring : -
                -- constrs   : sorts shall be uniquely defined
              : NeSharpCapIdList
                {  $$.synMaxUid    = $$.inhNodeUid
                ;  $$ = [ case Map.lookup nm (Sigs.sort $$.inhSigs) of
                          { Nothing         -> error ("\nTXS0151: " ++
                                                        "Explicit sort not defined: "++(show nm)++"\n")
                          ; Just sid        -> sid
                          }
                        | nm <- $1
                        ]
                }

FormalChannels  -- :: { [ChanId] }
                -- definition of formal channels with sort signatures
                -- attrs inh : inhNodeUid : unique node identification
                --           : inhSortSigs: usable sorts
                -- attrs syn : synMaxUid  : maximum uid in whole subtree
                -- mirroring : -
                -- constrs   : defined channel names shall be unique
                --           : used sorts shall be defined
              : "[" ChannelDeclList "]"
                {  $2.inhNodeUid   = $$.inhNodeUid + 1
                ;  $$.synMaxUid    = $2.synMaxUid
                ;  $2.inhSigs      = $$.inhSigs
                ;  $$ = $2
                ;  where let dbls = doubles (map ChanId.name $2)
                          in if null dbls then () else
                             error ("\nTXS0171: " ++
                                    "Double defined formal channels: "++(show dbls)++"\n")
                }

ChannelDeclList -- :: { [ChanId] }
                -- definition of formal channels with sort signatures
                -- attrs inh : inhNodeUid : unique node identification
                --           : inhSortSigs: usable sorts
                -- attrs syn : synMaxUid  : maximum uid in whole subtree
                -- mirroring : -
                -- constrs   : used sorts shall be defined
              : {- empty -}
                {  $$.synMaxUid    = $$.inhNodeUid
                ;  $$ = []
                }
              | ChannelDecls
                {  $1.inhNodeUid   = $$.inhNodeUid + 1
                ;  $$.synMaxUid    = $1.synMaxUid
                ;  $1.inhSigs      = $$.inhSigs
                ;  $$ = $1
                }
              | ChannelDeclList ";" ChannelDecls
                {  $1.inhNodeUid   = $$.inhNodeUid + 1
                ;  $3.inhNodeUid   = $1.synMaxUid + 1
                ;  $$.synMaxUid    = $3.synMaxUid
                ;  $1.inhSigs      = $$.inhSigs
                ;  $3.inhSigs      = $$.inhSigs
                ;  $$ = $1 ++ $3
                }

ExChannelDecls  -- :: { ( Int, [ChanId] ) }
                -- definition of (a) formal channel(s) with its sort signature for external use
                -- attrs inh : SIGS  : Signatures
                --           : UNID  : unique node identification
                -- attrs syn : $$: MaxUid: maximum uid in whole subtree
                --           : $$: [VEnv]: locally defined value definitions
              : SIGS UNID ChannelDecls
                {  $3.inhSigs      = $1
                ;  $3.inhNodeUid   = Id $2
                ;  $$ = ( $3.synMaxUid, $3 )
                }

ChannelDecls    -- :: { [ChanId] }
                -- definition of (a) formal channel(s) with its sort signature
                -- attrs inh : inhNodeUid : unique node identification
                --           : inhSortSigs: usable sorts
                -- attrs syn : synMaxUid  : maximum uid in whole subtree
                -- mirroring : -
                -- constrs   : used sorts shall be defined
              : NeIdList
                {  $$.synMaxUid    = $$.inhNodeUid + Id (length $1)
                ;  $$ = [ ChanId nm uid [] | (nm,uid) <- zip $1 [$$.inhNodeUid..] ]
                }
              | NeIdList "::" NeOfSorts
                {  $3.inhNodeUid   = $$.inhNodeUid + Id (length $1)
                ;  $$.synMaxUid    = $3.synMaxUid
                ;  $3.inhSigs      = $$.inhSigs
                ;  $$ = [ ChanId nm uid $3 | (nm,uid) <- zip $1 [$$.inhNodeUid..] ]
                }

FormalVars      -- :: { [VarId] }
                -- definition of formal variables
                -- attrs inh : inhNodeUid : unique node identification
                --           : inhSortSigs: usable sorts
                -- attrs syn : synMaxUid  : maximum uid in whole subtree
                -- mirroring : -
                -- constrs   : defined variables shall be unique modulo their sort
                --           : used sorts shall be defined
              : "(" ")"
                {  $$.synMaxUid    = $$.inhNodeUid
                ;  $$ = []
                }
              | "(" VarDeclList ")"
                {  $2.inhNodeUid   = $$.inhNodeUid + 1
                ;  $$.synMaxUid    = $2.synMaxUid
                ;  $2.inhSigs      = $$.inhSigs
                ;  $$ = $2
                ;  where let dbls = doubles ( map ( sig . IdVar ) $2 )
                          in if null dbls then () else
                             error ("\nTXS0211: " ++
                                    "Double defined formal variables: "++(show dbls)++"\n")
                }

ExVarDeclList   -- :: { ( Int, [VarId] ) }
                -- definition of formal variables for external use with multiple parsers
                -- attrs inh : SIGS  : Signatures
                --           : UNID  : unique node identification
                -- attrs syn : $$: MaxUid: maximum uid in whole subtree
                --           : $$: [VEnv]: locally defined value definitions
              : SIGS UNID VarDeclList
                {  $3.inhSigs      = $1
                ;  $3.inhNodeUid   = Id $2
                ;  $$ = ( $3.synMaxUid, $3 )
                }

VarDeclList     -- :: { [VarId] }
                -- definition of formal variables
                -- attrs inh : inhNodeUid : unique node identification
                --           : inhSortSigs: usable sorts
                -- attrs syn : synMaxUid  : maximum uid in whole subtree
                -- mirroring : -
                -- constrs   : used sorts shall be defined
              : VarDecls
                {  $1.inhNodeUid   = $$.inhNodeUid + 1
                ;  $$.synMaxUid    = $1.synMaxUid
                ;  $1.inhSigs      = $$.inhSigs
                ;  $$ = $1
                }
              | VarDeclList ";" VarDecls
                {  $1.inhNodeUid   = $$.inhNodeUid + 1
                ;  $3.inhNodeUid   = $1.synMaxUid + 1
                ;  $$.synMaxUid    = $3.synMaxUid
                ;  $1.inhSigs  = $$.inhSigs
                ;  $3.inhSigs  = $$.inhSigs
                ;  $$ = $1 ++ $3
                }

VarDecls        -- :: { [VarId] }
                -- definition of formal variables
                -- attrs inh : inhNodeUid : unique node identification
                --           : inhSortSigs: usable sorts
                -- attrs syn : synMaxUid  : maximum uid in whole subtree
                -- mirroring : -
                -- constrs   : used sorts shall be defined
              : NeSmallIdList OfSort
                {  $2.inhNodeUid   = $$.inhNodeUid + Id (length $1)
                ;  $$.synMaxUid    = $2.synMaxUid
                ;  $2.inhSigs      = $$.inhSigs
                ;  $$ = [ VarId nm uid $2 | (nm,uid) <- zip $1 [$$.inhNodeUid..] ]
                }

VarDecl         -- :: { VarId }
                -- definition of formal variable
                -- attrs inh : inhNodeUid : unique node identification
                --           : inhSortSigs: usable sorts
                -- attrs syn : synMaxUid  : maximum uid in whole subtree
                -- mirroring : -
                -- constrs   : used sorts shall be defined
              : smallid OfSort
                {  $2.inhNodeUid   = $$.inhNodeUid + 1
                ;  $$.synMaxUid    = $2.synMaxUid
                ;  $2.inhSigs      = $$.inhSigs
                ;  $$ = VarId $1 $$.inhNodeUid $2
                }

-- ----------------------------------------------------------------------------------------- --
-- Behaviour expressions

ExBehaviourExpr -- :: { ( Int, BExpr ) }
                -- top-level behaviour expression for external use with multiple parsers
                -- attrs inh : VARENV: variable declarations environment
                --           : UNID  : unique node identification
                -- attrs syn : $$: MaxUid: maximum uid in whole subtree
              : SIGS CHANENV VARENV UNID BehaviourExpr
                {  $5.inhSigs      = $1
                ;  $5.inhChanSigs  = $2
                ;  $5.inhVarSigs   = $3
                ;  $5.inhNodeUid   = Id $4
                ;  $$ = ( $5.synMaxUid, $5 )
                }

BehaviourExpr   -- :: { BExpr }
                -- top-level behaviour expression
                -- attrs inh : inhNodeUid  : unique node identification
                --           : inhSortSigs : usable sorts
                --           : inhCstrSigs : usable constructors
                --           : inhFuncSigs : usable functions
                --           : inhProcSigs : usable processes
                --           : inhChanSigs : usable channels
                --           : inhVarSigs  : usable variables
                -- attrs syn : synMaxUid   : maximum uid in whole subtree
                -- attrs syn : synExitSorts: exit sorts
                -- mirroring : -
                -- constrs   : -
              : BehaviourExpr1
                {  $1.inhNodeUid   = $$.inhNodeUid + 1
                ;  $$.synMaxUid    = $1.synMaxUid
                ;  $1.inhSigs      = $$.inhSigs
                ;  $1.inhChanSigs  = $$.inhChanSigs
                ;  $1.inhVarSigs   = $$.inhVarSigs
                ;  $$.synExitSorts = $1.synExitSorts
                ;  $$ = $1
                }

BehaviourExpr1  -- :: { BExpr }
                -- behaviour expression for enable >>>, disable [>>, and interrupt [><
                -- attrs inh : inhNodeUid  : unique node identification
                --           : inhSortSigs : usable sorts
                --           : inhCstrSigs : usable constructors
                --           : inhFuncSigs : usable functions
                --           : inhProcSigs : usable processes
                --           : inhChanSigs : usable channels
                --           : inhVarSigs  : usable variables
                -- attrs syn : synMaxUid   : maximum uid in whole subtree
                --           : synExitSorts: exit sorts
                -- mirroring : -
                -- constrs   : exit sorts must match
              : BehaviourExpr1 ">>>" BehaviourExpr2
                {  $1.inhNodeUid   = $$.inhNodeUid + 1
                ;  $3.inhNodeUid   = $1.synMaxUid + 1
                ;  $$.synMaxUid    = $3.synMaxUid
                ;  $1.inhSigs      = $$.inhSigs
                ;  $3.inhSigs      = $$.inhSigs
                ;  $1.inhChanSigs  = $$.inhChanSigs
                ;  $3.inhChanSigs  = $$.inhChanSigs
                ;  $1.inhVarSigs   = $$.inhVarSigs
                ;  $3.inhVarSigs   = $$.inhVarSigs
                ;  $$.synExitSorts = if $1.synExitSorts == Exit []
                                       then $3.synExitSorts
                                       else error ("\nTXS2231: " ++
                                                   "Exit does not match in Enable\n")
                ;  $$ = Enable $1 [] $3
                }
              | BehaviourExpr1 ">>>" ACCEPT ChannelOffList IN BehaviourExpr2 EndIn
                {  $1.inhNodeUid   = $$.inhNodeUid + 1
                ;  $4.inhNodeUid   = $1.synMaxUid + 1
                ;  $6.inhNodeUid   = $4.synMaxUid + 1
                ;  $$.synMaxUid    = $6.synMaxUid
                ;  $1.inhSigs      = $$.inhSigs
                ;  $4.inhSigs      = $$.inhSigs
                ;  $6.inhSigs      = $$.inhSigs
                ;  $4.inhSolvSorts = case $1.synExitSorts of
                                     { Exit sids -> [ Just sid | sid <- sids ]
                                     ; _         -> error $ "\nTXS2232: " ++
                                                            "No-exit process in Enable\n"
                                     }
                ;  $1.inhChanSigs  = $$.inhChanSigs
                ;  $6.inhChanSigs  = $$.inhChanSigs
                ;  $1.inhVarSigs   = $$.inhVarSigs
                ;  $4.inhVarSigs   = $$.inhVarSigs
                ;  $6.inhVarSigs   = map (\(IdVar v) -> v ) $ scopeMerge (map IdVar $$.inhVarSigs) (map IdVar $4.synVarSigs)
                ;  $$.synExitSorts = $6.synExitSorts
                ;  $$ = Enable $1 $4 $6
                }
              | BehaviourExpr1 "[>>" BehaviourExpr2
                {  $1.inhNodeUid   = $$.inhNodeUid + 1
                ;  $3.inhNodeUid   = $1.synMaxUid + 1
                ;  $$.synMaxUid    = $3.synMaxUid
                ;  $1.inhSigs      = $$.inhSigs
                ;  $3.inhSigs      = $$.inhSigs
                ;  $1.inhChanSigs  = $$.inhChanSigs
                ;  $3.inhChanSigs  = $$.inhChanSigs
                ;  $1.inhVarSigs   = $$.inhVarSigs
                ;  $3.inhVarSigs   = $$.inhVarSigs
                ;  $$.synExitSorts = $1.synExitSorts <<+>> $3.synExitSorts
                ;  $$ = Disable $1 $3
                }
              | BehaviourExpr1 "[><" BehaviourExpr2
                {  $1.inhNodeUid   = $$.inhNodeUid + 1
                ;  $3.inhNodeUid   = $1.synMaxUid + 1
                ;  $$.synMaxUid    = $3.synMaxUid
                ;  $1.inhSigs      = $$.inhSigs
                ;  $3.inhSigs      = $$.inhSigs
                ;  $1.inhChanSigs  = $$.inhChanSigs
                ;  $3.inhChanSigs  = $$.inhChanSigs
                ;  $1.inhVarSigs   = $$.inhVarSigs
                ;  $3.inhVarSigs   = $$.inhVarSigs
                ;  $$.synExitSorts = if $3.synExitSorts == Exit []
                                       then $1.synExitSorts
                                       else error ("\nTXS2233: " ++
                                                   "Exit sorts do not match in Interrupt\n")
                ;  $$ = Interrupt $1 $3
                }
              | BehaviourExpr2
                {  $1.inhNodeUid   = $$.inhNodeUid + 1
                ;  $$.synMaxUid    = $1.synMaxUid
                ;  $1.inhSigs      = $$.inhSigs
                ;  $1.inhChanSigs  = $$.inhChanSigs
                ;  $1.inhVarSigs   = $$.inhVarSigs
                ;  $$.synExitSorts = $1.synExitSorts
                ;  $$ = $1
                }

BehaviourExpr2  -- :: { BExpr }
                -- behaviour expression for parallel '||', '|||', and '|[..]|'
                -- attrs inh : inhNodeUid  : unique node identification
                --           : inhSortSigs : usable sorts
                --           : inhCstrSigs : usable constructors
                --           : inhFuncSigs : usable functions
                --           : inhProcSigs : usable processes
                --           : inhChanSigs : usable channels
                --           : inhVarSigs  : usable variables
                -- attrs syn : synMaxUid   : maximum uid in whole subtree
                --           : synExitSorts: exit sorts
                -- mirroring : -
                -- constrs   : -
              : BehaviourExpr2 "||" BehaviourExpr3
                {  $1.inhNodeUid   = $$.inhNodeUid + 2
                ;  $3.inhNodeUid   = $1.synMaxUid + 1
                ;  $$.synMaxUid    = $3.synMaxUid
                ;  $1.inhSigs      = $$.inhSigs
                ;  $3.inhSigs      = $$.inhSigs
                ;  $3.inhChanSigs  = $$.inhChanSigs
                ;  $1.inhChanSigs  = $$.inhChanSigs
                ;  $3.inhVarSigs   = $$.inhVarSigs
                ;  $1.inhVarSigs   = $$.inhVarSigs
                ;  $$.synExitSorts = $1.synExitSorts <<->> $3.synExitSorts
                ;  $$ = case $1 of
                        { Parallel chids bexps
                            -> if (Set.fromList chids) == (Set.fromList $$.inhChanSigs)
                                 then Parallel $$.inhChanSigs (bexps ++ [$3])
                                 else Parallel $$.inhChanSigs [$1,$3]
                        ; _ -> Parallel $$.inhChanSigs [$1,$3]
                        }
                }
              | BehaviourExpr2 "|||" BehaviourExpr3
                {  $1.inhNodeUid   = $$.inhNodeUid + 1
                ;  $3.inhNodeUid   = $1.synMaxUid + 1
                ;  $$.synMaxUid    = $3.synMaxUid
                ;  $1.inhSigs      = $$.inhSigs
                ;  $3.inhSigs      = $$.inhSigs
                ;  $1.inhChanSigs  = $$.inhChanSigs
                ;  $3.inhChanSigs  = $$.inhChanSigs
                ;  $1.inhVarSigs   = $$.inhVarSigs
                ;  $3.inhVarSigs   = $$.inhVarSigs
                ;  $$.synExitSorts = $1.synExitSorts <<->> $3.synExitSorts
                ;  $$ = case $1 of
                        { Parallel [] bexps -> Parallel [] (bexps ++ [$3])
                        ; _                 -> Parallel [] [$1,$3]
                        }
                }
              | BehaviourExpr2 "|[" IdList "]|" BehaviourExpr3
                {  $1.inhNodeUid   = $$.inhNodeUid + 1
                ;  $5.inhNodeUid   = $1.synMaxUid + 1
                ;  $$.synMaxUid    = $5.synMaxUid
                ;  $1.inhSigs      = $$.inhSigs
                ;  $5.inhSigs      = $$.inhSigs
                ;  $1.inhChanSigs  = $$.inhChanSigs
                ;  $5.inhChanSigs  = $$.inhChanSigs
                ;  $1.inhVarSigs   = $$.inhVarSigs
                ;  $5.inhVarSigs   = $$.inhVarSigs
                ;  $$.synExitSorts = $1.synExitSorts <<->> $5.synExitSorts
                ;  $$ = let chans = [ case bindOnName nm (map IdChan $$.inhChanSigs) of
                                      { []              -> error ("\nTXS0301: "++
                                                                    "Channel not defined: "++(show nm)++"\n")
                                      ; [IdChan chid]   -> chid
                                      ; _               -> error ("\nTXS0302: "++
                                                                    "Channel double defined: "++(show nm)++"\n")
                                      }
                                    | nm <- $3
                                    ]
                         in case $1 of
                            { Parallel chids bexps
                                -> if (Set.fromList chids) == (Set.fromList chans)
                                     then Parallel chans (bexps ++ [$5])
                                     else Parallel chans [$1,$5]
                            ; _ -> Parallel chans [$1,$5]
                            }
                }
              | BehaviourExpr3
                {  $1.inhNodeUid   = $$.inhNodeUid + 1
                ;  $$.synMaxUid    = $1.synMaxUid
                ;  $1.inhSigs      = $$.inhSigs
                ;  $1.inhChanSigs  = $$.inhChanSigs
                ;  $1.inhVarSigs   = $$.inhVarSigs
                ;  $$.synExitSorts = $1.synExitSorts
                ;  $$ = $1
                }

BehaviourExpr3  -- :: { BExpr }
                -- behaviour expression for choice '[]'
                -- attrs inh : inhNodeUid  : unique node identification
                --           : inhSortSigs : usable sorts
                --           : inhCstrSigs : usable constructors
                --           : inhFuncSigs : usable functions
                --           : inhProcSigs : usable processes
                --           : inhChanSigs : usable channels
                --           : inhVarSigs  : usable variables
                -- attrs syn : synMaxUid   : maximum uid in whole subtree
                --           : synExitSorts: exit sorts
                -- mirroring : -
                -- constrs   : -
              : BehaviourExpr3 "##" BehaviourExpr4
                {  $1.inhNodeUid   = $$.inhNodeUid + 1
                ;  $3.inhNodeUid   = $1.synMaxUid + 1
                ;  $$.synMaxUid    = $3.synMaxUid
                ;  $1.inhSigs      = $$.inhSigs
                ;  $3.inhSigs      = $$.inhSigs
                ;  $1.inhChanSigs  = $$.inhChanSigs
                ;  $3.inhChanSigs  = $$.inhChanSigs
                ;  $1.inhVarSigs   = $$.inhVarSigs
                ;  $3.inhVarSigs   = $$.inhVarSigs
                ;  $$.synExitSorts = $1.synExitSorts <<+>> $3.synExitSorts
                ;  $$ = Choice [$1,$3]
                }
              | BehaviourExpr4
                {  $1.inhNodeUid   = $$.inhNodeUid + 1
                ;  $$.synMaxUid    = $1.synMaxUid
                ;  $$.synExitSorts = $1.synExitSorts
                ;  $1.inhSigs      = $$.inhSigs
                ;  $1.inhChanSigs  = $$.inhChanSigs
                ;  $1.inhVarSigs   = $$.inhVarSigs
                ;  $$ = $1
                }

BehaviourExpr4  -- :: { BExpr }
                -- behaviour expression for guard, action prefix, process insatntiation,
                -- stop, let, hide, and bracketing
                -- attrs inh : inhNodeUid  : unique node identification
                --           : inhSortSigs : usable sorts
                --           : inhCstrSigs : usable constructors
                --           : inhFuncSigs : usable functions
                --           : inhProcSigs : usable processes
                --           : inhChanSigs : usable channels
                --           : inhVarSigs  : usable variables
                -- attrs syn : synMaxUid   : maximum uid in whole subtree
                --           : synExitSorts: exit sorts
                -- mirroring : synExpdSorts -> inhSolvSorts: must be 'Bool' for guard
                -- constrs   : ValueExprs in NeValExprs must have sort 'Bool' for guard
              : "[[" NeValExprs "]]" "=>>" BehaviourExpr4
                {  $2.inhNodeUid   = $$.inhNodeUid + 1
                ;  $5.inhNodeUid   = $2.synMaxUid + 1
                ;  $$.synMaxUid    = $5.synMaxUid
                ;  $2.inhSigs      = $$.inhSigs
                ;  $5.inhSigs      = $$.inhSigs
                ;  $2.inhSolvSorts = [ if sortId_Bool `elem` sids
                                         then Just sortId_Bool
                                         else error  ("\nTXS0312: " ++
                                                      "Sort of guard must be 'Bool'\n")
                                     | sids <- $2.synExpdSorts
                                     ]
                ;  $5.inhChanSigs  = $$.inhChanSigs
                ;  $2.inhVarSigs   = $$.inhVarSigs
                ;  $5.inhVarSigs   = $$.inhVarSigs
                ;  $$.synExitSorts = $5.synExitSorts
                ;  $$ = Guard (cstrAnd (Set.fromList $2)) $5
                }
              | PrefOfferList ">->" BehaviourExpr4
                {  $1.inhNodeUid   = $$.inhNodeUid + 1
                ;  $3.inhNodeUid   = $1.synMaxUid + 1
                ;  $$.synMaxUid    = $3.synMaxUid
                ;  $1.inhSigs      = $$.inhSigs
                ;  $3.inhSigs      = $$.inhSigs
                ;  $1.inhChanSigs  = $$.inhChanSigs
                ;  $3.inhChanSigs  = $$.inhChanSigs
                ;  $1.inhVarSigs   = $$.inhVarSigs
                ;  $3.inhVarSigs   = map (\(IdVar v) -> v ) $ scopeMerge (map IdVar $$.inhVarSigs) (map IdVar $1.synVarSigs)
                ;  $$.synExitSorts = $1.synExitSorts <<+>> $3.synExitSorts
                ;  $$ = ActionPref (ActOffer $1 (cstrConst (Cbool True))) $3
                }
              | PrefOfferList "[[" NeValExprs "]]" ">->" BehaviourExpr4
                {  $1.inhNodeUid   = $$.inhNodeUid + 1
                ;  $3.inhNodeUid   = $1.synMaxUid + 1
                ;  $6.inhNodeUid   = $3.synMaxUid + 1
                ;  $$.synMaxUid    = $6.synMaxUid
                ;  $1.inhSigs      = $$.inhSigs
                ;  $3.inhSigs      = $$.inhSigs
                ;  $6.inhSigs      = $$.inhSigs
                ;  $3.inhSolvSorts = [ if sortId_Bool `elem` sids
                                         then Just sortId_Bool
                                         else error  ("\nTXS0313: " ++
                                                      "Sort of constraint must be 'Bool'\n")
                                     | sids <- $3.synExpdSorts
                                     ]
                ;  $1.inhChanSigs  = $$.inhChanSigs
                ;  $6.inhChanSigs  = $$.inhChanSigs
                ;  $1.inhVarSigs   = $$.inhVarSigs
                ;  $3.inhVarSigs   = map (\(IdVar v) -> v ) $ scopeMerge (map IdVar $$.inhVarSigs) (map IdVar $1.synVarSigs)
                ;  $6.inhVarSigs   = map (\(IdVar v) -> v ) $ scopeMerge (map IdVar $$.inhVarSigs) (map IdVar $1.synVarSigs)
                ;  $$.synExitSorts = $1.synExitSorts <<+>> $6.synExitSorts
                ;  $$ = ActionPref (ActOffer $1 (cstrAnd (Set.fromList $3))) $6
                }
              | PrefOfferList
                {  $1.inhNodeUid   = $$.inhNodeUid + 1
                ;  $$.synMaxUid    = $1.synMaxUid
                ;  $1.inhSigs      = $$.inhSigs
                ;  $1.inhChanSigs  = $$.inhChanSigs
                ;  $1.inhVarSigs   = $$.inhVarSigs
                ;  $$.synExitSorts = $1.synExitSorts
                ;  $$ = ActionPref (ActOffer $1 (cstrConst (Cbool True))) Stop
                }
              | PrefOfferList "[[" NeValExprs "]]"
                {  $1.inhNodeUid   = $$.inhNodeUid + 1
                ;  $3.inhNodeUid   = $1.synMaxUid  + 1
                ;  $$.synMaxUid    = $3.synMaxUid
                ;  $1.inhSigs      = $$.inhSigs
                ;  $3.inhSigs      = $$.inhSigs
                ;  $3.inhSolvSorts = [ if sortId_Bool `elem` sids
                                         then Just sortId_Bool
                                         else error  ("\nTXS0313: " ++
                                                      "Sort of constraint must be 'Bool'\n")
                                     | sids <- $3.synExpdSorts
                                     ]
                ;  $1.inhChanSigs  = $$.inhChanSigs
                ;  $1.inhVarSigs   = $$.inhVarSigs
                ;  $3.inhVarSigs   = map (\(IdVar v) -> v ) $ scopeMerge (map IdVar $$.inhVarSigs) (map IdVar $1.synVarSigs)
                ;  $$.synExitSorts = $1.synExitSorts
                ;  $$ = ActionPref (ActOffer $1 (cstrAnd (Set.fromList $3))) Stop
                }
              | STOP
                {  $$.synMaxUid    = $$.inhNodeUid
                ;  $$.synExitSorts = NoExit
                ;  $$ = Stop
                }
              | Id ActualChannels ActualValExprs
                {  $2.inhNodeUid   = $$.inhNodeUid + 1
                ;  $3.inhNodeUid   = $2.synMaxUid + 1
                ;  $$.synMaxUid    = $3.synMaxUid
                ;  $2.inhChanSigs  = $$.inhChanSigs
                ;  $3.inhSigs      = $$.inhSigs
                ;  $3.inhSolvSorts
                     = let actsorts = [ map varsort vids
                                      | ProcId nm uid chids vids exs <- Sigs.pro $$.inhSigs
                                      , nm == $1
                                      , map chansorts chids == map chansorts $2.synChanSigs
                                      , length vids == length $3.synExpdSorts
                                      , and [ (varsort v) `elem` r
                                            | (v,r) <- zip vids $3.synExpdSorts
                                            ]
                                      ]
                        in if (length actsorts) == 1
                             then [ Just argsort | argsort <- head actsorts ]
                             else error $ "\nTXS0321: " ++
                                          "Process not uniquely resolved: "++(show $1)++"\n"
                ;  $3.inhVarSigs   = $$.inhVarSigs
                ;  $$.synExitSorts
                     = let extsorts = [ exs
                                      | ProcId nm uid chids vids exs <- Sigs.pro $$.inhSigs
                                      , nm == $1
                                      , map chansorts chids == map chansorts $2.synChanSigs
                                      , length vids == length $3.synExpdSorts
                                      , and [ (varsort v) `elem` r
                                            | (v,r) <- (zip vids $3.synExpdSorts)
                                            ]
                                      ]
                        in if (length extsorts) == 1
                             then head extsorts
                             else error $ "\nTXS0322: " ++
                                          "Process not uniquely resolved: "++(show $1)++"\n"
                ;  $$ = let ppids = [ pid
                                    | pid@(ProcId nm uid chids vids exs) <- Sigs.pro $$.inhSigs
                                    , nm == $1
                                    , map chansorts chids == map chansorts $2
                                    , length vids == length $3.synExpdSorts
                                    , map varsort vids == map sortOf $3
                                    ]
                         in case ppids of
                            { []    -> error $ "\nTXS0323: "++
                                               "Process not resolved: "++ show $1 ++"\n" ++
                                               "Processes with the same name are\n* " ++
                                               Utils.join "\n* " (map show [pid | pid@(ProcId nm _ _ _ _) <- Sigs.pro $$.inhSigs
                                                                                , nm == $1 ])
                            ; [pid] -> ProcInst pid $2 $3
                            ; _     -> error $ "\nTXS0324: "++ "Process "++
                                               "not uniquely resolved: "++ show $1 ++"\n"  ++
                                               "Possible processes are\n* " ++
                                               Utils.join "\n* " (map show ppids)
                            }
                }
              | LET NeValueDefList IN BehaviourExpr1 EndIn
                {  $2.inhNodeUid   = $$.inhNodeUid + 1
                ;  $4.inhNodeUid   = $2.synMaxUid + 1
                ;  $$.synMaxUid    = $4.synMaxUid
                ;  $2.inhSigs      = $$.inhSigs
                ;  $4.inhSigs      = $$.inhSigs
                ;  $4.inhChanSigs  = $$.inhChanSigs
                ;  $2.inhVarSigs   = $$.inhVarSigs
                ;  $4.inhVarSigs   = map (\(IdVar v) -> v ) $ scopeMerge (map IdVar $$.inhVarSigs) (map IdVar $2.synVarSigs)
                ;  $$.synExitSorts = $4.synExitSorts
                ;  $$ = foldr ValueEnv $4 $2
                }
              | HIDE FormalChannels IN BehaviourExpr1 EndIn
                {  $2.inhNodeUid   = $$.inhNodeUid + 1
                ;  $4.inhNodeUid   = $2.synMaxUid + 1
                ;  $$.synMaxUid    = $4.synMaxUid
                ;  $2.inhSigs      = $$.inhSigs
                ;  $4.inhSigs      = $$.inhSigs
                ;  $4.inhChanSigs  = map (\(IdChan c) -> c ) $ scopeMerge (map IdChan $$.inhChanSigs) (map IdChan $2)
                ;  $4.inhVarSigs   = $$.inhVarSigs
                ;  $$.synExitSorts = $4.synExitSorts
                ;  $$ = Hide $2 $4
                }
              | "(" BehaviourExpr1 ")"
                {  $2.inhNodeUid   = $$.inhNodeUid + 1
                ;  $$.synMaxUid    = $2.synMaxUid
                ;  $2.inhSigs      = $$.inhSigs
                ;  $2.inhChanSigs  = $$.inhChanSigs
                ;  $2.inhVarSigs   = $$.inhVarSigs
                ;  $$.synExitSorts = $2.synExitSorts
                ;  $$ = $2
                }

ActualChannels  -- :: { [ChanId] }
                -- actual channel parameter list to substitute for FormalChannels
                -- attrs inh : inhNodeUid : unique node identification
                --           : inhChanSigs: usable channels
                -- attrs syn : synMaxUid  : maximum uid in whole subtree
                --           : synChanSigs: actual channels
                -- mirroring : -
                -- constrs   : used channels shall be uniquely defined
                --           : used channels shall be unique
              : "[" ChannelUsedList "]"
                {  $2.inhNodeUid   = $$.inhNodeUid + 1
                ;  $$.synMaxUid    = $2.synMaxUid
                ;  $2.inhChanSigs  = $$.inhChanSigs
                ;  $$.synChanSigs  = $2.synChanSigs
                ;  $$ = $2
                }

ChannelUsedList -- :: { [ChanId] }
                -- used channel list
                -- attrs inh : inhNodeUid : unique node identification
                --           : inhChanSigs: usable channels
                -- attrs syn : synMaxUid  : maximum uid in whole subtree
                --           : synChanSigs: actual channels
                -- mirroring : -
                -- constrs   : used channels shall be uniquely defined
                --           : used channels shall be unique
              : IdList
                {  $$.synMaxUid    = $$.inhNodeUid
                ;  $$.synChanSigs
                     = [ case bindOnName nm (map IdChan $$.inhChanSigs) of
                         { []               -> error $ "\nTXS0331: "++
                                                        "Undefined used channel: "++(show nm)++"\n"
                         ; [IdChan chid]    -> chid
                         ; _                -> error $ "\nTXS0332: "++
                                                        "Double defined used channel: "++(show nm)++"\n"
                         }
                       | nm <- $1
                       ]
                ;  $$ = $$.synChanSigs
                ;  where let dbls = doubles $1
                          in if null dbls then () else
                                error $ "\nTXS0330: " ++
                                        "Double used channels: "++(show dbls)++"\n"
                }

ActualValExprs  -- :: { [VExpr] }
                -- actual value expressions to substitute for FormalVars
                -- attrs inh : inhNodeUid  : unique node identification
                --           : inhSortSigs : usable sorts
                --           : inhCstrSigs : usable constructors
                --           : inhFuncSigs : usable functions
                --           : inhVarSigs  : usable variables
                --           : inhSolvSorts: uniquely resolved sorts of value expressions
                -- attrs syn : synMaxUid   : maximum uid in whole subtree
                --           : synExpdSorts: bottom-up potential sorts of value expressions
                -- mirroring : -
                -- constrs   : used sorts, functions, and vars shall be defined
              : "(" ValExprs ")"
                {  $2.inhNodeUid   = $$.inhNodeUid + 1
                ;  $$.synMaxUid    = $2.synMaxUid
                ;  $2.inhSigs      = $$.inhSigs
                ;  $$.synExpdSorts = $2.synExpdSorts
                ;  $2.inhSolvSorts = $$.inhSolvSorts
                ;  $2.inhVarSigs   = $$.inhVarSigs
                ;  $$ = $2
                }

ExPrefOfferList -- :: { ( Int, Set.Set Offer ) }
                -- PrefOfferList for external use with multiple parsers
                -- attrs inh : SIGS
                --           : CHANENV
                --           : VARENV: variable declarations environment
                --           : UNID  : unique node identification
                -- attrs syn : $$: MaxUid: maximum uid in whole subtree
                --           : $$: Set.Set Offer: parsed offers
                -- constrs   :  ChanOffers are of form 'Exclam VExpr'
              : SIGS CHANENV VARENV UNID PrefOfferList
                {  $5.inhSigs      = $1
                ;  $5.inhChanSigs  = $2
                ;  $5.inhVarSigs   = $3
                ;  $5.inhNodeUid   = Id $4
                ;  $$ = ( $5.synMaxUid, $5 )
                }

PrefOfferList   -- :: { Set.Set Offer }
                -- top-level set of Offers, ie, set of (Offer ChanId [ChanOffer])
                -- attrs inh : inhNodeUid  : unique node identification
                --           : inhSortSigs : usable sorts
                --           : inhCstrSigs : usable constructors
                --           : inhFuncSigs : usable functions
                --           : inhChanSigs : usable channels
                --           : inhVarSigs  : usable variables
                -- attrs syn : synMaxUid   : maximum uid in whole subtree
                --           : synVarSigs  : defined variables in offers
                --           : synExitSorts: exit sorts
                -- mirroring : -
                -- constrs   : used channels shall be unique
                --           : defined variables shall be unique modulo their sort
              : ISTEP
                {  $$.synMaxUid    = $$.inhNodeUid
                ;  $$.synVarSigs   = []
                ;  $$.synExitSorts = NoExit
                ;  $$ = Set.empty
                }
              | QSTEP
                {  $$.synMaxUid    = $$.inhNodeUid
                ;  $$.synVarSigs   = []
                ;  $$.synExitSorts = Hit
                ;  $$ = Set.singleton $ Offer { chanid     = chanId_Qstep
                                              , chanoffers = []
                                              }
                }
              | HIT
                {  $$.synMaxUid    = $$.inhNodeUid
                ;  $$.synVarSigs   = []
                ;  $$.synExitSorts = Hit
                ;  $$ = Set.singleton $ Offer { chanid     = chanId_Hit
                                              , chanoffers = []
                                              }
                }
              | MISS
                {  $$.synMaxUid    = $$.inhNodeUid
                ;  $$.synVarSigs   = []
                ;  $$.synExitSorts = Hit
                ;  $$ = Set.singleton $ Offer { chanid     = chanId_Miss
                                              , chanoffers = []
                                              }
                }
              | NeOfferList
                {  $1.inhNodeUid   = $$.inhNodeUid + 1
                ;  $$.synMaxUid    = $1.synMaxUid
                ;  $1.inhSigs      = $$.inhSigs
                ;  $1.inhChanSigs  = $$.inhChanSigs
                ;  $1.inhVarSigs   = $$.inhVarSigs
                ;  $$.synVarSigs   = $1.synVarSigs
                ;  $$.synExitSorts = $1.synExitSorts
                ;  $$ = ( Set.fromList $1 )::(Set.Set Offer)
                ;  where let dbls = doubles ( map ChanId.name $1.synChanSigs )
                          in if null dbls then () else
                             error ("\nTXS0351: " ++
                                    "Double used channels in action: "++(show dbls)++"\n")
                ;  where let dbls = doubles ( map ( sig . IdVar ) $1.synVarSigs )
                          in if null dbls then () else
                             error ("\nTXS0352: "++
                               "Double defined variables in action : "++(show dbls)++"\n")
                }
              | "{" OfferList "}"
                {  $2.inhNodeUid   = $$.inhNodeUid + 1
                ;  $$.synMaxUid    = $2.synMaxUid
                ;  $2.inhSigs      = $$.inhSigs
                ;  $2.inhChanSigs  = $$.inhChanSigs
                ;  $2.inhVarSigs   = $$.inhVarSigs
                ;  $$.synVarSigs   = $2.synVarSigs
                ;  $$.synExitSorts = $2.synExitSorts
                ;  $$ = ( Set.fromList $2 )::(Set.Set Offer)
                ;  where let dbls = doubles ( map ChanId.name $2.synChanSigs )
                          in if null dbls then () else
                             error ("\nTXS0355: " ++
                                    "Double used channels in action: "++(show dbls)++"\n")
                ;  where let dbls = doubles ( map ( sig . IdVar ) $2.synVarSigs )
                          in if null dbls then () else
                             error ("\nTXS0356: "++
                               "Double defined variables in action: "++(show dbls)++"\n")
                }

OfferList       -- :: { [Offer] }
                -- delivers a list of Offer, ie, list of (Offer ChanId [ChanOffer])
                -- attrs inh : inhNodeUid  : unique node identification
                --           : inhSortSigs : usable sorts
                --           : inhCstrSigs : usable constructors
                --           : inhFuncSigs : usable functions
                --           : inhChanSigs : usable channels
                --           : inhVarSigs  : usable variables
                -- attrs syn : synMaxUid   : maximum uid in whole subtree
                --           : synChanSigs : used channels for checking uniqueness
                --           : synVarSigs  : defined variables in offers
                --           : synExitSorts: exit sorts
                -- mirroring : -
                -- constrs   : -
              : {- empty -}
                {  $$.synMaxUid    = $$.inhNodeUid
                ;  $$.synChanSigs  = []
                ;  $$.synVarSigs   = []
                ;  $$.synExitSorts = NoExit
                ;  $$ = []
                }
              | NeOfferList
                {  $1.inhNodeUid   = $$.inhNodeUid + 1
                ;  $$.synMaxUid    = $1.synMaxUid
                ;  $1.inhSigs      = $$.inhSigs
                ;  $1.inhChanSigs  = $$.inhChanSigs
                ;  $$.synChanSigs  = $1.synChanSigs
                ;  $1.inhVarSigs   = $$.inhVarSigs
                ;  $$.synVarSigs   = $1.synVarSigs
                ;  $$.synExitSorts = $1.synExitSorts
                ;  $$ = $1
                }

NeOfferList     -- :: { [Offer] }
                -- delivers a list of Offer, ie, list of (Offer ChanId [ChanOffer])
                -- attrs inh : inhNodeUid : unique node identification
                --           : inhSortSigs : usable sorts
                --           : inhCstrSigs : usable constructors
                --           : inhFuncSigs : usable functions
                --           : inhChanSigs : usable channels
                --           : inhVarSigs  : usable variables
                -- attrs syn : synMaxUid   : maximum uid in whole subtree
                --           : synChanSigs : used channels for checking uniqueness
                --           : synVarSigs  : defined variables in offers
                --           : synExitSorts: exit sorts
                -- mirroring : -
                -- constrs   : -
              : Offer
                {  $1.inhNodeUid   = $$.inhNodeUid + 1
                ;  $$.synMaxUid    = $1.synMaxUid
                ;  $1.inhSigs      = $$.inhSigs
                ;  $1.inhChanSigs  = $$.inhChanSigs
                ;  $$.synChanSigs  = $1.synChanSigs
                ;  $1.inhVarSigs   = $$.inhVarSigs
                ;  $$.synVarSigs   = $1.synVarSigs
                ;  $$.synExitSorts = $1.synExitSorts
                ;  $$ = [ $1 ]
                }
              | NeOfferList "|" Offer
                {  $1.inhNodeUid   = $$.inhNodeUid + 1
                ;  $3.inhNodeUid   = $1.synMaxUid + 1
                ;  $$.synMaxUid    = $3.synMaxUid
                ;  $1.inhSigs      = $$.inhSigs
                ;  $3.inhSigs      = $$.inhSigs
                ;  $1.inhChanSigs  = $$.inhChanSigs
                ;  $3.inhChanSigs  = $$.inhChanSigs
                ;  $$.synChanSigs  = $1.synChanSigs ++ $3.synChanSigs
                ;  $1.inhVarSigs   = $$.inhVarSigs
                ;  $3.inhVarSigs   = $$.inhVarSigs
                ;  $$.synVarSigs   = $1.synVarSigs ++ $3.synVarSigs
                ;  $$.synExitSorts = $1.synExitSorts <<+>> $3.synExitSorts
                ;  $$ = $1 ++ [ $3 ]
                }

Offer           -- :: { Offer }
                -- delivers an Offer, ie, (Offer ChanId [ChanOffer])
                -- attrs inh : inhNodeUid  : unique node identification
                --           : inhSortSigs : usable sorts
                --           : inhCstrSigs : usable constructors
                --           : inhFuncSigs : usable functions
                --           : inhChanSigs : usable channels
                --           : inhVarSigs  : usable variables
                -- attrs syn : synMaxUid   : maximum uid in whole subtree
                --           : synChanSigs : used channels for checking uniqueness
                --           : synVarSigs  : defined variables in offers
                --           : synExitSorts: exit sorts
                -- mirroring : -
                -- constrs   : -
              : EXIT ChannelOffList
                {  $2.inhNodeUid   = $$.inhNodeUid + 1
                ;  $$.synMaxUid    = $2.synMaxUid
                ;  $2.inhSigs      = $$.inhSigs
                ;  $2.inhSolvSorts = [ Nothing | s <- $2.synExpdSorts ]
                ;  $$.synChanSigs  = [ chanId_Exit ]
                ;  $$.synVarSigs   = $2.synVarSigs
                ;  $2.inhVarSigs   = $$.inhVarSigs
                ;  $$.synExitSorts = Exit (map sortOf $2)
                ;  $$ = Offer chanId_Exit $2
                }
              | Id ChannelOffList
                {  $2.inhNodeUid   = $$.inhNodeUid + 1
                ;  $$.synMaxUid    = $2.synMaxUid
                ;  $2.inhSigs      = $$.inhSigs
                ;  $2.inhSolvSorts = case bindOnName $1 (map IdChan $$.inhChanSigs) of
                                     { []               -> error ("\nTXS0371: "++
                                                                    "Used gate not defined: "++
                                                                    (show $1)++"\n")
                                     ; [IdChan chid]    -> let cs = chansorts chid
                                                            in if (length cs) == (length $2.synExpdSorts)
                                                                then [ Just sid | sid <- cs ]
                                                                else error ("\nTXS0372: "++
                                                                                "Number of gate sorts does "++
                                                                                "not match: "++(show $1)++"\n")
                                     ; _                -> error ("\nTXS0373: "++
                                                                   "Used gate double defined: "++
                                                                   (show $1)++"\n")
                                     }
                ;  $$.synChanSigs  = case bindOnName $1 (map IdChan $$.inhChanSigs) of
                                     { []               -> error ("\nTXS0375: "++
                                                                   "Used gate not defined: "++
                                                                   (show $1)++"\n")
                                     ; [IdChan chid]    -> [chid]
                                     ; _                -> error ("\nTXS0376: "++
                                                                   "Used gate double defined: "++
                                                                   (show $1)++"\n")
                                     }
                ;  $$.synVarSigs   = $2.synVarSigs
                ;  $2.inhVarSigs   = $$.inhVarSigs
                ;  $$.synExitSorts = NoExit
                ;  $$ = Offer (head $$.synChanSigs) $2
                }

ChannelOffList  -- :: { [ChanOffer] }
                -- delivers a list of ChanOffer, ie, ?- and !- offers
                -- attrs inh : inhNodeUid  : unique node identification
                --           : inhSortSigs : usable sorts
                --           : inhCstrSigs : usable constructors
                --           : inhFuncSigs : usable functions
                --           : inhVarSigs  : usable variables
                --           : inhSolvSorts: sorts expected according to channel sorts
                -- attrs syn : synMaxUid   : maximum uid in whole subtree
                --           : synExpdSorts: number sorts according to channel offer
                --                           only used to determine the length of inhSolvSorts
                --           : synVarSigs  : defined variables in offers
                -- mirroring : -
                -- constrs   : -
              : {- empty -}
                {  $$.synMaxUid    = $$.inhNodeUid
                ;  $$.synExpdSorts = []
                ;  $$.synVarSigs   = []
                ;  $$ = []
                ;  where if $$.inhSolvSorts == [] then () else
                           if head $$.inhSolvSorts == Nothing then () else
                             error ("\nTXS0381: " ++
                                    "Channel offers do not match channel definition\n")
                }
              | ChannelOffer ChannelOffList
                {  $1.inhNodeUid   = $$.inhNodeUid + 1
                ;  $2.inhNodeUid   = $1.synMaxUid + 1
                ;  $$.synMaxUid    = $2.synMaxUid
                ;  $1.inhSigs      = $$.inhSigs
                ;  $2.inhSigs      = $$.inhSigs
                ;  $$.synExpdSorts = $1.synExpdSorts ++ $2.synExpdSorts
                ;  $1.inhSolvSorts = if (length $1.synExpdSorts) > (length $$.inhSolvSorts)
                                       then error ("\nTXS0382: :" ++
                                            "Number of offers exceeds channel definition\n")
                                       else take (length $1.synExpdSorts) $$.inhSolvSorts
                ;  $2.inhSolvSorts = drop (length $1.synExpdSorts) $$.inhSolvSorts
                ;  $$.synVarSigs   = $1.synVarSigs ++ $2.synVarSigs
                ;  $1.inhVarSigs   = $$.inhVarSigs
                ;  $2.inhVarSigs   = $$.inhVarSigs
                ;  $$ = $1 ++ $2
                }

ChannelOffer    -- :: { [ChanOffer] }
                -- delivers a list of ChanOffer, ie, a list ?-offers or one !-offer
                -- attrs inh : inhNodeUid  : unique node identification
                --           : inhSortSigs : usable sorts
                --           : inhCstrSigs : usable constructors
                --           : inhFuncSigs : usable functions
                --           : inhVarSigs  : usable variables
                --           : inhSolvSorts: sorts expected according to channel sorts
                -- attrs syn : synMaxUid   : maximum uid in whole subtree
                --           : synExpdSorts: number sorts according to channel offer
                --                           only used to determine the length of inhSolvSorts
                --           : synVarSigs  : defined variables in offers
                -- mirroring : -
                -- constrs   : -
              : "?" VarDecl
                {  $2.inhNodeUid   = $$.inhNodeUid + 1
                ;  $$.synMaxUid    = $2.synMaxUid
                ;  $2.inhSigs      = $$.inhSigs
                ;  $$.synExpdSorts = [ [] ]
                ;  $$.synVarSigs   = [ $2 ]
                ;  $$ = [ Quest $2 ]
                ;  where let { actsl = [ Just sid | VarId nm uid sid <- [$2] ]
                             ; misma = [ (esid,asid)
                                       | (esid,asid) <- zip $$.inhSolvSorts actsl
                                       , not ( esid==asid || esid == Nothing )
                                       ]
                             }
                          in if null misma then () else
                             error ("\nTXS0391: Sort mismatch in channel offer " ++
                                    "(expected,actual):\n"++(show misma)++"\n")
                }
              | "?" smallid
                {  $$.synMaxUid    = $$.inhNodeUid + 1
                ;  $$.synExpdSorts = [ [] ]
                ;  $$.synVarSigs
                     = [ VarId nm
                               uid
                               ( case msid of
                                 { Nothing  -> error ("\nTXS0392: "++
                                                 "No sort for offer variable: "++
                                                 (show nm)++"\n")
                                 ; Just sid -> sid
                                 }
                               )
                       | (nm,msid,uid) <- zip3 [$2] $$.inhSolvSorts [$$.inhNodeUid]
                       , if 1 == (length $$.inhSolvSorts) then True
                           else error ("\nTXS ERROR 0183: " ++ show($2) ++"\n")
                       ]
                ;  $$ = map Quest $$.synVarSigs
                }
              | "!" ValExpr
                {  $2.inhNodeUid   = $$.inhNodeUid + 1
                ;  $$.synMaxUid    = $2.synMaxUid
                ;  $2.inhSigs  = $$.inhSigs
                ;  $$.synExpdSorts = [ [] ]
                ;  $2.inhSolvSort  = case $$.inhSolvSorts of
                                     { []           -> error "\nTXS ERROR 0184\n"
                                     ; [Nothing]    -> Nothing
                                     ; [Just sid]   -> Just sid
                                     ; _            -> error "\nTXS ERROR 0185\n"
                                     }
                ;  $$.synVarSigs   = []
                ;  $2.inhVarSigs   = $$.inhVarSigs
                ;  $$ = [ Exclam $2 ]
                }


-- ----------------------------------------------------------------------------------------- --
-- Value expressions


ExValExpr       -- :: { ( Int, VExpr ) }
                -- top-level value expression for external use with multiple parsers
                -- attrs inh : SIGS :
                --           : VARENV: variable declarations environment
                --           : UNID  : unique node identification
                -- attrs syn : $$: MaxUid: maximum uid in whole subtree
                --           : $$: VExpr : VExpr parsed value expression
              : SIGS VARENV UNID ValExpr
                {  $4.inhSigs      = $1
                ;  $4.inhVarSigs   = $2
                ;  $4.inhSolvSort  = Nothing
                ;  $4.inhNodeUid   = Id $3
                ;  $$ = ( $4.synMaxUid, $4 )
                }

ValExpr         -- :: { VExpr }
                -- top-level value expression
                -- attrs inh : inhNodeUid : unique node identification
                --           : inhSortSigs: usable sorts
                --           : inhCstrSigs: usable constructors
                --           : inhFuncSigs: usable functions
                --           : inhVarSigs : usable variables
                --           : inhSolvSort: Maybe externally forced sort of ValExpr
                -- attrs syn : synMaxUid  : maximum uid in whole subtree
                -- mirroring : synExpdSort -> inhSolvSort
                -- constrs   : synExpdSort and inhSolvSort lead to unique sort for ValExpr
              : ValExpr1
                {  $1.inhNodeUid   = $$.inhNodeUid + 1
                ;  $$.synMaxUid    = $1.synMaxUid
                ;  $1.inhSigs      = $$.inhSigs
                ;  $1.inhVarSigs   = $$.inhVarSigs
                ;  $1.inhSolvSort
                     = case ($$.inhSolvSort, $1.synExpdSort) of
                       { (Nothing, [])
                            -> error ("\nTXS0411: " ++
                                      "Sort of value expression not resolved\n")
                       ; (Nothing, [sid])
                            -> Just sid
                       ; (Nothing, sids)
                            -> error ("\nTXS0412: " ++
                                      "Sort of value expression not uniquely resolved: "++
                                      (show sids)++"\n")
                       ; (Just sid, ss)
                            -> if sid `elem` ss
                                 then Just sid
                                 else error ("\nTXS0413: " ++
                                             "Expected sort of value expression: "++
                                             (show sid)++"\n  does not match any of the"++
                                             " possible actual sort(s): "++(show ss)++"\n")
                       }
                ;  $$ = $1
                }

ValExpr1        -- :: { VExpr }
                -- value expression
                -- attrs inh : inhNodeUid : unique node identification
                --           : inhSortSigs: usable sorts
                --           : inhCstrSigs: usable constructors
                --           : inhFuncSigs: usable functions
                --           : inhVarSigs : usable variables
                --           : inhSolvSort: uniquely solved sort of ValExpr
                -- attrs syn : synMaxUid  : maximum uid in whole subtree
                --           : synExpdSort: potential sorts of ValExpr
                -- mirroring : -
                -- constrs   : identifiers must be uniquely resolved based on sorts
                --           : evaluation from-left-to-right
              : LET NeValueDefList IN ValExpr1 EndIn
                {  $2.inhNodeUid   = $$.inhNodeUid + 1
                ;  $4.inhNodeUid   = $2.synMaxUid + 1
                ;  $$.synMaxUid    = $4.synMaxUid
                ;  $2.inhSigs      = $$.inhSigs
                ;  $4.inhSigs      = $$.inhSigs
                ;  $2.inhVarSigs   = $$.inhVarSigs
                ;  $4.inhVarSigs   = map (\(IdVar v) -> v ) $ scopeMerge (map IdVar $$.inhVarSigs) (map IdVar $2.synVarSigs)
                ;  $$.synExpdSort  = $4.synExpdSort
                ;  $4.inhSolvSort  = $$.inhSolvSort
                ;  $$ = foldr (\x -> subst x (Map.empty :: Map.Map FuncId (FuncDef VarId)) ) $4 $2
                }
              | IF NeValExprs THEN ValExpr1 ELSE ValExpr1 EndIf
                {  $2.inhNodeUid   = $$.inhNodeUid + 1
                ;  $4.inhNodeUid   = $2.synMaxUid + 1
                ;  $6.inhNodeUid   = $4.synMaxUid + 1
                ;  $$.synMaxUid    = $6.synMaxUid
                ;  $2.inhSigs      = $$.inhSigs
                ;  $4.inhSigs      = $$.inhSigs
                ;  $6.inhSigs      = $$.inhSigs
                ;  $2.inhVarSigs   = $$.inhVarSigs
                ;  $4.inhVarSigs   = $$.inhVarSigs
                ;  $6.inhVarSigs   = $$.inhVarSigs
                ;  $$.synExpdSort  = $4.synExpdSort `List.intersect` $6.synExpdSort
                ;  $2.inhSolvSorts = [ if sortId_Bool `elem` sids
                                         then Just sortId_Bool
                                         else error ("\nTXS0421: " ++
                                                     "Sort of constraint must be 'Bool', "++
                                                     " instead of: "++(show sids)++"\n")
                                     | sids <- $2.synExpdSorts
                                     ]
                ;  $4.inhSolvSort = $$.inhSolvSort
                ;  $6.inhSolvSort = $$.inhSolvSort
                ;  $$ = cstrITE (cstrAnd (Set.fromList $2)) $4 $6
                }
              | ValExpr1 operator ValExpr2
                {  $1.inhNodeUid   = $$.inhNodeUid + 1
                ;  $3.inhNodeUid   = $1.synMaxUid + 1
                ;  $$.synMaxUid    = $3.synMaxUid
                ;  $1.inhSigs      = $$.inhSigs
                ;  $3.inhSigs      = $$.inhSigs
                ;  $1.inhVarSigs   = $$.inhVarSigs
                ;  $3.inhVarSigs   = $$.inhVarSigs
                ;  $$.synExpdSort  = [ res
                                     | Signature [l,r] res <- signatures $2 (Sigs.func $$.inhSigs)
                                     , l `elem` $1.synExpdSort
                                     , r `elem` $3.synExpdSort
                                     ]
                ;  $1.inhSolvSort
                     = let pargs = [ l
                                   | Signature [l,r] res <- signatures $2 (Sigs.func $$.inhSigs)
                                   , l `elem` $1.synExpdSort
                                   , r `elem` $3.synExpdSort
                                   , case $$.inhSolvSort of
                                            { Nothing  -> True
                                            ; Just sid -> res == sid
                                            }
                                   ]
                        in if (length pargs) == 1 then Just (head pargs) else Nothing
                ;  $3.inhSolvSort
                     = let pargs = [ r
                                   | Signature [l,r] res <- signatures $2 (Sigs.func $$.inhSigs)
                                   , l `elem` $1.synExpdSort
                                   , r `elem` $3.synExpdSort
                                   , case $$.inhSolvSort of
                                            { Nothing  -> True
                                            ; Just sid -> res == sid
                                            }
                                   ]
                        in if (length pargs) == 1 then Just (head pargs) else Nothing
                ;  $$ = let vexps = [ h [$1,$3]
                                    | (Signature [l,r] res, h) <- Map.toList (signHandler $2 (Sigs.func $$.inhSigs))
                                    , l `elem` $1.synExpdSort
                                    , r `elem` $3.synExpdSort
                                    , case $$.inhSolvSort of
                                             { Nothing  -> True
                                             ; Just sid -> res == sid
                                             }
                                    ]
                         in case length vexps of
                            { 0 -> error ("\nTXS0422: " ++
                                          "Operator not resolved: '" ++ show $2 ++ "'\n" ++
                                          "Argument 0: " ++ show $1 ++ "\n" ++
                                          "Argument 1: " ++ show $3 ++ "\n" )
                            ; 1 -> head vexps
                            ; n -> error ("\nTXS0423: "++
                                     "Operator not uniquely resolved: '" ++ show $2 ++ "'\n")
                            }
                }
              | ValExpr2 OfSort
                {  $1.inhNodeUid   = $$.inhNodeUid + 1
                ;  $2.inhNodeUid   = $1.synMaxUid + 1
                ;  $$.synMaxUid    = $2.synMaxUid
                ;  $1.inhSigs      = $$.inhSigs
                ;  $2.inhSigs      = $$.inhSigs
                ;  $1.inhVarSigs   = $$.inhVarSigs
                ;  $$.synExpdSort  = [ $2 ]
                ;  $1.inhSolvSort  = Just $2
                ;  $$ = $1
                ;  where if $$.inhSolvSort == $1.inhSolvSort then () else
                         error ("\nTXS0424 : " ++
                                "Explicit sort does not correspond with actual sort:"++
                                (show (SortId.name $2))++"\n")
                }
              | ValExpr2
                {  $1.inhNodeUid   = $$.inhNodeUid + 1
                ;  $$.synMaxUid    = $1.synMaxUid
                ;  $1.inhSigs      = $$.inhSigs
                ;  $1.inhVarSigs   = $$.inhVarSigs
                ;  $$.synExpdSort  = $1.synExpdSort
                ;  $1.inhSolvSort  = $$.inhSolvSort
                ;  $$ = $1
                }

ValExpr2        -- :: { VExpr }
                -- value expression
                -- attrs inh : inhNodeUid : unique node identification
                --           : inhSortSigs: usable sorts
                --           : inhCstrSigs: usable constructors
                --           : inhFuncSigs: usable functions
                --           : inhVarSigs:  usable variables
                --           : inhSolvSort: uniquely solved sort of ValExpr
                -- attrs syn : synMaxUid  : maximum uid in whole subtree
                --           : synExpdSort: potential sorts of ValExpr
                -- mirroring : -
                -- constrs   : identifiers must be uniquely resolved based on sorts
                -- evaluation from-left-to-right
              : smallid
                {  $$.synMaxUid    = $$.inhNodeUid
                ;  $$.synExpdSort
                     =   [ res | Signature [] res <- signatures $1 (Sigs.func $$.inhSigs) ]
                      ++ [ srt | VarId nm uid srt <- $$.inhVarSigs
                               , nm == $1 ]
                ;  $$ = let vexps =   [ h []
                                      | (Signature [] res, h) <- Map.toList (signHandler $1 (Sigs.func $$.inhSigs))
                                      , case $$.inhSolvSort of
                                               { Nothing  -> True
                                               ; Just sid -> res == sid
                                               }
                                      ]
                                   ++ [ cstrVar vid
                                      | vid@(VarId nm uid srt) <- $$.inhVarSigs
                                      , nm == $1
                                      , case $$.inhSolvSort of
                                               { Nothing  -> True
                                               ; Just sid -> srt == sid
                                               }
                                      ]
                         in if (length vexps) == 1
                              then head vexps
                              else if (length vexps) == 0
                                      then error ("\nTXS0430: Identifier not resolved: " ++ show $1 ++"\n")
                                      else error ("\nTXS0431: Identifier not uniquely resolved: " ++ show $1 ++"\n")
                }
              | smallid "(" ValExprs ")"
                {  $3.inhNodeUid   = $$.inhNodeUid + 1
                ;  $$.synMaxUid    = $3.synMaxUid
                ;  $3.inhSigs      = $$.inhSigs
                ;  $3.inhVarSigs   = $$.inhVarSigs
                ;  $$.synExpdSort  = [ res
                                     | Signature args res <- signatures $1 (Sigs.func $$.inhSigs)
                                     , length args == length $3.synExpdSorts
                                     , and [ a`elem`as | (a,as) <- zip args $3.synExpdSorts ]
                                     ]
                ;  $3.inhSolvSorts
                     = let pargs = [ args
                                   | Signature args res <- signatures $1 (Sigs.func $$.inhSigs)
                                   , length args == length $3.synExpdSorts
                                   , and [ a`elem`as | (a,as) <- (zip args $3.synExpdSorts) ]
                                   , case $$.inhSolvSort of
                                            { Nothing  -> True
                                            ; Just sid -> res == sid
                                            }
                                   ]
                        in if (length pargs) == 1
                             then [ Just arg | arg <- concat pargs ]
                             else [ Nothing | x <- $3.synExpdSorts ]
                ;  $$ = let vexps = [ h $3
                                    | (Signature args res, h) <- Map.toList (signHandler $1 (Sigs.func $$.inhSigs))
                                    , length args == length $3.synExpdSorts
                                    , and [ a`elem`as | (a,as) <- (zip args $3.synExpdSorts) ]
                                    , case $$.inhSolvSort of
                                             { Nothing  -> True
                                             ; Just sid -> res == sid
                                             }
                                    ]
                         in if (length vexps) == 1
                              then head vexps
                              else error $ "\nTXS0432: " ++
                                           "Function not (uniquely) resolved: " ++
                                           (show $1) ++
                                           "\nExpected Args: " ++ (pshow $3.synExpdSorts) ++
                                           "\nFound: " ++ (pshow vexps)
                }
              | operator ValExpr2
                {  $2.inhNodeUid   = $$.inhNodeUid + 1
                ;  $$.synMaxUid    = $2.synMaxUid
                ;  $2.inhSigs      = $$.inhSigs
                ;  $2.inhVarSigs   = $$.inhVarSigs
                ;  $$.synExpdSort  = [ res
                                     | Signature [a] res <- signatures $1 (Sigs.func $$.inhSigs)
                                     , a `elem` $2.synExpdSort
                                     ]
                ;  $2.inhSolvSort
                     = let pargs = [ a
                                   | Signature [a] res <- signatures $1 (Sigs.func $$.inhSigs)
                                   , a `elem` $2.synExpdSort
                                   , case $$.inhSolvSort of
                                            { Nothing  -> True
                                            ; Just sid -> res == sid
                                            }
                                   ]
                        in if (length pargs) == 1 then Just (head pargs) else Nothing
                ;  $$ = let vexps = [ h [$2]
                                    | (Signature [a] res, h) <- Map.toList (signHandler $1 (Sigs.func $$.inhSigs))
                                    , a `elem` $2.synExpdSort
                                    , case $$.inhSolvSort of
                                             { Nothing  -> True
                                             ; Just sid -> res == sid
                                             }
                                    ]
                         in case (length vexps) of
                                {   1   -> head vexps
                                ;   0  ->  error ("\nTXS0433: Operator not resolved: '" ++ show $1 ++ "'\n")
                                ;   _  ->  error ("\nTXS0433: Operator not uniquely resolved: '" ++ show $1 ++ "'\n")
                                }
                }
              | capid
                {  $$.synMaxUid    = $$.inhNodeUid
                ;  $$.synExpdSort  =  [ res
                                      | Signature [] res <- FuncTable.signatures $1 (Sigs.func $$.inhSigs)
                                      ]
                ;  $$ = let vexps = [ handler []
                                    | (Signature [] res, handler) <- Map.toList (FuncTable.signHandler $1 (Sigs.func $$.inhSigs))
                                    , case $$.inhSolvSort of
                                             { Nothing  -> True
                                             ; Just sid -> res == sid
                                             }
                                    ]
                         in case (length vexps) of
                                { 1 -> head vexps
                                ; 0 -> error ("\nTXS0436: Constructor not resolved: " ++ show $1 ++"\n"
                                                ++ "Available signatures for " ++ show $1 ++ " are \n* "
                                                ++ Utils.join "\n* " (map show (FuncTable.signatures $1 (Sigs.func $$.inhSigs)))
                                             )
                                ; _ -> error ("\nTXS0436: Constructor not uniquely resolved: " ++ show $1 ++"\n"
                                                ++ "Matching signatures for " ++ show $1 ++ " are \n* "
                                                ++ Utils.join "\n* " (map show [ s | s@(Signature [] _) <- FuncTable.signatures $1 (Sigs.func $$.inhSigs) ])
                                             )
                                }
                }
              | capid "(" ValExprs  ")"
                {  $3.inhNodeUid   = $$.inhNodeUid + 1
                ;  $$.synMaxUid    = $3.synMaxUid
                ;  $3.inhSigs      = $$.inhSigs
                ;  $3.inhVarSigs   = $$.inhVarSigs
                ;  $$.synExpdSort  = [ res
                                     | Signature args res <- signatures $1 (Sigs.func $$.inhSigs)
                                     , length args == length $3.synExpdSorts
                                     , and [ a `elem` as | (a,as) <- zip args $3.synExpdSorts ]
                                     ]
                ;  $3.inhSolvSorts
                     = let pargs = [ args
                                   | Signature args res <- signatures $1 (Sigs.func $$.inhSigs)
                                   , length args == length $3.synExpdSorts
                                   , and [ a `elem` as | (a,as) <- (zip args $3.synExpdSorts) ]
                                   , case $$.inhSolvSort of
                                            { Nothing  -> True
                                            ; Just sid -> res == sid
                                            }
                                   ]
                        in if (length pargs) == 1
                             then [ Just arg | arg <- concat pargs ]
                             else [ Nothing | x <- $3.synExpdSorts ]
                ;  $$ = let vexps = [ handler $3
                                    | (Signature args res, handler) <- Map.toList (FuncTable.signHandler $1 (Sigs.func $$.inhSigs))
                                    , length args == length $3.synExpdSorts
                                    , and [ a `elem` as | (a,as) <- (zip args $3.synExpdSorts) ]
                                    , case $$.inhSolvSort of
                                            { Nothing  -> True
                                            ; Just sid -> res == sid
                                            }
                                    ]
                         in case (length vexps) of
                                { 1 -> head vexps
                                ; 0 -> error ("\nTXS0434: Constructor not resolved: " ++ show $1 ++ "\n"
                                               ++ "Available signatures for " ++ show $1 ++ " are \n* "
                                               ++ Utils.join "\n* " (map show (FuncTable.signatures $1 (Sigs.func $$.inhSigs)))
                                             )
                                ; _ -> error ("\nTXS0434: Constructor not uniquely resolved: " ++ show $1 ++"\n"
                                                ++ "Matching signatures for " ++ show $1 ++ " are \n* "
                                                ++ Utils.join "\n* " (map show [ s
                                                                               | s@(Signature args _) <- FuncTable.signatures $1 (Sigs.func $$.inhSigs)
                                                                               , length args == length $3.synExpdSorts
                                                                               , and [ a `elem` as | (a,as) <- zip args $3.synExpdSorts ]
                                                                               ])
                                             )
                                }
                }
              | Constant
                {  $1.inhNodeUid   = $$.inhNodeUid + 1
                ;  $$.synMaxUid    = $1.synMaxUid
                ;  $1.inhSigs      = $$.inhSigs
                ;  $$.synExpdSort  = $1.synExpdSort
                ;  $1.inhSolvSort  = $$.inhSolvSort
                ;  $$ = cstrConst $1
                }
              | "(" ValExpr1 ")"
                {  $2.inhNodeUid   = $$.inhNodeUid + 1
                ;  $$.synMaxUid    = $2.synMaxUid
                ;  $2.inhSigs      = $$.inhSigs
                ;  $2.inhVarSigs   = $$.inhVarSigs
                ;  $$.synExpdSort  = $2.synExpdSort
                ;  $2.inhSolvSort  = $$.inhSolvSort
                ;  $$ = $2
                }
              | ANY
                {  $$.synMaxUid    = $$.inhNodeUid
                ;  $$.synExpdSort  = Map.elems (Sigs.sort $$.inhSigs)
                ;  $$ = case $$.inhSolvSort of
                        { Nothing  -> error $ "\nTXS0435: " ++
                                              "Sort of ANY cannot be deduced\n"
                        ; Just srt -> cstrConst (Cany srt)
                        }
                }
              | ERROR string
                {  $$.synMaxUid    = $$.inhNodeUid
                ;  $$.synExpdSort  = Map.elems (Sigs.sort $$.inhSigs)
                ;  $$ = cstrError $2
                }

ValExprs        -- :: { [ VExpr] }
                -- list of value expressions
                -- attrs inh : inhNodeUid  : unique node identification
                --           : inhSortSigs : usable sorts
                --           : inhCstrSigs : usable constructors
                --           : inhFuncSigs : usable functions
                --           : inhVarSigs  : usable variables
                --           : inhSolvSorts: list of uniquely solved sorts of ValExprs
                -- attrs syn : synMaxUid   : maximum uid in whole subtree
                --           : synExpdSorts: list of potential sorts of ValExprs
                -- mirroring : -
                -- constrs   : -
              : {- empty -}
                {  $$.synMaxUid    = $$.inhNodeUid
                ;  $$.synExpdSorts = []
                ;  $$ = []
                }
              | NeValExprs
                {  $1.inhNodeUid   = $$.inhNodeUid + 1
                ;  $$.synMaxUid    = $1.synMaxUid
                ;  $1.inhSigs      = $$.inhSigs
                ;  $1.inhVarSigs   = $$.inhVarSigs
                ;  $$.synExpdSorts = $1.synExpdSorts
                ;  $1.inhSolvSorts = $$.inhSolvSorts
                ;  $$ = $1
                }

NeValExprs      -- :: { [VExpr] }
                -- non-empty list of value expressions
                -- attrs inh : inhNodeUid  : unique node identification
                --           : inhSortSigs : usable sorts
                --           : inhCstrSigs : usable constructors
                --           : inhFuncSigs : usable functions
                --           : inhVarSigs  : usable variables
                --           : inhSolvSorts: list of uniquely solved sorts of ValExprs
                -- attrs syn : synMaxUid   : maximum uid in whole subtree
                --           : synExpdSorts: list of potential sorts of ValExprs
                -- mirroring : -
                -- constrs   : -
              : ValExpr1
                {  $1.inhNodeUid   = $$.inhNodeUid + 1
                ;  $$.synMaxUid    = $1.synMaxUid
                ;  $1.inhSigs      = $$.inhSigs
                ;  $1.inhVarSigs   = $$.inhVarSigs
                ;  $$.synExpdSorts = [ $1.synExpdSort ]
                ;  $1.inhSolvSort  = case $$.inhSolvSorts of
                                     { []     -> Nothing
                                     ; (s:ss) -> s
                                     }
                ;  $$ = [$1]
                }
              | NeValExprs "," ValExpr1
                {  $1.inhNodeUid   = $$.inhNodeUid + 1
                ;  $3.inhNodeUid   = $1.synMaxUid + 1
                ;  $$.synMaxUid    = $3.synMaxUid
                ;  $1.inhSigs      = $$.inhSigs
                ;  $3.inhSigs      = $$.inhSigs
                ;  $1.inhVarSigs   = $$.inhVarSigs
                ;  $3.inhVarSigs   = $$.inhVarSigs
                ;  $$.synExpdSorts = $1.synExpdSorts ++ [ $3.synExpdSort ]
                ;  $1.inhSolvSorts = if  null $$.inhSolvSorts
                                       then []
                                       else init $$.inhSolvSorts
                ;  $3.inhSolvSort  = if  null $$.inhSolvSorts
                                       then Nothing
                                       else last $$.inhSolvSorts
                ;  $$ = $1 ++ [$3]
                }

NeValueDefList  -- :: { [ VEnv ] }
                -- non-empty list of value definitions
                -- attrs inh : inhNodeUid : unique node identification
                --           : inhSortSigs: usable sorts
                --           : inhCstrSigs: usable constructors
                --           : inhFuncSigs: usable functions
                --           : inhVarSigs : usable variables
                -- attrs syn : synMaxUid  : maximum uid in whole subtree
                --           : synVarSigs : locally defined variables
                -- mirroring : -
                -- constrs   : variable identifiers shall be unique
              : NeValueDefs
                {  $1.inhNodeUid   = $$.inhNodeUid + 1
                ;  $$.synMaxUid    = $1.synMaxUid
                ;  $1.inhSigs      = $$.inhSigs
                ;  $$.synVarSigs   = $1.synVarSigs
                ;  $1.inhVarSigs   = $$.inhVarSigs
                ;  $$ = [ $1 ]
                }
              | NeValueDefs ";" NeValueDefList
                {  $1.inhNodeUid   = $$.inhNodeUid + 1
                ;  $3.inhNodeUid   = $1.synMaxUid + 1
                ;  $$.synMaxUid    = $3.synMaxUid
                ;  $1.inhSigs      = $$.inhSigs
                ;  $3.inhSigs      = $$.inhSigs
                ;  $$.synVarSigs   = map (\(IdVar v) -> v ) $ scopeMerge (map IdVar $1.synVarSigs) (map IdVar $3.synVarSigs)
                ;  $1.inhVarSigs   = $$.inhVarSigs
                ;  $3.inhVarSigs   = map (\(IdVar v) -> v ) $ scopeMerge (map IdVar $$.inhVarSigs) (map IdVar $1.synVarSigs)
                ;  $$ = $1 : $3
                }

ExNeValueDefs   -- :: { ( Int, VEnv ) }
                -- non-empty list of simultaneaous value definitions
                -- for external use with multiple parsers
                -- attrs inh : SIGS
                --           : VARENV: variable declarations environment
                --           : UNID  : unique node identification
                -- attrs syn : $$: MaxUid: maximum uid in whole subtree
                --           : $$: VEnv  : locally defined value definitions
              : SIGS VARENV UNID NeValueDefs
                {  $4.inhSigs      = $1
                ;  $4.inhVarSigs   = $2
                ;  $4.inhNodeUid   = Id $3
                ;  $$ = ( $4.synMaxUid, $4 )
                }

NeValueDefs     -- :: { VEnv }
                -- non-empty list of simultaneous value definitions
                -- attrs inh : inhNodeUid : unique node identification
                --           : inhSortSigs: usable sorts
                --           : inhCstrSigs: usable constructors
                --           : inhFuncSigs: usable functions
                --           : inhVarSigs : usable variables
                -- attrs syn : synMaxUid  : maximum uid in whole subtree
                --           : synVarSigs : locally defined variables
                -- mirroring : -
                -- constrs   : variable identifiers shall be unique
              : ValueDef
                {  $1.inhNodeUid   = $$.inhNodeUid + 1
                ;  $$.synMaxUid    = $1.synMaxUid
                ;  $1.inhSigs      = $$.inhSigs
                ;  $$.synVarSigs   = $1.synVarSigs
                ;  $1.inhVarSigs   = $$.inhVarSigs
                ;  $$ = $1
                }
              | NeValueDefs "," ValueDef
                {  $1.inhNodeUid   = $$.inhNodeUid + 1
                ;  $3.inhNodeUid   = $1.synMaxUid + 1
                ;  $$.synMaxUid    = $3.synMaxUid
                ;  $1.inhSigs      = $$.inhSigs
                ;  $3.inhSigs      = $$.inhSigs
                ;  $$.synVarSigs   = $1.synVarSigs ++ $3.synVarSigs
                ;  $1.inhVarSigs   = $$.inhVarSigs
                ;  $3.inhVarSigs   = $$.inhVarSigs
                ;  $$ = ( $1 `Map.union` $3 )::VEnv
                ;  where let dbls = doubles ( map ( sig . IdVar ) $$.synVarSigs )
                          in if null dbls then () else
                             error ("\nTXS0452: " ++
                                    "Double defined value identifiers in definition: "++
                                    (show dbls)++"\n")
                }

ValueDef        -- :: { VEnv }
                -- one value definition
                -- attrs inh : inhNodeUid : unique node identification
                --           : inhSortSigs: usable sorts
                --           : inhCstrSigs: usable constructors
                --           : inhFuncSigs: usable functions
                --           : inhVarSigs : usable variables
                -- attrs syn : synMaxUid  : maximum uid in whole subtree
                --           : synVarSigs : locally defined variable
                -- mirroring : -
                -- constrs   : -
              : smallid OfSort "=" ValExpr
                {  $2.inhNodeUid   = $$.inhNodeUid + 1
                ;  $4.inhNodeUid   = $2.synMaxUid + 1
                ;  $$.synMaxUid    = $4.synMaxUid
                ;  $2.inhSigs      = $$.inhSigs
                ;  $4.inhSigs      = $$.inhSigs
                ;  $4.inhSolvSort  = Just $2
                ;  $4.inhVarSigs   = $$.inhVarSigs
                ;  $$.synVarSigs   = [ VarId $1 $$.inhNodeUid $2 ]
                ;  $$ = Map.singleton (VarId $1 $$.inhNodeUid $2) $4
                }
              | smallid "=" ValExpr
                {  $3.inhNodeUid   = $$.inhNodeUid + 1
                ;  $$.synMaxUid    = $3.synMaxUid
                ;  $3.inhSigs      = $$.inhSigs
                ;  $3.inhSolvSort  = Nothing
                ;  $3.inhVarSigs   = $$.inhVarSigs
                ;  $$.synVarSigs   = [ VarId $1 $$.inhNodeUid (sortOf ($3::VExpr)) ]
                ;  $$ = Map.singleton ( VarId $1 $$.inhNodeUid (sortOf ($3::VExpr)) ) $3
                }


-- ----------------------------------------------------------------------------------------- --
-- Constants with special syntax: 'Int', 'String', 'Regex ("<content>")'


Constant        -- :: { Const }
                -- predefined constants with special syntax: 'Bool', 'Int', 'String'
                -- attrs inh : inhNodeUid : unique node identification
                --           : inhSortSigs: usable sorts
                --           : inhSolvSort: uniquely solved sort for check and unlazying
                -- attrs syn : synMaxUid  : maximum uid in whole subtree
                --           : synExpdSort: sort of Constant
                -- mirroring : -
                -- constrs   : sort of constant must be solved sort
              : True
                {  $$.synMaxUid    = $$.inhNodeUid
                ;  $$.synExpdSort  = [ sortId_Bool ]
                ;  $$ = case $$.inhSolvSort of
                        { Nothing                   -> Cbool True
                        ; Just s | s == sortId_Bool -> Cbool True
                        ; Just _                    -> error "\nTXS ERROR 0909\n"
                        }
                ;  where case Map.lookup "Bool" (Sigs.sort $$.inhSigs) of
                            {   Just s | s == sortId_Bool    -> ()
                            ;   _                            -> error ("\nTXS0471: Bool constant but no sort 'Bool': True\n")
                            }
                }
              | False
                {  $$.synMaxUid    = $$.inhNodeUid
                ;  $$.synExpdSort  = [ sortId_Bool ]
                ;  $$ = case $$.inhSolvSort of
                        { Nothing                   -> Cbool False
                        ; Just s | s == sortId_Bool -> Cbool False
                        ; Just _                    -> error "\nTXS ERROR 0910\n"
                        }
                ;  where case Map.lookup "Bool" (Sigs.sort $$.inhSigs) of
                            {   Just s | s == sortId_Bool    -> ()
                            ;   _                            -> error ("\nTXS0471: Bool constant but no sort 'Bool': False\n")
                            }
                }
              | integer
                {  $$.synMaxUid    = $$.inhNodeUid
                ;  $$.synExpdSort  = [ sortId_Int ]
                ;  $$ = case $$.inhSolvSort of
                        { Nothing                   -> Cint $1
                        ; Just s | s == sortId_Int  -> Cint $1
                        ; Just _                    -> error "\nTXS ERROR 0911\n"
                        }
                ;  where case Map.lookup "Int" (Sigs.sort $$.inhSigs) of
                            {   Just s | s == sortId_Int     -> ()
                            ;   _                            -> error ("\nTXS0472: Integer constant but no sort 'Int': "++ show $1 ++"\n")
                            }
                }
              | string
                {  $$.synMaxUid    = $$.inhNodeUid
                ;  $$.synExpdSort  = [ sortId_String ]
                ;  $$ = case $$.inhSolvSort of
                        { Nothing                       -> Cstring $1
                        ; Just s | s == sortId_String   -> Cstring $1
                        ; Just _                        -> error "\nTXS ERROR 0913\n"
                        }
                ;  where case Map.lookup "String" (Sigs.sort $$.inhSigs) of
                            {   Just s | s == sortId_String  -> ()
                            ;   _                            -> error ("\nTXS0476: String constant but no sort 'String': "++ show $1 ++"\n")
                            }
                }
              | REGEX "(" regexval ")"
                {  $$.synMaxUid    = $$.inhNodeUid
                ;  $$.synExpdSort  = [ sortId_Regex ]
                ;  $$ = case $$.inhSolvSort of
                        { Nothing                       -> Cregex $3
                        ; Just s |  s == sortId_Regex   -> Cregex $3
                        ; Just _                        -> error "\nTXS ERROR 0915\n"
                        }
                ;  where case Map.lookup "Regex" (Sigs.sort $$.inhSigs) of
                            {   Just s | s == sortId_Regex   -> ()
                            ;   _                            -> error ("\nTXS0477: Regex constant but no sort 'Regex': REGEX("++ show $3 ++ ")\n")
                            }
                }


-- ----------------------------------------------------------------------------------------- --
-- Identifier lists -- lists of strings treated as quasi terminals, i.e., no Uid


Id              -- :: { String }
                -- identfier
              : capid
                {  $$ = $1
                }
              | smallid
                {  $$ = $1
                }

IdList          -- :: { [String] }
                -- a list of identfiers
              : {- empty -}
                {  $$ = []
                }
              | NeIdList
                {  $$ = $1
                }

NeIdList        -- :: { [String] }
                -- non-empty list of identfiers
              : Id
                {  $$ = [$1]
                }
              | NeIdList "," Id
                {  $$ = $1 ++ [$3]
                }

CapIdList       -- :: { [String] }
                -- a list of identfiers starting with cap letter
              : {- empty -}
                {  $$ = []
                }
              | NeCapIdList
                {  $$ = $1
                }

NeCapIdList     -- :: { [String] }
                -- non-empty list of identfiers starting with cap letter
              : capid
                {  $$ = [$1]
                }
              | NeCapIdList "," capid
                {  $$ = $1 ++ [$3]
                }

SharpCapIdList  -- :: { [String] }
                -- a '#'-separated list of identifiers starting with cap letter
              : {- empty -}
                {  $$ = []
                }
              | NeSharpCapIdList
                {  $$ = $1
                }

NeSharpCapIdList  -- :: { [String] }
                  -- a '#'-separated list of identifiers starting with cap letter
              : capid
                {  $$ = [$1]
                }
              | NeSharpCapIdList "#" capid
                {  $$ = $1 ++ [$3]
                }

NeBarCapIdList  -- :: { [String] }
                -- a '|'-separated list of identifiers starting with cap letter
              : capid
                {  $$ = [$1]
                }
              | NeBarCapIdList "|" capid
                {  $$ = $1 ++ [$3]
                }

-- SharpCapIdList1 -- :: { [String] }
--              -- a '#'-separated list of at least 2 identifiers starting with cap letter
--            : capid
--              {  $$ = [$1]
--              }
--            | SharpCapIdList1 "#" capid
--              {  $$ = $1 ++ [$3]
--              }

NeSmallIdList   -- :: { [String] }
                -- non-empty list of identfiers starting with small letter
              : smallid
                {  $$ = [$1]
                }
              | NeSmallIdList "," smallid
                {  $$ = $1 ++ [$3]
                }


-- ----------------------------------------------------------------------------------------- --
-- state automaton (symbolic transition system) items


StautItemList   -- :: { BExpr }
                -- top-level state automaton behaviour expression;
                -- attrs inh : inhNodeUid  : unique node identification
                --           : inhSortSigs : usable sorts        = global sorts
                --           : inhCstrSigs : usable constructors = global constructors
                --           : inhFuncSigs : usable functions    = global functions
                --           : inhProcSigs : singleton with current process/staut procid
                --           : inhChanSigs : usable channels     = formal channels
                --           : inhVarSigs  : usable variables    = staut formal variables
                -- attrs syn : synMaxUid   : maximum uid in whole subtree
                --           : synExitSorts: exit sorts
                -- mirroring : synStateSigs -> inhStateSigs: staut defined states
                --           : synStVarSigs -> inhStVarSigs: staut state variables
                -- constrs   : all defined objects shall be unique
                --           : all used objects shall be defined
                --           : no overlap between state variable and parameter names
                --           : one initial state, and exactly one value for each state variable
              : StautItems
                {  $1.inhNodeUid   = $$.inhNodeUid + 1
                ;  $$.synMaxUid    = $1.synMaxUid
                ;  $1.inhSigs      = $$.inhSigs
                ;  $1.inhChanSigs  = $$.inhChanSigs
                ;  $1.inhVarSigs   = $$.inhVarSigs
                ;  $1.inhStateSigs = $1.synStateSigs
                ;  $1.inhStVarSigs = $1.synStVarSigs
                ;  $$.synExitSorts = $1.synExitSorts
                ;  $$ = case $1 of
                        { ( sts, vars, trs, [init], [venv] )
                            -> StAut init venv trs
                        ; _ -> error $ "\nTXS1010: " ++ "error in state atomaton def: " ++
                                       (show (Sigs.pro $$.inhSigs)) ++ "\n"
                        }
                ;  where
                     let ( sts, vars, trs, inits, venvs ) = $1
                      in if  not $ null $ doubles (map ( sig . IdStat ) sts)
                           then error $ "\nTXS1011: " ++ "Double defined states: " ++
                                        (show (Sigs.pro $$.inhSigs)) ++ "\n" else
                         if  not $ null $ doubles ( map ( sig . IdVar ) (vars ++ $$.inhVarSigs) )
                           then error $ "\nTXS1012: " ++ "Double defined state/parameter vars: "
                                        ++ (show (Sigs.pro $$.inhSigs)) ++ "\n"
                           else ()
                }

StautItems      -- :: { ( [StatId], [VarId],  , [Trans]    , [StatId]   , [VEnv]          ) }
                --      ( states  , state vars, transitions, init states, init var values );
                -- state automaton behaviour items;
                -- attrs inh : inhNodeUid  : unique node identification
                --           : inhSortSigs : usable sorts        = global sorts
                --           : inhCstrSigs : usable constructors = global constructors
                --           : inhFuncSigs : usable functions    = global functions
                --           : inhProcSigs : singleton with current process/staut procid
                --           : inhChanSigs : usable channels     = formal channels
                --           : inhVarSigs  : usable variables    = staut formal variables
                --           : inhStateSigs: usable states       = staut states
                --           : inhStVarSigs: usable variables    = staut state variables
                -- attrs syn : synMaxUid   : maximum uid in whole subtree
                --           : synStateSigs: defined states
                --           : synStVarSigs: defined state variables
                --           : synExitSorts: exit sorts
                -- mirroring : -
                -- constrs   : -
              : StautItem
                {  $1.inhNodeUid   = $$.inhNodeUid + 1
                ;  $$.synMaxUid    = $1.synMaxUid
                ;  $1.inhSigs      = $$.inhSigs
                ;  $1.inhChanSigs  = $$.inhChanSigs
                ;  $1.inhVarSigs   = $$.inhVarSigs
                ;  $1.inhStateSigs = $$.inhStateSigs
                ;  $1.inhStVarSigs = $$.inhStVarSigs
                ;  $$.synStateSigs = $1.synStateSigs
                ;  $$.synStVarSigs = $1.synStVarSigs
                ;  $$.synExitSorts = $1.synExitSorts
                ;  $$ = $1
                }
              | StautItems StautItem
                {  $1.inhNodeUid   = $$.inhNodeUid + 1
                ;  $2.inhNodeUid   = $1.synMaxUid + 1
                ;  $$.synMaxUid    = $2.synMaxUid
                ;  $1.inhSigs      = $$.inhSigs
                ;  $2.inhSigs      = $$.inhSigs
                ;  $1.inhChanSigs  = $$.inhChanSigs
                ;  $2.inhChanSigs  = $$.inhChanSigs
                ;  $1.inhVarSigs   = $$.inhVarSigs
                ;  $2.inhVarSigs   = $$.inhVarSigs
                ;  $1.inhStateSigs = $$.inhStateSigs
                ;  $2.inhStateSigs = $$.inhStateSigs
                ;  $1.inhStVarSigs = $$.inhStVarSigs
                ;  $2.inhStVarSigs = $$.inhStVarSigs
                ;  $$.synStateSigs = $1.synStateSigs ++ $2.synStateSigs
                ;  $$.synStVarSigs = $1.synStVarSigs ++ $2.synStVarSigs
                ;  $$.synExitSorts = $1.synExitSorts <<+>> $2.synExitSorts
                ;  $$ = $1 +++ $2
                }

StautItem       -- :: { ( [StatId], [VarId],  , [Trans]    , [StatId]  , [VEnv]          ) }
                --      ( states  , state vars, transitions, init state, init var values );
                -- state automaton behaviour item;
                -- attrs inh : inhNodeUid  : unique node identification
                --           : inhSortSigs : usable sorts        = global sorts
                --           : inhCstrSigs : usable constructors = global constructors
                --           : inhFuncSigs : usable functions    = global functions
                --           : inhProcSigs : singleton with current process/staut procid
                --           : inhChanSigs : usable channels     = formal channels
                --           : inhVarSigs  : usable variables    = staut formal variables
                --           : inhStateSigs: usable states       = staut states
                --           : inhStVarSigs: usable variables    = staut state variables
                -- attrs syn : synMaxUid   : maximum uid in whole subtree
                --           : synStateSigs: defined states
                --           : synStVarSigs: defined state variables
                --           : synExitSorts: exit sorts
                -- mirroring : -
                -- constrs   : -
              : StateItem
                {  $1.inhNodeUid   = $$.inhNodeUid + 1
                ;  $$.synMaxUid    = $1.synMaxUid
                ;  $1.inhSigs      = $$.inhSigs
                ;  $$.synStateSigs = $1.synStateSigs
                ;  $$.synStVarSigs = []
                ;  $$.synExitSorts = NoExit
                ;  $$ = ( $1, [], [], [], [] )
                }
              | VarItem
                {  $1.inhNodeUid   = $$.inhNodeUid + 1
                ;  $$.synMaxUid    = $1.synMaxUid
                ;  $1.inhSigs      = $$.inhSigs
                ;  $$.synStateSigs = []
                ;  $$.synStVarSigs = $1.synStVarSigs
                ;  $$.synExitSorts = NoExit
                ;  $$ = ( [], $1, [], [], [] )
                }
              | InitItem
                {  $1.inhNodeUid   = $$.inhNodeUid + 1
                ;  $$.synMaxUid    = $1.synMaxUid
                ;  $1.inhSigs      = $$.inhSigs
                ;  $1.inhVarSigs   = $$.inhVarSigs
                ;  $1.inhStateSigs = $$.inhStateSigs
                ;  $1.inhStVarSigs = $$.inhStVarSigs
                ;  $$.synStateSigs = []
                ;  $$.synStVarSigs = []
                ;  $$.synExitSorts = NoExit
                ;  $$ = let (stid,venv) = $1
                         in ( [] , [], [], [stid] , [venv] )
                }
              | TransItem
                {  $1.inhNodeUid   = $$.inhNodeUid + 1
                ;  $$.synMaxUid    = $1.synMaxUid
                ;  $1.inhSigs      = $$.inhSigs
                ;  $1.inhChanSigs  = $$.inhChanSigs
                ;  $1.inhVarSigs   = $$.inhVarSigs
                ;  $1.inhStateSigs = $$.inhStateSigs
                ;  $1.inhStVarSigs = $$.inhStVarSigs
                ;  $$.synStateSigs = []
                ;  $$.synStVarSigs = []
                ;  $$.synExitSorts = $1.synExitSorts
                ;  $$ = ( [], [], $1, [], [] )
                }

StateItem       -- :: { [StatId] }
                -- states (locations) definition for state automaton behaviour;
                -- attrs inh : inhNodeUid  : unique node identification
                --           : inhProcSigs : singleton with current process/staut procid
                -- attrs syn : synMaxUid   : maximum uid in whole subtree
                --           : synStateSigs: defined states with global staut chans and vars
                -- mirroring : -
                -- constrs   : all defined states shall be unique
              : STATE NeIdList
                {  $$.synMaxUid    = $$.inhNodeUid + Id (length $2)
                ;  $$.synStateSigs = [ StatId nm uid pid
                                     | (nm,uid) <- zip $2 [$$.inhNodeUid ..]
                                     , pid <- Sigs.pro $$.inhSigs
                                     ]
                ;  $$ = $$.synStateSigs
                ;  where let dbls = doubles $2
                          in if (null dbls) && (length (Sigs.pro $$.inhSigs) == 1) then () else
                             error $ "\nTXS1031: " ++
                                     "Double defined states: " ++ (show dbls) ++ "\n"
                }

VarItem         -- :: { [VarId] }
                -- state variables definition for automaton behaviour;
                -- attrs inh : inhNodeUid  : unique node identification
                --           : inhSortSigs : usable sorts
                -- attrs syn : synMaxUid   : maximum uid in whole subtree
                --           : synStVarSigs: defined state variables
                -- mirroring : -
                -- constrs   : all defined objects shall be unique
                --           : all used objects shall be defined
              : VAR
                {  $$.synMaxUid    = $$.inhNodeUid
                ;  $$.synStVarSigs = []
                ;  $$ = []
                }
              | VAR VarDeclList
                {  $2.inhNodeUid   = $$.inhNodeUid + 1
                ;  $$.synMaxUid    = $2.synMaxUid
                ;  $2.inhSigs  = $$.inhSigs
                ;  $$.synStVarSigs = $2
                ;  $$ = $2
                ;  where let dbls = doubles ( map ( sig . IdVar ) $2 )
                          in if null dbls then () else
                             error ("\nTXS1041: " ++
                                    "Double defined state variables: " ++ (show dbls) ++ "\n")
                }

InitItem        -- :: { (StatId, VEnv) }
                -- initial state and variable assignment for state automaton behaviour;
                -- attrs inh : inhNodeUid  : unique node identification
                --           : inhSortSigs : usable sorts     = global sorts
                --           : inhCstrSigs : usable constructors
                --           : inhFuncSigs : usable functions = global functions
                --           : inhVarSigs  : usable variables = staut formal variables
                --           : inhStateSigs: usable states    = staut states
                --           : inhStVarSigs: usable variables = staut state variables
                -- attrs syn : synMaxUid   : maximum uid in whole subtree
                -- mirroring : -
                -- constrs   : all defined objects shall be unique
                --           : all used objects shall be defined
              : INIT StateRef UpdateList
                {  $2.inhNodeUid   = $$.inhNodeUid + 1
                ;  $3.inhNodeUid   = $2.synMaxUid + 1
                ;  $$.synMaxUid    = $3.synMaxUid
                ;  $3.inhSigs      = $$.inhSigs
                ;  $3.inhVarSigs   = $$.inhVarSigs
                ;  $2.inhStateSigs = $$.inhStateSigs
                ;  $3.inhStVarSigs = $$.inhStVarSigs
                ;  $$ = ( $2, $3 )
                }

TransItem       -- :: { [Trans] }
                -- transitions for state automaton behaviour;
                -- attrs inh : inhNodeUid  : unique node identification
                --           : inhSortSigs : usable sorts     = global sorts
                --           : inhCstrSigs : usable constructors
                --           : inhFuncSigs : usable functions = global functions
                --           : inhChanSigs : usable channels  = staut formal channels
                --           : inhVarSigs  : usable variables = staut formal variables
                --           : inhStateSigs: usable states    = staut states
                --           : inhStVarSigs: usable variables = staut state variables
                -- attrs syn : synMaxUid   : maximum uid in whole subtree
                --           : synExitSorts: exit sorts
                -- mirroring : -
                -- constrs   : all defined objects shall be unique
                --           : all used objects shall be defined
              : TRANS Transitions
                {  $2.inhNodeUid   = $$.inhNodeUid + 1
                ;  $$.synMaxUid    = $2.synMaxUid
                ;  $2.inhSigs      = $$.inhSigs
                ;  $2.inhChanSigs  = $$.inhChanSigs
                ;  $2.inhVarSigs   = $$.inhVarSigs
                ;  $2.inhStateSigs = $$.inhStateSigs
                ;  $2.inhStVarSigs = $$.inhStVarSigs
                ;  $$.synExitSorts = $2.synExitSorts
                ;  $$ = $2
                }

Transitions     -- :: { [Trans] }
                -- transitions for state automaton behaviour;
                -- attrs inh : inhNodeUid  : unique node identification
                --           : inhSortSigs : usable sorts     = global sorts
                --           : inhCstrSigs : usable constructors
                --           : inhFuncSigs : usable functions = global functions
                --           : inhChanSigs : usable channels  = staut formal channels
                --           : inhVarSigs  : usable variables = staut formal variables
                --           : inhStateSigs: usable states    = staut states
                --           : inhStVarSigs: usable variables = staut state variables
                -- attrs syn : synMaxUid   : maximum uid in whole subtree
                --           : synExitSorts: exit sorts
                -- mirroring : -
                -- constrs   : all defined objects shall be unique
                --           : all used objects shall be defined
              : Transition
                {  $1.inhNodeUid   = $$.inhNodeUid + 1
                ;  $$.synMaxUid    = $1.synMaxUid
                ;  $1.inhSigs      = $$.inhSigs
                ;  $1.inhChanSigs  = $$.inhChanSigs
                ;  $1.inhVarSigs   = $$.inhVarSigs
                ;  $1.inhStateSigs = $$.inhStateSigs
                ;  $1.inhStVarSigs = $$.inhStVarSigs
                ;  $$.synExitSorts = $1.synExitSorts
                ;  $$ = [ $1 ]
                }
              | Transitions Transition
                {  $1.inhNodeUid   = $$.inhNodeUid + 1
                ;  $2.inhNodeUid   = $1.synMaxUid + 1
                ;  $$.synMaxUid    = $2.synMaxUid
                ;  $1.inhSigs      = $$.inhSigs
                ;  $2.inhSigs      = $$.inhSigs
                ;  $1.inhChanSigs  = $$.inhChanSigs
                ;  $2.inhChanSigs  = $$.inhChanSigs
                ;  $1.inhVarSigs   = $$.inhVarSigs
                ;  $2.inhVarSigs   = $$.inhVarSigs
                ;  $1.inhStateSigs = $$.inhStateSigs
                ;  $2.inhStateSigs = $$.inhStateSigs
                ;  $1.inhStVarSigs = $$.inhStVarSigs
                ;  $2.inhStVarSigs = $$.inhStVarSigs
                ;  $$.synExitSorts = $1.synExitSorts <<+>> $2.synExitSorts
                ;  $$ = $1 ++ [ $2 ]
                }
              | Transitions ";" Transition
                {  $1.inhNodeUid   = $$.inhNodeUid + 1
                ;  $3.inhNodeUid   = $1.synMaxUid + 1
                ;  $$.synMaxUid    = $3.synMaxUid
                ;  $1.inhSigs      = $$.inhSigs
                ;  $3.inhSigs      = $$.inhSigs
                ;  $1.inhChanSigs  = $$.inhChanSigs
                ;  $3.inhChanSigs  = $$.inhChanSigs
                ;  $1.inhVarSigs   = $$.inhVarSigs
                ;  $3.inhVarSigs   = $$.inhVarSigs
                ;  $1.inhStateSigs = $$.inhStateSigs
                ;  $3.inhStateSigs = $$.inhStateSigs
                ;  $1.inhStVarSigs = $$.inhStVarSigs
                ;  $3.inhStVarSigs = $$.inhStVarSigs
                ;  $$.synExitSorts = $1.synExitSorts <<+>> $3.synExitSorts
                ;  $$ = $1 ++ [ $3 ]
                }

Transition      -- :: { Trans }
                -- transition for state automaton behaviour;
                -- attrs inh : inhNodeUid  : unique node identification
                --           : inhSortSigs : usable sorts     = global sorts
                --           : inhCstrSigs : usable constructors
                --           : inhFuncSigs : usable functions = global functions
                --           : inhChanSigs : usable channels  = staut formal channels
                --           : inhVarSigs  : usable variables = staut formal variables
                --           : inhStateSigs: usable states    = staut states
                --           : inhStVarSigs: usable variables = staut state variables
                -- attrs syn : synMaxUid   : maximum uid in whole subtree
                --           : synExitSorts: exit sorts
                -- mirroring : -
                -- constrs   : all defined objects shall be unique
                --           : all used objects shall be defined
                --           : channel, state, and formal variables shall be disjoint
              : StateRef "->" PrefOfferList Constraints UpdateList "->" StateRef
                {  $1.inhNodeUid   = $$.inhNodeUid + 1
                ;  $3.inhNodeUid   = $1.synMaxUid + 1
                ;  $4.inhNodeUid   = $3.synMaxUid + 1
                ;  $5.inhNodeUid   = $4.synMaxUid + 1
                ;  $7.inhNodeUid   = $5.synMaxUid + 1
                ;  $$.synMaxUid    = $7.synMaxUid
                ;  $3.inhSigs      = $$.inhSigs
                ;  $4.inhSigs      = $$.inhSigs
                ;  $5.inhSigs      = $$.inhSigs
                ;  $3.inhChanSigs  = $$.inhChanSigs
                ;  $3.inhVarSigs   = $$.inhVarSigs ++ $$.inhStVarSigs
                ;  $4.inhVarSigs   = $$.inhVarSigs ++ $$.inhStVarSigs ++ $3.synVarSigs
                ;  $5.inhVarSigs   = $$.inhVarSigs ++ $$.inhStVarSigs ++ $3.synVarSigs
                ;  $1.inhStateSigs = $$.inhStateSigs
                ;  $7.inhStateSigs = $$.inhStateSigs
                ;  $5.inhStVarSigs = $$.inhStVarSigs
                ;  $$.synExitSorts = $3.synExitSorts
                ;  $$ = Trans $1 (ActOffer $3 (cstrAnd (Set.fromList $4))) $5 $7
                ;  where let dbls = doubles $ map ( sig . IdVar )
                                            $ $$.inhVarSigs ++ $$.inhStVarSigs ++ $3.synVarSigs
                          in if null dbls then () else
                             error $ "\nTXS1061: " ++ "State-, channel-, and formal-variables "
                                     ++ "overlap: " ++ (show dbls) ++ "\n"
                }
              | FROM StateRef VIA PrefOfferList Constraints UpdateList TO StateRef
                {  $2.inhNodeUid   = $$.inhNodeUid + 1
                ;  $4.inhNodeUid   = $2.synMaxUid + 1
                ;  $5.inhNodeUid   = $4.synMaxUid + 1
                ;  $6.inhNodeUid   = $5.synMaxUid + 1
                ;  $8.inhNodeUid   = $6.synMaxUid + 1
                ;  $$.synMaxUid    = $8.synMaxUid
                ;  $4.inhSigs      = $$.inhSigs
                ;  $5.inhSigs      = $$.inhSigs
                ;  $6.inhSigs      = $$.inhSigs
                ;  $4.inhChanSigs  = $$.inhChanSigs
                ;  $4.inhVarSigs   = $$.inhVarSigs ++ $$.inhStVarSigs
                ;  $5.inhVarSigs   = $$.inhVarSigs ++ $$.inhStVarSigs ++ $4.synVarSigs
                ;  $6.inhVarSigs   = $$.inhVarSigs ++ $$.inhStVarSigs ++ $4.synVarSigs
                ;  $2.inhStateSigs = $$.inhStateSigs
                ;  $8.inhStateSigs = $$.inhStateSigs
                ;  $6.inhStVarSigs = $$.inhStVarSigs
                ;  $$.synExitSorts = $4.synExitSorts
                ;  $$ = Trans $2 (ActOffer $4 (cstrAnd (Set.fromList $5))) $6 $8
                ;  where let dbls =doubles $ map ( sig . IdVar )
                                           $ $$.inhVarSigs ++ $$.inhStVarSigs ++ $4.synVarSigs
                          in if null dbls then () else
                             error $ "\nTXS1062: " ++ "State-, channel-, and formal-variables "
                                     ++ "overlap: " ++ (show dbls)++"\n"
                }
              | FROM StateRef TO StateRef VIA PrefOfferList Constraints UpdateList END
                {  $2.inhNodeUid   = $$.inhNodeUid + 1
                ;  $4.inhNodeUid   = $2.synMaxUid + 1
                ;  $6.inhNodeUid   = $4.synMaxUid + 1
                ;  $7.inhNodeUid   = $6.synMaxUid + 1
                ;  $8.inhNodeUid   = $7.synMaxUid + 1
                ;  $$.synMaxUid    = $8.synMaxUid
                ;  $6.inhSigs      = $$.inhSigs
                ;  $7.inhSigs      = $$.inhSigs
                ;  $8.inhSigs      = $$.inhSigs
                ;  $6.inhChanSigs  = $$.inhChanSigs
                ;  $6.inhVarSigs   = $$.inhVarSigs ++ $$.inhStVarSigs
                ;  $7.inhVarSigs   = $$.inhVarSigs ++ $$.inhStVarSigs ++ $6.synVarSigs
                ;  $8.inhVarSigs   = $$.inhVarSigs ++ $$.inhStVarSigs ++ $6.synVarSigs
                ;  $2.inhStateSigs = $$.inhStateSigs
                ;  $4.inhStateSigs = $$.inhStateSigs
                ;  $8.inhStVarSigs = $$.inhStVarSigs
                ;  $$.synExitSorts = $6.synExitSorts
                ;  $$ = Trans $2 (ActOffer $6 (cstrAnd (Set.fromList $7))) $8 $4
                ;  where let dbls = doubles $ map ( sig . IdVar )
                                            $ $$.inhVarSigs ++ $$.inhStVarSigs ++ $6.synVarSigs
                          in if null dbls then () else
                             error $ "\nTXS1063: " ++ "State-, channel-, and formal-variables "
                                     ++ "overlap: " ++ (show dbls) ++ "\n"
                }

Constraints     -- :: { [VExpr] }
                -- constraints of a transition;
                -- attrs inh : inhNodeUid : unique node identification
                --           : inhSortSigs: usable sorts
                --           : inhCstrSigs: usable constructors
                --           : inhFuncSigs: usable functions
                --           : inhVarSigs : usable variables in value expressions
                -- attrs syn : synMaxUid  : maximum uid in whole subtree
                -- mirroring : synExpdSorts -> inhSolvSorts
                -- constrs   : sort of value expressions shall be 'Bool'
              : {- empty -}
                {  $$.synMaxUid    = $$.inhNodeUid
                ;  $$ = []::[VExpr]
                }
              | "[[" NeValExprs "]]"
                {  $2.inhNodeUid   = $$.inhNodeUid + 1
                ;  $$.synMaxUid    = $2.synMaxUid
                ;  $2.inhSigs  = $$.inhSigs
                ;  $2.inhVarSigs   = $$.inhVarSigs
                ;  $2.inhSolvSorts = [ if sortId_Bool `elem` sids
                                         then Just sortId_Bool
                                         else Nothing
                                     | sids <- $2.synExpdSorts
                                     ]
                ;  $$ = $2::[VExpr]
                ;  where let notBools = [ vexp
                                        | (vexp,msid) <- zip $2 $2.inhSolvSorts
                                        , not (msid == Just sortId_Bool)
                                        ]
                          in if null notBools then () else
                             error  $ "\nTXS1101: " ++ "Sort of constraint must be 'Bool': " ++
                                      (show notBools) ++ "\n"
                }

UpdateList      -- :: { VEnv }
                -- top-level list of updates;
                -- attrs inh : inhNodeUid  : unique node identification
                --           : inhSortSigs : usable sorts
                --           : inhCstrSigs : usable constructors
                --           : inhFuncSigs : usable functions
                --           : inhVarSigs  : usable variables in value expressions
                --           : inhStVarSigs: usable variables in assignments = state variables
                -- attrs syn : synMaxUid   : maximum uid in whole subtree
                -- mirroring : -
                -- constrs   : exactly one unique update for each state variable
                --           : used objects shall be defined
              : {- empty -}
                {  $$.synMaxUid    = $$.inhNodeUid
                ;  $$ = Map.empty
                }
              | "{" "}"
                {  $$.synMaxUid    = $$.inhNodeUid
                ;  $$ = Map.empty
                }
              | Updates
                {  $1.inhNodeUid   = $$.inhNodeUid + 1
                ;  $$.synMaxUid    = $1.synMaxUid
                ;  $1.inhSigs      = $$.inhSigs
                ;  $1.inhVarSigs   = $$.inhVarSigs
                ;  $1.inhStVarSigs = $$.inhStVarSigs
                ;  $$ = $1
                }
              | "{" Updates "}"
                {  $2.inhNodeUid   = $$.inhNodeUid + 1
                ;  $$.synMaxUid    = $2.synMaxUid
                ;  $2.inhSigs      = $$.inhSigs
                ;  $2.inhVarSigs   = $$.inhVarSigs
                ;  $2.inhStVarSigs = $$.inhStVarSigs
                ;  $$ = $2
                }

Updates         -- :: { VEnv }
                -- list of updates;
                -- attrs inh : inhNodeUid  : unique node identification
                --           : inhSortSigs : usable sorts
                --           : inhCstrSigs : usable constructors
                --           : inhFuncSigs : usable functions
                --           : inhVarSigs  : usable variables in value expressions
                --           : inhStVarSigs: usable variables in assignments = state variables
                -- attrs syn : synMaxUid   : maximum uid in whole subtree
                -- mirroring : -
                -- constrs   : updated state variables shall be unique
              : Update
                {  $1.inhNodeUid   = $$.inhNodeUid + 1
                ;  $$.synMaxUid    = $1.synMaxUid
                ;  $1.inhSigs      = $$.inhSigs
                ;  $1.inhVarSigs   = $$.inhVarSigs
                ;  $1.inhStVarSigs = $$.inhStVarSigs
                ;  $$ = $1
                }
              | Updates ";" Update
                {  $1.inhNodeUid   = $$.inhNodeUid + 1
                ;  $3.inhNodeUid   = $1.synMaxUid + 1
                ;  $$.synMaxUid    = $3.synMaxUid
                ;  $1.inhSigs      = $$.inhSigs
                ;  $3.inhSigs      = $$.inhSigs
                ;  $1.inhVarSigs   = $$.inhVarSigs
                ;  $3.inhVarSigs   = $$.inhVarSigs
                ;  $1.inhStVarSigs = $$.inhStVarSigs
                ;  $3.inhStVarSigs = $$.inhStVarSigs
                ;  $$ = $1 `Map.union` $3
                ;  where let dbls = $1 `Map.intersection` $3
                          in if Map.null dbls then () else
                             error $ "\nTXS1121: " ++ "Double updated state variables : " ++
                                     (show dbls) ++ "\n"
                }

Update          -- :: { VEnv }
                -- single update of possibly multiple variables;
                -- attrs inh : inhNodeUid  : unique node identification
                --           : inhSortSigs : usable sorts
                --           : inhCstrSigs : usable constructors
                --           : inhFuncSigs : usable functions
                --           : inhVarSigs  : usable variables in value expressions
                --           : inhStVarSigs: usable variables in assignments = state variables
                -- attrs syn : synMaxUid   : maximum uid in whole subtree
                --           : synVarSigs  : locally updated state variables; only local use
                -- mirroring : -
                -- constrs   : updated state variables shall be unique
                --           : updated state variables shall be uniquely resolved
                --           : updated state variables shall have the same sort
                --           : updated state variables shall have the same sort as valexpr
              : NeSmallIdList ":=" ValExpr
                {  $3.inhNodeUid   = $$.inhNodeUid + 1
                ;  $$.synMaxUid    = $3.synMaxUid
                ;  $$.synVarSigs = [ case [ vid | vid <- $$.inhStVarSigs, VarId.name vid == nm ] of
                                     { [stvid] -> stvid
                                     ; _       -> error $
                                                    "\nTXS1141: State variable not (unique)" ++
                                                    " in Update: " ++ (show nm) ++ "\n"
                                     }
                                   | nm <- $1
                                   ]
                ;  $3.inhSigs      = $$.inhSigs
                ;  $3.inhVarSigs   = $$.inhVarSigs
                ;  $3.inhSolvSort  = case List.nub ( map varsort $$.synVarSigs ) of
                                     { [srt] -> Just srt
                                     ; srts  -> error $
                                                  "\nTXS1142: Sort of state variables not " ++
                                                  "unique in Update: " ++ (show srts) ++ "\n"
                                     }
                ;  $$ = Map.fromList [ (vid, $3) | vid <- $$.synVarSigs ]
                ;  where let dbls = doubles $1
                          in if null dbls then () else
                             error $ "\nTXS1133: " ++ "Double updated state variables : " ++
                                     (show dbls)++"\n"
                }

StateRef        -- :: { StatId }
                -- reference to state = used state id
                -- attrs inh : inhNodeUid:   unique node identification
                --           : inhStateSigs: usable states = staut states
                -- attrs syn : synMaxUid:    maximum uid in whole subtree
                -- mirroring : -
                -- constrs   : used state shall be defined and uniquely resolved
              : Id
                {  $$.synMaxUid    = $$.inhNodeUid
                ;  $$ = case filter ( ($1==) . StatId.name ) $$.inhStateSigs of
                        { []           -> error ("\nTXS1151: " ++
                                                 "State not defined: " ++ (show $1)++"\n")
                        ; [statid]     -> statid
                        ; (stid:stids) -> error ("\nTXS1152: " ++
                                                 "State not unique: " ++ (show $1)++"\n")
                        }
                }


-- ----------------------------------------------------------------------------------------- --
-- uninterpreted haskell postamble

{

-- ----------------------------------------------------------------------------------------- --
-- attribute functions


-- combine staut definition items
(+++) :: ([a],[b],[c],[d],[e]) -> ([a],[b],[c],[d],[e]) -> ([a],[b],[c],[d],[e])
(x1,y1,z1,u1,v1) +++ (x2,y2,z2,u2,v2) = ( x1++x2, y1++y2, z1++z2, u1++u2, v1++v2 )


-- combine exit sorts for choice, disable: max of exit sorts
(<<+>>) :: ExitSort -> ExitSort -> ExitSort
NoExit   <<+>> NoExit     =  NoExit
NoExit   <<+>> Exit exs   =  Exit exs
NoExit   <<+>> Hit        =  Hit
Exit exs <<+>> NoExit     =  Exit exs
Exit exs <<+>> Exit exs'  =  if  exs == exs'
                               then Exit exs
                               else error $ "\nTXS2222: Exit sorts do not match\n"
Exit exs <<+>> Hit        =  error $ "\nTXS2223: Exit sorts do not match\n"
Hit      <<+>> NoExit     =  Hit
Hit      <<+>> Exit exs   =  error $ "\nTXS2224: Exit sorts do not match\n"
Hit      <<+>> Hit        =  Hit


-- combine exit sorts for parallel: min of exit sorts
(<<->>) :: ExitSort -> ExitSort -> ExitSort
NoExit   <<->> NoExit     =  NoExit
NoExit   <<->> Exit exs   =  NoExit
NoExit   <<->> Hit        =  NoExit
Exit exs <<->> NoExit     =  NoExit
Exit exs <<->> Exit exs'  =  if  exs == exs'
                               then Exit exs
                               else error $ "\nTXS2225: Exit sorts do not match\n"
Exit exs <<->> Hit        =  error $ "\nTXS2226: Exit sorts do not match\n"
Hit      <<->> NoExit     =  NoExit
Hit      <<->> Exit exs   =  error $ "\nTXS2227: Exit sorts do not match\n"
Hit      <<->> Hit        =  Hit


-- ----------------------------------------------------------------------------------------- --
-- error handling

parseError :: [Token] -> a
parseError []      =  error $ "\nParse Error:  []"
parseError (t:tt)  =  error $ "\nParse Error:  " ++ (showToken t)

noerror = ()


showToken :: Token -> String
showToken t  =  case t of
                { Ttypedef          pos     ->  (showPos pos) ++ "  TYPEDEF"
                ; Tfuncdef          pos     ->  (showPos pos) ++ "  FUNCDEF"
                ; Tconstdef         pos     ->  (showPos pos) ++ "  CONSTDEF"
                ; Tprocdef          pos     ->  (showPos pos) ++ "  PROCDEF"
                ; Tstautdef         pos     ->  (showPos pos) ++ "  STAUTDEF"
                ; Tmodeldef         pos     ->  (showPos pos) ++ "  MODELDEF"
                ; Tcnectdef         pos     ->  (showPos pos) ++ "  CNECTDEF"
                ; Tenddef           pos     ->  (showPos pos) ++ "  ENDDEF"
                ; Tchan             pos     ->  (showPos pos) ++ "  CHAN"
                ; Tin               pos     ->  (showPos pos) ++ "  IN"
                ; Tout              pos     ->  (showPos pos) ++ "  OUT"
                ; Tsync             pos     ->  (showPos pos) ++ "  SYNC"
                ; Tclientsock       pos     ->  (showPos pos) ++ "  CLIENTSOCK"
                ; Tserversock       pos     ->  (showPos pos) ++ "  SERVERSOCK"
                ; Teworld           pos     ->  (showPos pos) ++ "  EWORLD"
                ; Tstart            pos     ->  (showPos pos) ++ "  START"
                ; Thost             pos     ->  (showPos pos) ++ "  HOST"
                ; Tport             pos     ->  (showPos pos) ++ "  PORT"
                ; Tencode           pos     ->  (showPos pos) ++ "  ENCODE"
                ; Tdecode           pos     ->  (showPos pos) ++ "  DECODE"
                ; Tstate            pos     ->  (showPos pos) ++ "  STATE"
                ; Tvar              pos     ->  (showPos pos) ++ "  VAR"
                ; Tinit             pos     ->  (showPos pos) ++ "  INIT"
                ; Ttrans            pos     ->  (showPos pos) ++ "  TRANS"
                ; Tfrom             pos     ->  (showPos pos) ++ "  FROM"
                ; Tvia              pos     ->  (showPos pos) ++ "  VIA"
                ; Tto               pos     ->  (showPos pos) ++ "  TO"
                ; Tvalue            pos     ->  (showPos pos) ++ "  VALUE"
                ; Tbehaviour        pos     ->  (showPos pos) ++ "  BEHAVIOUR"
                ; Tstop             pos     ->  (showPos pos) ++ "  STOP"
                ; Texit             pos     ->  (showPos pos) ++ "  EXIT"
                ; Taccept           pos     ->  (showPos pos) ++ "  ACCEPT"
                ; Thide             pos     ->  (showPos pos) ++ "  HIDE"
                ; Tlet              pos     ->  (showPos pos) ++ "  LET"
                ; Tni               pos     ->  (showPos pos) ++ "  NI"
                ; Tbegin            pos     ->  (showPos pos) ++ "  BEGIN"
                ; Tend              pos     ->  (showPos pos) ++ "  END"
                ; Tif               pos     ->  (showPos pos) ++ "  IF"
                ; Tthen             pos     ->  (showPos pos) ++ "  THEN"
                ; Telse             pos     ->  (showPos pos) ++ "  ELSE"
                ; Tfi               pos     ->  (showPos pos) ++ "  FI"
                ; Tistep            pos     ->  (showPos pos) ++ "  ISTEP"
                ; Terror            pos     ->  (showPos pos) ++ "  ERROR"
                ; Tregex            pos     ->  (showPos pos) ++ "  REGEX"
                ; Tarrow            pos     ->  (showPos pos) ++ "  '->'"
                ; Tbarrow           pos     ->  (showPos pos) ++ "  '<-'"
                ; Tchoice           pos     ->  (showPos pos) ++ "  '[]'"
                ; Taltchoice        pos     ->  (showPos pos) ++ "  '##'"
                ; Tsynchronization  pos     ->  (showPos pos) ++ "  '||'"
                ; Tinterleaving     pos     ->  (showPos pos) ++ "  '|||'"
                ; Tleftcommunicate  pos     ->  (showPos pos) ++ "  '|['"
                ; Trightcommunicate pos     ->  (showPos pos) ++ "  ']|'"
                ; Tprefix           pos     ->  (showPos pos) ++ "  '>->'"
                ; Tenable           pos     ->  (showPos pos) ++ "  '>>>'"
                ; Tdisable          pos     ->  (showPos pos) ++ "  '[>>'"
                ; Tinterrupt        pos     ->  (showPos pos) ++ "  '[><'"
                ; Topenpred         pos     ->  (showPos pos) ++ "  '[['"
                ; Tclosepred        pos     ->  (showPos pos) ++ "  ']]'"
                ; Topenlist         pos     ->  (showPos pos) ++ "  '['"
                ; Tcloselist        pos     ->  (showPos pos) ++ "  ']'"
                ; Topenbrace        pos     ->  (showPos pos) ++ "  '{'"
                ; Tclosebrace       pos     ->  (showPos pos) ++ "  '}'"
                ; Topenpar          pos     ->  (showPos pos) ++ "  '('"
                ; Tclosepar         pos     ->  (showPos pos) ++ "  ')'"
                ; Tsortof           pos     ->  (showPos pos) ++ "  '::'"
                ; Tisdef            pos     ->  (showPos pos) ++ "  '::='"
                ; Tassign           pos     ->  (showPos pos) ++ "  ':='"
                ; Tequal            pos     ->  (showPos pos) ++ "  '='"
                ; Tguard            pos     ->  (showPos pos) ++ "  '=>>'"
                ; Tbar              pos     ->  (showPos pos) ++ "  '|'"
                ; Tquestion         pos     ->  (showPos pos) ++ "  '?'"
                ; Texclam           pos     ->  (showPos pos) ++ "  '!'"
                ; Tsharp            pos     ->  (showPos pos) ++ "  '#'"
                ; Tsemicolon        pos     ->  (showPos pos) ++ "  ';'"
                ; Tcomma            pos     ->  (showPos pos) ++ "  ','"
                ; Tcapid            pos id  ->  (showPos pos) ++ "  " ++ (show id)
                ; Tsmallid          pos id  ->  (showPos pos) ++ "  " ++ (show id)
                ; Toperator         pos op  ->  (showPos pos) ++ "  " ++ (show op)
                ; Tinteger          pos n   ->  (showPos pos) ++ "  " ++ (show n)
                ; Tstring           pos s   ->  (showPos pos) ++ "  " ++ (show s)
                ; Tregexval         pos r   ->  (showPos pos) ++ "  " ++ (show r)
                ; Ctdefs            v       ->  "Ctdefs"
                ; Csigs             v       ->  "Csigs"
                ; Cchanenv          v       ->  "Cchanenv"
                ; Cvarenv           v       ->  "Cvarenv"
                ; Cunid             v       ->  "Cunid"
                }


showPos :: AlexPosn -> String
showPos (AlexPn a l c)  =  "( line = " ++ (show l) ++ ", column = " ++ (show c) ++ " )"


-- ----------------------------------------------------------------------------------------- --
-- end uninterpreted haskell postamble

}<|MERGE_RESOLUTION|>--- conflicted
+++ resolved
@@ -574,11 +574,7 @@
                             ; x =  VarId "x" ($$.inhNodeUid+2) $$.inhDefgSort
                             ; fs = [ let y = VarId "y" vid $$.inhDefgSort in
                                     (IdFunc (FuncId nm uid [$$.inhDefgSort] s), DefFunc (FuncDef [y] (cstrAccess cid pos (cstrVar y))))
-<<<<<<< HEAD
-                                   | ((nm,s), pos, uid, vid) <- List.zip4 $2 [0..] [($$.inhNodeUid + 3)..] [($$.inhNodeUid +3 + length $2)..]
-=======
                                    | ((nm,s), pos, uid, vid) <- List.zip4 $2 [0..] [($$.inhNodeUid + 3)..] [($$.inhNodeUid +3 + Id (length $2))..] 
->>>>>>> 61e3bd75
                                    ]
                             }
                             in [ ( IdCstr cid, DefCstr (CstrDef cfid (map (\(IdFunc f,_) -> f) fs) ) )
