{-
TorXakis - Model Based Testing
Copyright (c) 2015-2017 TNO and Radboud University
See LICENSE at root directory of this repository.
-}

{-# LANGUAGE OverloadedStrings #-}

module Main

-- ----------------------------------------------------------------------------------------- --
--
--   Main Module TorXakis as a Socket Service
--
-- ----------------------------------------------------------------------------------------- --
-- export

(
  main      -- main :: IO ()
            -- torxakis server main
)

-- ----------------------------------------------------------------------------------------- --
-- import

where

import           Control.Concurrent
import           Control.DeepSeq
import           Control.Exception
import           Control.Monad.State
import qualified Data.Char           as Char
import qualified Data.List           as List
import qualified Data.Map            as Map
import qualified Data.Set            as Set
import qualified Data.Text           as T
import           Network
import           System.IO

-- import from local
import           CmdLineParser
import           ToProcdef
import qualified TxsServerConfig     as SC

-- import from serverenv
import qualified EnvServer           as IOS
import qualified IfServer            as IFS

-- import from core
import qualified BuildInfo
import qualified TxsCore
import qualified VersionInfo

-- import from defs
import qualified TxsDDefs
import qualified TxsDefs
import qualified TxsShow
import qualified Utils
import qualified VarId

-- import from front
import qualified TxsAlex
import qualified TxsHappy

-- import from cnect
import SocketWorld

main :: IO ()
main = withSocketsDo $ do
  hSetBuffering stderr NoBuffering     -- alt: LineBuffering

  uConfig <- SC.loadConfig

  case SC.interpretConfig uConfig of
    Left xs -> do
      hPutStrLn stderr "Errors found while loading the configuration"
      hPrint stderr xs
    Right config -> do
      let portNr = (clPortNumber . SC.cmdLineCfg) uConfig
      servsock      <- listenOn (PortNumber portNr)
      (hs, host, _) <- accept servsock
      hSetBuffering hs LineBuffering
      hSetEncoding hs latin1
      hPutStrLn stderr "\nTXSSERVER >>  Starting  ..... \n"
      let initS = IOS.envsNone
            { IOS.host   = host
            , IOS.portNr = portNr
            , IOS.servhs = hs
            }
          coreConfig = config
      TxsCore.runTxsCore coreConfig cmdsIntpr initS
      threadDelay 1000000    -- 1 sec delay on closing
      sClose servsock
      hPutStrLn stderr "\nTXSSERVER >>  Closing  ..... \n"

-- * TorXakis server commands processing

cmdsIntpr :: IOS.IOS ()
cmdsIntpr = do
     modus      <- gets IOS.modus
     (cmd, args) <- IFS.getCmd
     case cmd of
-- ----------------------------------------------------------------------------------- modus --
       "START"     |       IOS.isNoned    modus  ->  cmdStart     args
       "START"     | not $ IOS.isNoned    modus  ->  cmdNoop      cmd
       "QUIT"      ->  cmdQuit      args
       "INIT"      |       IOS.isIdled    modus  ->  cmdInit      args
       "INIT"      | not $ IOS.isIdled    modus  ->  cmdNoop      cmd
       "TERMIT"    |       IOS.isGtIdled  modus  ->  cmdTermit    args
       "TERMIT"    | not $ IOS.isGtIdled  modus  ->  cmdNoop      cmd
       "STOP"      |       IOS.isGtInited modus  ->  cmdStop      args
       "STOP"      | not $ IOS.isGtInited modus  ->  cmdNoop      cmd
-- -------------------------------------------------------------------------------- settings --
       "INFO"      |       IOS.isGtNoned  modus  ->  cmdInfo      args
       "INFO"      | not $ IOS.isGtNoned  modus  ->  cmdNoop      cmd
       "PARAM"     |       IOS.isGtNoned  modus  ->  cmdParam     args
       "PARAM"     | not $ IOS.isGtNoned  modus  ->  cmdNoop      cmd
       "SEED"      |       IOS.isGtNoned  modus  ->  cmdSeed      args
       "SEED"      | not $ IOS.isGtNoned  modus  ->  cmdNoop      cmd
-- ------------------------------------------------------------------------------------ data --
       "VAR"       |       IOS.isGtIdled  modus  ->  cmdVar       args
       "VAR"       | not $ IOS.isGtIdled  modus  ->  cmdNoop      cmd
       "VAL"       |       IOS.isGtIdled  modus  ->  cmdVal       args
       "VAL"       | not $ IOS.isGtIdled  modus  ->  cmdNoop      cmd
       "EVAL"      |       IOS.isGtIdled  modus  ->  cmdEval      args
       "EVAL"      | not $ IOS.isGtIdled  modus  ->  cmdNoop      cmd
       "SOLVE"     |       IOS.isGtIdled  modus  ->  cmdSolve     args "sol"
       "SOLVE"     | not $ IOS.isGtIdled  modus  ->  cmdNoop      cmd
       "UNISOLVE"  |       IOS.isGtIdled  modus  ->  cmdSolve     args "uni"
       "UNISOLVE"  | not $ IOS.isGtIdled  modus  ->  cmdNoop      cmd
       "RANSOLVE"  |       IOS.isGtIdled  modus  ->  cmdSolve     args "ran"
       "RANSOLVE"  | not $ IOS.isGtIdled  modus  ->  cmdNoop      cmd
-- ----- ------------------------------------------------------------------------------ exec --
       "TESTER"    |       IOS.isInited   modus  ->  cmdTester    args
       "TESTER"    | not $ IOS.isInited   modus  ->  cmdNoop      cmd
       "SIMULATOR" |       IOS.isInited   modus  ->  cmdSimulator args
       "SIMULATOR" | not $ IOS.isInited   modus  ->  cmdNoop      cmd
       "STEPPER"   |       IOS.isInited   modus  ->  cmdStepper   args
       "STEPPER"   | not $ IOS.isInited   modus  ->  cmdNoop      cmd
-- -------------------------------------------------------------------- test, simulate, step --
       "TEST"      |       IOS.isTested   modus  ->  cmdTest      args
       "TEST"      | not $ IOS.isTested   modus  ->  cmdNoop      cmd
       "SIM"       |       IOS.isSimuled  modus  ->  cmdSim       args
       "SIM"       | not $ IOS.isSimuled  modus  ->  cmdNoop      cmd
       "STEP"      |       IOS.isStepped  modus  ->  cmdStep      args
       "STEP"      | not $ IOS.isStepped  modus  ->  cmdNoop      cmd
-- ----------------------------------------------------------------------------- btree state --
       "SHOW"      |       IOS.isGtIdled  modus  ->  cmdShow      args
       "SHOW"      | not $ IOS.isGtIdled  modus  ->  cmdNoop      cmd
       "GOTO"      |       IOS.isGtInited modus  ->  cmdGoTo      args
       "GOTO"      | not $ IOS.isGtInited modus  ->  cmdNoop      cmd
       "PATH"      |       IOS.isGtInited modus  ->  cmdPath      args
       "PATH"      | not $ IOS.isGtInited modus  ->  cmdNoop      cmd
       "TRACE"     |       IOS.isGtInited modus  ->  cmdTrace     args
       "TRACE"     | not $ IOS.isGtInited modus  ->  cmdNoop      cmd
       "MENU"      |       IOS.isGtInited modus  ->  cmdMenu      args
       "MENU"      | not $ IOS.isGtInited modus  ->  cmdNoop      cmd
       "MAP"       |       IOS.isTested   modus  ->  cmdMap       args
       "MAP"       |       IOS.isSimuled  modus  ->  cmdMap       args
       "MAP"       |       IOS.isStepped  modus  ->  cmdNoop      cmd
       "MAP"       | not $ IOS.isGtInited modus  ->  cmdNoop      cmd
       "NCOMP"     |       IOS.isInited   modus  ->  cmdNComp     args
       "NCOMP"     | not $ IOS.isInited   modus  ->  cmdNoop      cmd
       "LPE"       |       IOS.isInited   modus  ->  cmdLPE       args
       "LPE"       | not $ IOS.isInited   modus  ->  cmdNoop      cmd
       _           ->  cmdUnknown   cmd


-- ----------------------------------------------------------------------------------------- --
-- torxakis server individual command processing

-- ----------------------------------------------------------------------------------------- --

cmdNoop :: String -> IOS.IOS ()
cmdNoop cmd = do
     IFS.nack cmd [ "NoOp : No action"]
     cmdsIntpr

-- ----------------------------------------------------------------------------------------- --

cmdUnknown :: String -> IOS.IOS ()
cmdUnknown cmd = do
     IFS.nack "ERROR" [ "Unknown command : " ++ cmd ]
     cmdsIntpr

-- ----------------------------------------------------------------------------------------- --

cmdStart :: String -> IOS.IOS ()
cmdStart _ = do
     envs <- get
     case IOS.modus envs of
       IOS.Noned
         -> do modify $ \env -> env { IOS.modus = IOS.Idled }
               host <- gets IOS.host
               port <- gets IOS.portNr
               IFS.pack "START" ["txsserver starting:  " ++ show host ++ " : " ++ show port]
               cmdsIntpr
       _ -> do IFS.nack "START" [ "only in Noned modus" ]
               cmdsIntpr

-- ----------------------------------------------------------------------------------------- --

cmdQuit :: String -> IOS.IOS ()
cmdQuit _ = do
     envs <- get
     case IOS.modus envs of
       _ -> do modify $ \env -> env { IOS.modus = IOS.Noned }
               host <- gets IOS.host
               port <- gets IOS.portNr
               IFS.pack "QUIT" ["txsserver closing  " ++ show host ++ " : " ++ show port]
               return ()

-- ----------------------------------------------------------------------------------------- --

cmdInit :: String -> IOS.IOS ()
cmdInit args = do
     envs <- get
     case IOS.modus envs of
       IOS.Noned  
         -> do IFS.nack "INIT" [ "not in Noned modus" ]
               cmdsIntpr
       IOS.Idled 
         -> do servhs      <- gets IOS.servhs
               unid        <- gets IOS.uid
               tdefs       <- gets IOS.tdefs
               sigs        <- gets IOS.sigs
               srctxts     <- lift $ lift $ mapM readFile (words args)
               let srctxt   = List.intercalate "\n\n" srctxts
               ((unid',tdefs', sigs'),e)
                           <- lift $ lift $ catch
                                ( let parsing = TxsHappy.txsParser (TxsAlex.txsLexer srctxt)
                                   in return $!! (parsing, "")
                                )
                                ( \e -> return ((unid, tdefs, sigs), show (e::ErrorCall)) )
               if e /= ""
                 then do IFS.nack "INIT" [e]
                         cmdsIntpr
                 else do modify $ \env -> env { IOS.modus  = IOS.Inited
                                              , IOS.uid    = unid'
                                              , IOS.tdefs  = tdefs'
                                              , IOS.sigs   = sigs'
                                              }
                         lift $ TxsCore.txsInit tdefs' sigs' ( IFS.hmack servhs . map TxsShow.pshow )
                         IFS.pack "INIT" [ "input files parsed:", unwords (words args) ]
                         cmdsIntpr
       IOS.Inited
         -> do cmdTermit args
               cmdInit args
               cmdsIntpr
       _ -> do                                       -- IOS.Tested, IOS.Simuled, IOS.Stepped --
               cmdStop args
               cmdTermit args
               cmdInit args
               cmdsIntpr
          
-- ----------------------------------------------------------------------------------------- --

cmdTermit :: String -> IOS.IOS ()
cmdTermit args = do
     envs <- get
     case IOS.modus envs of
       IOS.Noned  
         -> do IFS.nack "TERMIT" [ "not in Noned modus" ]
               cmdsIntpr
       IOS.Idled 
         -> cmdsIntpr
       IOS.Inited 
         -> do modify $ \env -> env { IOS.modus  = IOS.Idled
                                    , IOS.tdefs  = TxsDefs.empty
                                    , IOS.tow    = ( Nothing, Nothing, [] )
                                    , IOS.frow   = ( Nothing, [],      [] )
                                    }
               lift TxsCore.txsTermit
               IFS.pack "TERMIT" []
               cmdsIntpr
       _ -> do                                       -- IOS.Tested, IOS.Simuled, IOS.Stepped --
               cmdStop args
               cmdTermit args
               cmdsIntpr

-- ----------------------------------------------------------------------------------------- --

cmdStop :: String -> IOS.IOS ()
cmdStop _ = do
     envs <- get
     case IOS.modus envs of
       IOS.Noned  
         -> do IFS.nack "STOP" [ "not in Noned modus" ]
               cmdsIntpr
       IOS.Idled 
         -> cmdsIntpr
       IOS.Inited
         -> cmdsIntpr
       IOS.Stepped
         -> do modify $ \env -> env { IOS.modus   = IOS.Inited
                                    , IOS.tow     = ( Nothing, Nothing, [] )
                                    , IOS.frow    = ( Nothing, [],      [] )
                                    }
               lift TxsCore.txsStopNOEW
               IFS.pack "STOP" []
               cmdsIntpr
       _ -> do                                                    -- IOS.Tested, IOS.Simuled --
               modify $ \env -> env { IOS.modus   = IOS.Inited
                                    , IOS.tow     = ( Nothing, Nothing, [] )
                                    , IOS.frow    = ( Nothing, [],      [] )
                                    }
               envs' <- lift $ TxsCore.txsStopEW envs
               put envs'
               IFS.pack "STOP" []
               cmdsIntpr

-- ----------------------------------------------------------------------------------------- --

cmdInfo :: String -> IOS.IOS ()
cmdInfo _ = do
     envs <- get
     case IOS.modus envs of
       _ -> do IFS.pack "INFO" [ "TorXakis version    : " ++ VersionInfo.version
                               , "Build time          : " ++ BuildInfo.buildTime
                               ]
               cmdsIntpr

-- ----------------------------------------------------------------------------------------- --

cmdParam :: String -> IOS.IOS ()
cmdParam args = do
     envs <- get
     case IOS.modus envs of
       _ -> case words args of
              []        -> do params1 <- lift TxsCore.txsGetParams
                              params2 <- IOS.getParams []
                              mapM_ IFS.mack [ [ nm ++ " = " ++ val ]
                                             | (nm,val) <- params1 ++ params2
                                             ]
                              IFS.pack "PARAM" []
                              cmdsIntpr
              [prm]     -> do params1 <- lift $ TxsCore.txsGetParam prm
                              params2 <- IOS.getParams [prm]
                              case params1++params2 of
                                []         -> IFS.nack "PARAM" [ "No parameter: " ++ prm ]
                                [(_,val)]  -> IFS.pack "PARAM" [ prm++" = "++val ]
                                _          -> IFS.nack "PARAM" [ "More parameters: " ++ prm ]
                              cmdsIntpr
              [prm,val] -> do params1 <- lift $ TxsCore.txsSetParam prm val
                              params2 <- IOS.setParams [(prm,val)]
                              case params1++params2 of
                                []         -> IFS.nack "PARAM" [ "No parameter: " ++ prm ]
                                [(_,val')] -> IFS.pack "PARAM" [ prm++" = "++val' ]
                                _          -> IFS.nack "PARAM" [ "More parameters: " ++ prm ]
                              cmdsIntpr
              _         -> do IFS.nack "PARAM" [ "Unknown parameter action" ]
                              cmdsIntpr

-- ----------------------------------------------------------------------------------------- --

cmdSeed :: String -> IOS.IOS ()
cmdSeed args = do
     envs <- get
     case IOS.modus envs of
       _ -> case words args of
              [val] -> let seed = read val
                        in do lift $ TxsCore.txsSetSeed seed
                              IFS.pack "SEED" []
                              cmdsIntpr
              _     -> do IFS.nack "SEED" [ "Incorrect seed" ]
                          cmdsIntpr

-- ----------------------------------------------------------------------------------------- --

cmdVar :: String -> IOS.IOS ()
cmdVar args = do
<<<<<<< HEAD
     envs <- get
     case IOS.modus envs of
       IOS.Noned
         -> do IFS.nack "VAR" [ "not in Noned modus" ]
               cmdsIntpr
       IOS.Idled
         -> do IFS.nack "VAR" [ "not in Idled modus" ]
               cmdsIntpr
       _ -> do                           -- IOS.Inited, IOS.Tested, IOS.Simuled, IOS.Stepped --
               let uid          = IOS.uid envs
                   tdefs        = IOS.tdefs envs
                   sigs         = IOS.sigs envs
                   vars         = IOS.locvars envs
                   vals         = IOS.locvals envs
               if  args == ""
                 then do
                   IFS.pack "VAR" [ TxsShow.fshow vars ]
                   cmdsIntpr
                 else do
                   ((uid',vars'),e) <- lift $ lift $ catch
                                         ( let p = TxsHappy.vardeclsParser
                                                     ( TxsAlex.Ctdefs tdefs
                                                     : TxsAlex.Csigs sigs
                                                     : TxsAlex.Cunid (uid + 1)
                                                     : TxsAlex.txsLexer args
                                                     )
                                            in return $!! (p,"")
                                         )
                                         ( \e -> return ((uid,[]),show (e::ErrorCall)))
                   if  e /= ""
                     then do
                       modify $ \envs' -> envs' { IOS.uid = uid' }
                       IFS.nack "VAR" [ e ]
                       cmdsIntpr
                     else
                       if  let newnames = map VarId.name vars'
                            in null ( newnames `List.intersect` map VarId.name vars ) &&
                               null ( newnames `List.intersect` map VarId.name (Map.keys vals))
                         then do
                           modify $ \envs' -> envs' { IOS.locvars = vars ++ vars'
                                                    , IOS.uid  = uid'
                                                    }
                           IFS.pack "VAR" [ TxsShow.fshow vars' ]
                           cmdsIntpr
                         else do
                           modify $ \envs' -> envs' { IOS.uid = uid' }
                           IFS.nack "VAR" [ "double variable names: " ++ TxsShow.fshow vars' ]
                           cmdsIntpr
=======
     env              <- get
     let uid          = IOS.uid env
         tdefs        = IOS.tdefs env
         sigs         = IOS.sigs env
         vars         = IOS.locvars env
         vals         = IOS.locvals env
     if  args == ""
       then do
         IFS.pack "VAR" [ TxsShow.fshow vars ]
         cmdsIntpr
       else do
         ((uid',vars'),e) <- lift $ lift $ catch
                               ( let p = TxsHappy.vardeclsParser
                                           ( TxsAlex.Csigs sigs
                                           : TxsAlex.Cunid (uid + 1)
                                           : TxsAlex.txsLexer args
                                           )
                                  in return $!! (p,"")
                               )
                               ( \e -> return ((uid,[]),show (e::ErrorCall)))
         if  e /= ""
           then do
             modify $ \env' -> env' { IOS.uid = uid' }
             IFS.nack "VAR" [ e ]
             cmdsIntpr
           else
             if  let newnames = map VarId.name vars'
                  in null ( newnames `List.intersect` map VarId.name vars ) &&
                     null ( newnames `List.intersect` map VarId.name (Map.keys vals))
               then do
                 modify $ \env' -> env' { IOS.locvars = vars ++ vars'
                                        , IOS.uid  = uid'
                                        }
                 IFS.pack "VAR" [ TxsShow.fshow vars' ]
                 cmdsIntpr
               else do
                 modify $ \env' -> env' { IOS.uid = uid' }
                 IFS.nack "VAR" [ "double variable names: " ++ TxsShow.fshow vars' ]
                 cmdsIntpr
>>>>>>> b4592eb0

-- ----------------------------------------------------------------------------------------- --

cmdVal :: String -> IOS.IOS ()
cmdVal args = do
<<<<<<< HEAD
     envs <- get
     case IOS.modus envs of
       IOS.Noned
         -> do IFS.nack "VAL" [ "not in Noned modus" ]
               cmdsIntpr
       IOS.Idled
         -> do IFS.nack "VAL" [ "not in Idled modus" ]
               cmdsIntpr
       _ -> do                           -- IOS.Inited, IOS.Tested, IOS.Simuled, IOS.Stepped --
               let uid          = IOS.uid envs
                   tdefs        = IOS.tdefs envs
                   sigs         = IOS.sigs envs
                   vars         = IOS.locvars envs
                   vals         = IOS.locvals envs
               if  args == ""
                 then do
                   IFS.pack "VAL" [ TxsShow.fshow vals ]
                   cmdsIntpr
                 else do
                   ((uid',venv'),e) <- lift $ lift $ catch
                                         ( let p = TxsHappy.valdefsParser
                                                     ( TxsAlex.Ctdefs tdefs
                                                     : TxsAlex.Csigs sigs
                                                     : TxsAlex.Cvarenv []
                                                     : TxsAlex.Cunid (uid + 1)
                                                     : TxsAlex.txsLexer args
                                                     )
                                            in return $!! (p,"")
                                         )
                                         ( \e -> return ((uid,Map.empty),show (e::ErrorCall)))
                   if  e /= ""
                     then do
                       modify $ \envs' -> envs' { IOS.uid = uid' }
                       IFS.nack "VAL" [ e ]
                       cmdsIntpr
                     else
                       if let newnames = map VarId.name (Map.keys venv')
                           in null (newnames `List.intersect` map VarId.name vars) &&
                              null (newnames `List.intersect` map VarId.name (Map.keys vals))
                         then do
                           modify $ \envs' -> envs' { IOS.locvals = vals `Map.union` venv'
                                                    , IOS.uid     = uid'
                                                    }
                           IFS.pack "VAL" [ TxsShow.fshow venv' ]
                           cmdsIntpr
                         else do
                           modify $ \envs' -> envs' { IOS.uid = uid' }
                           IFS.nack "VAR" [ "double value names: " ++ TxsShow.fshow venv' ]
                           cmdsIntpr
=======
     env              <- get
     let uid          = IOS.uid env
         tdefs        = IOS.tdefs env
         sigs         = IOS.sigs env
         vars         = IOS.locvars env
         vals         = IOS.locvals env
     if  args == ""
       then do
         IFS.pack "VAL" [ TxsShow.fshow vals ]
         cmdsIntpr
       else do
         ((uid',venv'),e) <- lift $ lift $ catch
                               ( let p = TxsHappy.valdefsParser
                                           ( TxsAlex.Csigs sigs
                                           : TxsAlex.Cvarenv []
                                           : TxsAlex.Cunid (uid + 1)
                                           : TxsAlex.txsLexer args
                                           )
                                  in return $!! (p,"")
                               )
                               ( \e -> return ((uid,Map.empty),show (e::ErrorCall)))
         if  e /= ""
           then do
             modify $ \env' -> env' { IOS.uid = uid' }
             IFS.nack "VAL" [ e ]
             cmdsIntpr
           else
             if let newnames = map VarId.name (Map.keys venv')
                 in null (newnames `List.intersect` map VarId.name vars) &&
                    null (newnames `List.intersect` map VarId.name (Map.keys vals))
               then do
                 modify $ \env' -> env' { IOS.locvals = vals `Map.union` venv'
                                        , IOS.uid     = uid'
                                        }
                 IFS.pack "VAL" [ TxsShow.fshow venv' ]
                 cmdsIntpr
               else do
                 modify $ \env' -> env' { IOS.uid = uid' }
                 IFS.nack "VAR" [ "double value names: " ++ TxsShow.fshow venv' ]
                 cmdsIntpr
>>>>>>> b4592eb0

-- ----------------------------------------------------------------------------------------- --

cmdEval :: String -> IOS.IOS ()
cmdEval args = do
<<<<<<< HEAD
     envs <- get
     case IOS.modus envs of
       IOS.Noned
         -> do IFS.nack "EVAL" [ "not in Noned modus" ]
               cmdsIntpr
       IOS.Idled
         -> do IFS.nack "EVAL" [ "not in Idled modus" ]
=======
     env              <- get
     let uid          = IOS.uid env
         tdefs        = IOS.tdefs env
         sigs         = IOS.sigs env
         vals         = IOS.locvals env
         vars         = IOS.locvars env
     ((uid',vexp'),e) <- lift $ lift $ catch
                           ( let p = TxsHappy.vexprParser
                                        ( TxsAlex.Csigs    sigs
                                        : TxsAlex.Cvarenv (Map.keys vals ++ vars)
                                        : TxsAlex.Cunid   (uid + 1)
                                        : TxsAlex.txsLexer args
                                        )
                              in return $!! (p,"")
                           )
                           ( \e -> return ((uid,TxsDefs.cstrError ""), show (e::ErrorCall)))
     if  e /= ""
       then do modify $ \env' -> env' { IOS.uid = uid' }
               IFS.nack "EVAL" [ e ]
               cmdsIntpr
       else do modify $ \env' -> env' { IOS.uid = uid' }
               walue <- lift $ TxsCore.txsEval (TxsDefs.subst vals (TxsDefs.funcDefs tdefs) vexp')
               IFS.pack "EVAL" [ TxsShow.fshow walue ]
>>>>>>> b4592eb0
               cmdsIntpr
       _ -> do                           -- IOS.Inited, IOS.Tested, IOS.Simuled, IOS.Stepped --
               let uid          = IOS.uid envs
                   tdefs        = IOS.tdefs envs
                   sigs         = IOS.sigs envs
                   vals         = IOS.locvals envs
                   vars         = IOS.locvars envs
               ((uid',vexp'),e) <- lift $ lift $ catch
                                     ( let p = TxsHappy.vexprParser
                                                  ( TxsAlex.Ctdefs   tdefs
                                                  : TxsAlex.Csigs    sigs
                                                  : TxsAlex.Cvarenv (Map.keys vals ++ vars)
                                                  : TxsAlex.Cunid   (uid + 1)
                                                  : TxsAlex.txsLexer args
                                                  )
                                        in return $!! (p,"")
                                     )
                                     ( \e -> return ( (uid,TxsDefs.cstrError "")
                                                    , show (e::ErrorCall)
                                     )              )
               if  e /= ""
                 then do modify $ \envs' -> envs' { IOS.uid = uid' }
                         IFS.nack "EVAL" [ e ]
                         cmdsIntpr
                 else do modify $ \envs' -> envs' { IOS.uid = uid' }
                         walue <- lift $ TxsCore.txsEval (TxsDefs.cstrEnv vals vexp')
                         IFS.pack "EVAL" [ TxsShow.fshow walue ]
                         cmdsIntpr

-- ----------------------------------------------------------------------------------------- --

cmdSolve :: String -> String -> IOS.IOS ()
cmdSolve args kind = do
<<<<<<< HEAD
     envs <- get
     case IOS.modus envs of
       IOS.Noned
         -> do IFS.nack "SOLVE" [ "not in Noned modus" ]
               cmdsIntpr
       IOS.Idled
         -> do IFS.nack "SOLVE" [ "not in Idled modus" ]
=======
     let (cmd,solver) = case kind of
                             "sol" -> ( "SOLVE"   , TxsCore.txsSolve    )
                             "uni" -> ( "UNISOLVE", TxsCore.txsUniSolve )
                             "ran" -> ( "RANSOLVE", TxsCore.txsRanSolve )
                             _     -> error $ "cmdSolve - Illegal kind : " ++ show kind
     env              <- get
     let uid          = IOS.uid env
         tdefs        = IOS.tdefs env
         sigs         = IOS.sigs env
         vars         = IOS.locvars env
         vals         = IOS.locvals env
     ((uid',vexp'),e) <- lift $ lift $ catch
                           ( let p = TxsHappy.vexprParser
                                       ( TxsAlex.Csigs sigs
                                       : TxsAlex.Cvarenv (Map.keys vals ++ vars)
                                       : TxsAlex.Cunid (uid + 1)
                                       : TxsAlex.txsLexer args
                                       )
                              in return $!! (p,"")
                           )
                           ( \e -> return ((uid,TxsDefs.cstrError ""),show (e::ErrorCall)))
     if  e /= ""
       then do modify $ \env' -> env' { IOS.uid = uid' }
               IFS.nack cmd [ e ]
               cmdsIntpr
       else do modify $ \env' -> env' { IOS.uid = uid' }
               sols  <- lift $ solver (TxsDefs.subst vals (TxsDefs.funcDefs tdefs) vexp')
               IFS.pack cmd [ TxsShow.fshow sols ]
>>>>>>> b4592eb0
               cmdsIntpr
       _ -> do                           -- IOS.Inited, IOS.Tested, IOS.Simuled, IOS.Stepped --
               (cmd,solver) <- case kind of
                                 "sol" -> return ( "SOLVE"   , TxsCore.txsSolve    )
                                 "uni" -> return ( "UNISOLVE", TxsCore.txsUniSolve )
                                 "ran" -> return ( "RANSOLVE", TxsCore.txsRanSolve )
                                 _     -> do IFS.nack "SOLVE" ["Illegal kind of solver: " ++
                                                         show kind ++ "; using 'sol' instead" ]
                                             return ( "SOLVE"   , TxsCore.txsSolve    )
               let uid          = IOS.uid envs
                   tdefs        = IOS.tdefs envs
                   sigs         = IOS.sigs envs
                   vars         = IOS.locvars envs
                   vals         = IOS.locvals envs
               ((uid',vexp'),e) <- lift $ lift $ catch
                                     ( let p = TxsHappy.vexprParser
                                                 ( TxsAlex.Ctdefs tdefs
                                                 : TxsAlex.Csigs sigs
                                                 : TxsAlex.Cvarenv (Map.keys vals ++ vars)
                                                 : TxsAlex.Cunid (uid + 1)
                                                 : TxsAlex.txsLexer args
                                                 )
                                        in return $!! (p,"")
                                     )
                                     ( \e -> return ( (uid,TxsDefs.cstrError "")
                                                    , show (e::ErrorCall)
                                     )              )
               if  e /= ""
                 then do modify $ \envs' -> envs' { IOS.uid = uid' }
                         IFS.nack cmd [ e ]
                         cmdsIntpr
                 else do modify $ \envs' -> envs' { IOS.uid = uid' }
                         sols  <- lift $ solver (TxsDefs.cstrEnv vals vexp')
                         IFS.pack cmd [ TxsShow.fshow sols ]
                         cmdsIntpr

-- ----------------------------------------------------------------------------------------- --

cmdTester :: String -> IOS.IOS ()
cmdTester args = do
     envs <- get
     case IOS.modus envs of
       IOS.Noned
         -> do IFS.nack "TESTER" [ "not in Noned modus" ]
               cmdsIntpr
       IOS.Idled
         -> do IFS.nack "TESTER" [ "not in Idled modus" ]
               cmdsIntpr
       IOS.Inited
         -> do let tdefs = IOS.tdefs envs
               case words args of
                 [m,c] -> do
                   let mdefs = [ mdef
                               | (TxsDefs.ModelId nm _, mdef) <- Map.toList (TxsDefs.modelDefs tdefs)
                               , T.unpack nm == m
                               ]
                       cdefs = [ cdef
                               | (TxsDefs.CnectId nm _, cdef) <- Map.toList (TxsDefs.cnectDefs tdefs)
                               , T.unpack nm == c
                               ]
                   case (mdefs,cdefs) of
                     ([modeldef],[cnectdef])
                           | isConsistentTester modeldef Nothing Nothing cnectdef
                       -> do modify $ \env -> env { IOS.modus = IOS.Tested cnectdef }
                             envs' <- lift $ TxsCore.txsSetTest envs modeldef Nothing Nothing
                             put envs'
                             IFS.pack "TESTER" []
                             cmdsIntpr
                     _ -> do IFS.nack "TESTER" [ "Wrong or inconsistent parameters" ]
                             cmdsIntpr
                 [m,x,c] -> do
                   let mdefs = [ mdef
                               | (TxsDefs.ModelId  nm _, mdef) <- Map.toList (TxsDefs.modelDefs tdefs)
                               , T.unpack nm == m
                               ]
                       adefs = [ adef
                               | (TxsDefs.MapperId nm _, adef) <- Map.toList (TxsDefs.mapperDefs tdefs)
                               , T.unpack nm == x
                               ]
                       pdefs = [ pdef
                               | (TxsDefs.PurpId   nm _, pdef) <- Map.toList (TxsDefs.purpDefs tdefs)
                               , T.unpack nm == x
                               ]
                       cdefs = [ cdef
                               | (TxsDefs.CnectId  nm _, cdef) <- Map.toList (TxsDefs.cnectDefs tdefs)
                               , T.unpack nm == c
                               ]
                   case (mdefs,adefs,pdefs,cdefs) of
                     ([modeldef],[mapperdef],[],[cnectdef])
                           | isConsistentTester modeldef (Just mapperdef) Nothing cnectdef
                       -> do modify $ \env -> env { IOS.modus = IOS.Tested cnectdef }
                             envs' <- lift $ TxsCore.txsSetTest envs modeldef (Just mapperdef) Nothing
                             put envs'
                             IFS.pack "TESTER" []
                             cmdsIntpr
                     ([modeldef],[],[purpdef],[cnectdef])
                           | isConsistentTester modeldef Nothing (Just purpdef) cnectdef
                       -> do modify $ \env -> env { IOS.modus = IOS.Tested cnectdef }
                             envs' <- lift $ TxsCore.txsSetTest envs modeldef Nothing (Just purpdef)
                             put envs'
                             IFS.pack "TESTER" [ ]
                             cmdsIntpr
                     _ -> do IFS.nack "TESTER" [ "Wrong or inconsistent parameters" ]
                             cmdsIntpr
                 [m,x,y,c] -> do
                   let mdefs = [ mdef
                               | (TxsDefs.ModelId  nm _, mdef) <- Map.toList (TxsDefs.modelDefs tdefs)
                               , T.unpack nm == m
                               ]
                       adefs = [ adef
                               | (TxsDefs.MapperId nm _, adef) <- Map.toList (TxsDefs.mapperDefs tdefs)
                               , T.unpack nm == x || T.unpack nm == y
                               ]
                       pdefs = [ pdef
                               | (TxsDefs.PurpId   nm _, pdef) <- Map.toList (TxsDefs.purpDefs tdefs)
                               , T.unpack nm == x || T.unpack nm == y
                               ]
                       cdefs = [ cdef
                               | (TxsDefs.CnectId  nm _, cdef) <- Map.toList (TxsDefs.cnectDefs tdefs)
                               , T.unpack nm == c
                               ]
                   case (mdefs,adefs,pdefs,cdefs) of
                     ([modeldef],[mapperdef],[purpdef],[cnectdef])
                           | isConsistentTester modeldef (Just mapperdef) (Just purpdef) cnectdef
                       -> do modify $ \env -> env { IOS.modus = IOS.Tested cnectdef }
                             envs' <- lift $ TxsCore.txsSetTest envs modeldef (Just mapperdef) (Just purpdef)
                             put envs'
                             IFS.pack "TESTER" [ ]
                             cmdsIntpr
                     _ -> do IFS.nack "TESTER" [ "Wrong or inconsistent parameters" ]
                             cmdsIntpr
                 _ -> do IFS.nack "TESTER" [ "Illegal arguments: " ++ show args ]
                         cmdsIntpr
       _ -> do                                       -- IOS.Tested, IOS.Simuled, IOS.Stepped --
               cmdStop args
               cmdTester args

isConsistentTester :: TxsDefs.ModelDef ->
                      Maybe TxsDefs.MapperDef ->
                      Maybe TxsDefs.PurpDef ->
                      TxsDefs.CnectDef ->
                      Bool

isConsistentTester (TxsDefs.ModelDef minsyncs moutsyncs _ _)
                   Nothing
                   _
                   (TxsDefs.CnectDef _ conndefs)
 = let { mins   = Set.fromList minsyncs
         ; mouts  = Set.fromList moutsyncs
         ; ctows  = Set.fromList
                        [ Set.singleton chan | TxsDefs.ConnDtoW  chan _ _ _ _ <- conndefs ]
         ; cfrows = Set.fromList
                        [ Set.singleton chan | TxsDefs.ConnDfroW chan _ _ _ _ <- conndefs ]
         }
      in    mins   == ctows
         && cfrows == mouts

-- why aren't Model and Mapper checked for consistency?
isConsistentTester _
                   (Just (TxsDefs.MapperDef achins achouts asyncsets _))
                   _
                   (TxsDefs.CnectDef _ conndefs)
 = let { ctows  = Set.fromList
                        [ Set.singleton chan | TxsDefs.ConnDtoW  chan _ _ _ _ <- conndefs ]
         ; cfrows = Set.fromList
                        [ Set.singleton chan | TxsDefs.ConnDfroW chan _ _ _ _ <- conndefs ]
         ; ains   = Set.fromList $ filter (not . Set.null)
                        [ sync `Set.intersection` Set.fromList achins  | sync <- asyncsets ]
         ; aouts  = Set.fromList $ filter (not . Set.null)
                        [ sync `Set.intersection` Set.fromList achouts | sync <- asyncsets ]
         }
      in    cfrows `Set.isSubsetOf` ains
         && ctows  `Set.isSubsetOf` aouts

-- ----------------------------------------------------------------------------------------- --

cmdSimulator :: String -> IOS.IOS ()
cmdSimulator args = do
     envs <- get
     case IOS.modus envs of
       IOS.Noned
         -> do IFS.nack "SIMULATOR" [ "not in Noned modus" ]
               cmdsIntpr
       IOS.Idled
         -> do IFS.nack "SIMULATOR" [ "not in Idled modus" ]
               cmdsIntpr
       IOS.Inited
         -> do let tdefs = IOS.tdefs envs
               case words args of
                 [m,c] -> do
                   let mdefs = [ mdef
                               | (TxsDefs.ModelId nm _, mdef) <- Map.toList (TxsDefs.modelDefs tdefs)
                               , T.unpack nm == m
                               ]
                       cdefs = [ cdef
                               | (TxsDefs.CnectId nm _, cdef) <- Map.toList (TxsDefs.cnectDefs tdefs)
                               , T.unpack nm == c
                               ]
                   case (mdefs,cdefs) of
                     ([modeldef],[cnectdef])
                           | isConsistentSimulator modeldef Nothing cnectdef
                       -> do modify $ \env -> env { IOS.modus = IOS.Simuled cnectdef }
                             envs' <- lift $ TxsCore.txsSetSim envs modeldef Nothing
                             put envs'
                             IFS.pack "SIMULATOR" []
                             cmdsIntpr
                     _ -> do IFS.nack "SIMULATOR" [ "Wrong or inconsistent parameters" ]
                             cmdsIntpr
                 [m,a,c] -> do
                   let mdefs = [ mdef
                               | (TxsDefs.ModelId nm _, mdef) <- Map.toList (TxsDefs.modelDefs tdefs)
                               , T.unpack nm == m
                               ]
                       adefs = [ adef
                               | (TxsDefs.MapperId nm _, adef) <- Map.toList (TxsDefs.mapperDefs tdefs)
                               , T.unpack nm == a
                               ]
                       cdefs = [ cdef
                               | (TxsDefs.CnectId nm _, cdef) <- Map.toList (TxsDefs.cnectDefs tdefs)
                               , T.unpack nm == c
                               ]
                   case (mdefs,adefs,cdefs) of
                     ([modeldef],[mapperdef],[cnectdef])
                           | isConsistentSimulator modeldef (Just mapperdef) cnectdef
                       -> do modify $ \env -> env { IOS.modus = IOS.Simuled cnectdef }
                             envs' <- lift $ TxsCore.txsSetSim envs modeldef (Just mapperdef)
                             put envs'
                             IFS.pack "SIMULATOR" []
                             cmdsIntpr
                     _ -> do IFS.nack "SIMULATOR" [ "Wrong or inconsistent parameters" ]
                             cmdsIntpr
                 _ -> do IFS.nack "SIMULATOR" [ "Illegal arguments " ++ show args ]
                         cmdsIntpr
       _ -> do                                       -- IOS.Tested, IOS.Simuled, IOS.Stepped --
               cmdStop args
               cmdTester args

isConsistentSimulator :: TxsDefs.ModelDef ->
                         Maybe TxsDefs.MapperDef ->
                         TxsDefs.CnectDef ->
                         Bool

isConsistentSimulator (TxsDefs.ModelDef minsyncs moutsyncs _ _)
                      Nothing
                      (TxsDefs.CnectDef _ conndefs)
 = let { mins   = Set.fromList minsyncs
         ; mouts  = Set.fromList moutsyncs
         ; ctows  = Set.fromList
                        [ Set.singleton chan | TxsDefs.ConnDtoW  chan _ _ _ _ <- conndefs ]
         ; cfrows = Set.fromList
                        [ Set.singleton chan | TxsDefs.ConnDfroW chan _ _ _ _ <- conndefs ]
         }
      in    mins  == cfrows
         && mouts == ctows

isConsistentSimulator _
                      (Just (TxsDefs.MapperDef achins achouts asyncsets _))
                      (TxsDefs.CnectDef _ conndefs)
 = let { ctows  = Set.fromList
                        [ Set.singleton chan | TxsDefs.ConnDtoW  chan _ _ _ _ <- conndefs ]
         ; cfrows = Set.fromList
                        [ Set.singleton chan | TxsDefs.ConnDfroW chan _ _ _ _ <- conndefs ]
         ; ains   = Set.fromList $ filter (not . Set.null)
                        [ sync `Set.intersection` Set.fromList achins  | sync <- asyncsets ]
         ; aouts  = Set.fromList $ filter (not . Set.null)
                        [ sync `Set.intersection` Set.fromList achouts | sync <- asyncsets ]
         }
      in    cfrows `Set.isSubsetOf` ains
         && ctows  `Set.isSubsetOf` aouts

-- ----------------------------------------------------------------------------------------- --

cmdStepper :: String -> IOS.IOS ()
cmdStepper args = do
     envs <- get
     case IOS.modus envs of
       IOS.Noned
         -> do IFS.nack "STEPPER" [ "not in Noned modus" ]
               cmdsIntpr
       IOS.Idled
         -> do IFS.nack "STEPPER" [ "not in Idled modus" ]
               cmdsIntpr
       IOS.Inited
         -> do let tdefs = IOS.tdefs envs
                   mdefs = TxsDefs.modelDefs tdefs
               case words args of
                 [m] -> do
                    let mdefs' = [ mdef
                                   | (TxsDefs.ModelId nm _, mdef) <- Map.toList mdefs
                                   , T.unpack nm == m
                                   ]
                    case mdefs' of
                      [modeldef] -> do modify $ \env -> env { IOS.modus = IOS.Stepped }
                                       lift $ TxsCore.txsSetStep modeldef
                                       IFS.pack "STEPPER" []
                                       cmdsIntpr
                      _          -> do IFS.nack "STEPPER" [ "Wrong or inconsistent parameters" ]
                                       cmdsIntpr
                 _ -> do IFS.nack "SIMULATOR" [ "Illegal arguments " ++ show args ]
                         cmdsIntpr
       _ -> do                                       -- IOS.Tested, IOS.Simuled, IOS.Stepped --
               cmdStop args
               cmdTester args

-- ----------------------------------------------------------------------------------------- --

cmdTest :: String -> IOS.IOS ()
cmdTest args = do
     envs <- get
     case IOS.modus envs of
       IOS.Tested cdef
         -> do case words args of
                 [] -> do                                              -- observe one output --
                          verdict <-lift TxsCore.txsTestOut
                          IFS.pack "TEST" [TxsShow.fshow verdict]
                          cmdsIntpr
                 [d] | all Char.isDigit d                           -- d::int i/o test steps --
                    -> do verdict <- lift $ TxsCore.txsTestN (read d)
                          IFS.pack "TEST" [TxsShow.fshow verdict]
                          cmdsIntpr
                 _  -> do                                        -- do given action as input --
                          IOS.Tested (TxsDefs.CnectDef _ conndefs) <- gets IOS.modus
                          let ctows  =  [ chan | TxsDefs.ConnDtoW  chan _ _ _ _ <- conndefs ]
                          act <- readAction ctows args
                          if  act == TxsDDefs.ActQui
                            then cmdsIntpr
                            else do verdict <- lift $ TxsCore.txsTestIn act
                                    IFS.pack "TEST" [TxsShow.fshow verdict]
                                    cmdsIntpr
       _ -> do                 -- IOS.Noned, IOS.Idled, IOS.Inited, IOS.Simuled, IOS.Stepped --
               IFS.nack "TEST" [ "only in Tested modus" ]
               cmdsIntpr

-- ----------------------------------------------------------------------------------------- --

cmdSim :: String -> IOS.IOS ()
cmdSim args = do
     envs <- get
     case IOS.modus envs of
       IOS.Simuled cdef
         -> do case words args of
                 [] -> do                                            -- no arg: infinite sim --
                          verdict <- lift $ TxsCore.txsSimN (-1)
                          IFS.pack "SIM" [TxsShow.fshow verdict]
                          cmdsIntpr
                 [d] | all Char.isDigit d                                -- d::int sim steps --
                    -> do verdict <- lift $ TxsCore.txsSimN (read d)
                          IFS.pack "SIM" [TxsShow.fshow verdict]
                          cmdsIntpr
                 _  -> do                                                -- not a valid call --
                          IFS.nack "SIM" ["wrong parameter"]
                          cmdsIntpr
       _ -> do                  -- IOS.Noned, IOS.Idled, IOS.Inited, IOS.Tested, IOS.Stepped --
               IFS.nack "SIM" [ "only in Simuled modus" ]
               cmdsIntpr

-- ----------------------------------------------------------------------------------------- --

cmdStep :: String -> IOS.IOS ()
cmdStep args = do
     envs <- get
     case IOS.modus envs of
       IOS.Stepped
         -> do case words args of
                 [] -> do                                                -- no arg: one step --
                          verdict <- lift $ TxsCore.txsStepN 1
                          IFS.pack "STEP" [TxsShow.fshow verdict]
                          cmdsIntpr
                 [d] | all Char.isDigit d                                    -- d::int steps --
                    -> do verdict <- lift $ TxsCore.txsStepN (read d)
                          IFS.pack "STEP" [TxsShow.fshow verdict]
                          cmdsIntpr
                 _  -> do                                         -- action arg: step action --
                          let tdefs = IOS.tdefs envs
                              mdefs = TxsDefs.modelDefs tdefs
                              chids = Set.toList $ Set.unions
                                            [ Set.unions (chins ++ chouts ++ spls)
                                            | (_, TxsDefs.ModelDef chins chouts spls _)
                                              <- Map.toList mdefs
                                            ]
                          act <- readAction chids args
                          if  act == TxsDDefs.ActQui
                            then cmdsIntpr
                            else do verdict <- lift $ TxsCore.txsStepA act
                                    IFS.pack "STEP" [TxsShow.fshow verdict]
                                    cmdsIntpr
       _ -> do                  -- IOS.Noned, IOS.Idled, IOS.Inited, IOS.Tested, IOS.Simuled --
               IFS.nack "STEP" [ "only in Stepped modus" ]
               cmdsIntpr

-- ----------------------------------------------------------------------------------------- --

cmdShow :: String -> IOS.IOS ()
cmdShow args = do
     envs <- get
     case IOS.modus envs of
       IOS.Noned
         -> do IFS.nack "SHOW" [ "not in Noned modus" ]
               cmdsIntpr
       IOS.Idled
         -> do IFS.nack "SHOW" [ "not in Idled modus" ]
               cmdsIntpr
       _ -> do                           -- IOS.Inited, IOS.Tested, IOS.Simuled, IOS.Stepped --
               txt <- case words args of
                        ["tdefs"] -> lift $ TxsCore.txsShow "tdefs"     ""
                        ["var"]   -> return $ TxsShow.fshow (IOS.locvars envs)
                        ["val"]   -> return $ TxsShow.fshow (IOS.locvals envs)
                        ["state"    ,"nr"    ] -> lift $ TxsCore.txsShow "state"     ""
                        ["state"    ,"model" ] -> lift $ TxsCore.txsShow "model"     ""
                        ["state"    ,"mapper"] -> lift $ TxsCore.txsShow "mapper"    ""
                        ["state"    ,"purp"  ] -> lift $ TxsCore.txsShow "purp"      ""
                        ["modeldef" ,nm      ] -> lift $ TxsCore.txsShow "modeldef"  nm
                        ["mapperdef",nm      ] -> lift $ TxsCore.txsShow "mapperdef" nm
                        ["purpdef"  ,nm      ] -> lift $ TxsCore.txsShow "purpdef"   nm
                        ["procdef"  ,nm      ] -> lift $ TxsCore.txsShow "procdef"   nm
                        ["cnect"             ] -> return $ let (_, _, towhdls ) = IOS.tow envs
                                                               (_, _, frowhdls) = IOS.frow envs
                                                            in TxsShow.fshow (towhdls++frowhdls)
                        _         -> return ""
               case txt of
                 "" -> do IFS.nack "SHOW" ["nothing to be shown"]
                          cmdsIntpr
                 s  -> do IFS.mack [s]
                          IFS.pack "SHOW" ["\n"]
                          cmdsIntpr

-- ----------------------------------------------------------------------------------------- --

cmdGoTo :: String -> IOS.IOS ()
cmdGoTo args = do
     envs <- get
     case IOS.modus envs of
       IOS.Stepped
         -> do case words args of
                 []        -> do IFS.pack "GOTO" ["gone to current state"]
                                 cmdsIntpr
                 ["back"]  -> do lift $ TxsCore.txsGoTo (-1)
                                 IFS.pack "GOTO" ["gone to previous state"]
                                 cmdsIntpr
                 ["back",d] | all Char.isDigit d
                           -> let steps = read d
                               in if  steps == 0
                                    then do IFS.pack "GOTO" ["gone to current state"]
                                            cmdsIntpr
                                    else do lift $ TxsCore.txsGoTo (-steps)
                                            IFS.pack "GOTO" ["gone back " ++ show steps ++ " states"]
                                            cmdsIntpr
                 [d] | all Char.isDigit d
                           -> do lift $ TxsCore.txsGoTo (read d)
                                 IFS.pack "GOTO" ["gone to state " ++ d]
                                 cmdsIntpr
                 _         -> do IFS.nack "GOTO" ["unknown state"]
                                 cmdsIntpr
       _ -> do                  -- IOS.Noned, IOS.Idled, IOS.Inited, IOS.Tested, IOS.Simuled --
               IFS.nack "GOTO" [ "only in Stepped modus" ]
               cmdsIntpr

-- ----------------------------------------------------------------------------------------- --

cmdPath :: String -> IOS.IOS ()
cmdPath _ = do
     envs <- get
     case IOS.modus envs of
       IOS.Noned
         -> do IFS.nack "PATH" [ "not in Noned modus" ]
               cmdsIntpr
       IOS.Idled
         -> do IFS.nack "PATH" [ "not in Idled modus" ]
               cmdsIntpr
       IOS.Inited
         -> do IFS.nack "PATH" [ "not in Inited modus" ]
               cmdsIntpr
       _ -> do                                       -- IOS.Tested, IOS.Simuled, IOS.Stepped --
               path <- lift TxsCore.txsPath
               IFS.mack [ TxsShow.showN n 6 ++ ": " ++ TxsShow.fshow s1 ++ " -> " ++
                          unwords (lines $ TxsShow.fshow a) ++ " -> " ++ TxsShow.fshow s2
                        | (n,(s1,a,s2)) <- zip [1 ..] path
                        ]
               IFS.pack "PATH" ["\n"]
               cmdsIntpr

-- ----------------------------------------------------------------------------------------- --

cmdTrace :: String -> IOS.IOS ()
cmdTrace args = do
     envs <- get
     case IOS.modus envs of
       IOS.Noned
         -> do IFS.nack "TRACE" [ "not in Noned modus" ]
               cmdsIntpr
       IOS.Idled
         -> do IFS.nack "TRACE" [ "not in Idled modus" ]
               cmdsIntpr
       IOS.Inited
         -> do IFS.nack "TRACE" [ "not in Inited modus" ]
               cmdsIntpr
       _ -> do                                       -- IOS.Tested, IOS.Simuled, IOS.Stepped --
               path  <- lift TxsCore.txsPath
               let trace = [ a | (_, a ,_) <- path ]
               case words args of
                 []       -> do IFS.mack [ TxsShow.showN n 6 ++ ":  " ++ TxsShow.fshow a
                                         | (n, (_, a, _)) <- zip [1..] path
                                         ]
                                IFS.pack "TRACE" ["\n"]
                                cmdsIntpr
                 ["proc"] -> do IFS.mack [T.unpack (toProcdef trace)]
                                IFS.pack "TRACE" ["\n"]
                                cmdsIntpr
                 ["purp"] -> do IFS.mack [T.unpack (toPurpdef trace)]
                                IFS.pack "TRACE" ["\n"]
                                cmdsIntpr
                 _        -> do IFS.nack "TRACE" [ "No such trace format" ]
                                cmdsIntpr

-- ----------------------------------------------------------------------------------------- --

cmdMenu :: String -> IOS.IOS ()
cmdMenu args = do
     envs <- get
     case IOS.modus envs of
       IOS.Noned
         -> do IFS.nack "MENU" [ "not in Noned modus" ]
               cmdsIntpr
       IOS.Idled
         -> do IFS.nack "MENU" [ "not in Idled modus" ]
               cmdsIntpr
       IOS.Inited
         -> do IFS.nack "MENU" [ "not in Inited modus" ]
               cmdsIntpr
       _ -> do                                       -- IOS.Tested, IOS.Simuled, IOS.Stepped --
               let (kind,what) = case words args of
                                   ["in"]       -> ( "mod", "in" )
                                   ["out"]      -> ( "mod", "out" )
                                   ["map"]      -> ( "map", "" )
                                   ["purp",gnm] -> ( "purp", gnm )
                                   _            -> ( "mod", "all" )
                in do menu <- lift $ TxsCore.txsMenu kind what
                      IFS.mack [ TxsShow.fshow menu ]
                      IFS.pack "MENU" [ "\n" ]
                      cmdsIntpr

-- ----------------------------------------------------------------------------------------- --

cmdMap :: String -> IOS.IOS ()
cmdMap args = do
     envs <- get
     case IOS.modus envs of
       IOS.Noned
         -> do IFS.nack "MENU" [ "not in Noned modus" ]
               cmdsIntpr
       IOS.Idled
         -> do IFS.nack "MENU" [ "not in Idled modus" ]
               cmdsIntpr
       IOS.Inited
         -> do IFS.nack "MENU" [ "not in Inited modus" ]
               cmdsIntpr
       IOS.Stepped
         -> do IFS.nack "MENU" [ "not in Inited modus" ]
               cmdsIntpr
       _ -> do                                                    -- IOS.Tested, IOS.Simuled --
               let tdefs = IOS.tdefs envs
                   mdefs = TxsDefs.mapperDefs tdefs
                   inchids = concat [ chins
                                    | ( _, TxsDefs.MapperDef chins _ _ _ ) <- Map.toList mdefs
                                    ]
               if  null inchids
                 then do IFS.nack "MAP" [ "No mapper(s) defined" ]
                         cmdsIntpr
                 else do act <- readAction inchids args
                         if  act == TxsDDefs.ActQui
                           then do IFS.nack "MAP" [ "Not a valid action" ]
                                   cmdsIntpr
                           else do act' <- lift $ TxsCore.txsMapper act
                                   IFS.pack "MAP" [TxsShow.fshow act']
                                   cmdsIntpr

-- ----------------------------------------------------------------------------------------- --

cmdNComp :: String -> IOS.IOS ()
cmdNComp args = do
     envs <- get
     case IOS.modus envs of
       IOS.Inited
         -> do let tdefs = IOS.tdefs envs
               case words args of
                 [mname]
                   -> case [ mdef
                           | (TxsDefs.ModelId nm _,mdef) <- Map.toList(TxsDefs.modelDefs tdefs)
                           , T.unpack nm == mname
                           ] of
                        [mdef]
                          -> do mayPurpId <- lift $ TxsCore.txsNComp mdef
                                case mayPurpId of
                                  Just purpid
                                    -> do IFS.pack "NCOMP" [ "Test Purpose generated: "
                                                             ++ TxsShow.fshow purpid ]
                                          cmdsIntpr
                                  Nothing
                                    -> do IFS.nack "NCOMP" [ "Could not make test purpose" ]
                                          cmdsIntpr
                        _ -> do IFS.nack "NCOMP" [ "No such MODELDEF" ]
                                cmdsIntpr
                 _ -> do IFS.nack "NCOMP" [ "Argument must be one MODELDEF name" ]
                         cmdsIntpr
       _ -> do                 -- IOS.Noned, IOS.Idled, IOS.Tested, IOS.Simuled, IOS.Stepped --
               IFS.nack "NCOMP" [ "only in Inited modus" ]
               cmdsIntpr

-- ----------------------------------------------------------------------------------------- --

cmdLPE :: String -> IOS.IOS ()
cmdLPE args = do
     tdefs <- gets IOS.tdefs
     let mdefs = TxsDefs.modelDefs tdefs
         chids = Set.toList $ Set.unions [ Set.unions (chins ++ chouts ++ spls)
                                         | (_, TxsDefs.ModelDef chins chouts spls _)
                                           <- Map.toList mdefs
                                         ]
     bexpr       <- readBExpr chids args
     mayProcInst <- lift $ TxsCore.txsLPE bexpr
     case mayProcInst of
       Just procinst' -> do IFS.pack "LPE" [ "LPE generated:\n" ++ TxsShow.fshow procinst' ]
                            cmdsIntpr
       Nothing        -> do IFS.nack "LPE" [ "Could not generate LPE" ]
                            cmdsIntpr

-- ----------------------------------------------------------------------------------------- --
--
-- Helper Functions
--
-- ----------------------------------------------------------------------------------------- --
-- readAction  :  read Action from String

readAction :: [TxsDefs.ChanId] -> String -> IOS.IOS TxsDDefs.Action
readAction chids args = do
     uid              <- gets IOS.uid
     tdefs            <- gets IOS.tdefs
     sigs             <- gets IOS.sigs
     vals             <- gets IOS.locvals
     ((uid',offs'),e) <- lift $ lift $ catch
                           ( let p = TxsHappy.prefoffsParser
                                    ( TxsAlex.Csigs    sigs
                                    : TxsAlex.Cchanenv chids
                                    : TxsAlex.Cvarenv  (Map.keys vals)
                                    : TxsAlex.Cunid    (uid + 1)
                                    : TxsAlex.txsLexer args
                                    )
                              in return $!! (p,"")
                           )
                           ( \e -> return ((uid,Set.empty),show (e::ErrorCall)))
     if  e /= ""
       then do IFS.nack "ERROR" [ "incorrect action: " ++ e ]
               return TxsDDefs.ActQui
       else do
         modify $ \env -> env { IOS.uid = uid' }
         let qstnoffs  =  [ q | q@TxsDefs.Quest{}
                                    <- concatMap TxsDefs.chanoffers (Set.toList offs') ]
         if  not $ null qstnoffs
           then do IFS.nack "ERROR" [ "incorrect action: no question mark offer allowed" ]
                   return TxsDDefs.ActQui
           else do
             acts <- lift $ sequence
                            [ Utils.liftP2 (chid, sequence [ TxsCore.txsEval vexp
                                                           | TxsDefs.Exclam vexp <- choffs
                                                           ]
                                           )
                            | TxsDefs.Offer chid choffs <- Set.toList offs'
                            ]
             return $ TxsDDefs.Act (Set.fromList acts)

<<<<<<< HEAD
=======

-- ----------------------------------------------------------------------------------------- --
-- readBExpr :  read BExpr from String

readBExpr :: [TxsDefs.ChanId] -> String -> IOS.IOS TxsDefs.BExpr
readBExpr chids args = do
     uid               <- gets IOS.uid
     tdefs             <- gets IOS.tdefs
     sigs              <- gets IOS.sigs
     vals              <- gets IOS.locvals
     ((uid',bexpr'),e) <- lift $ lift $ catch
                            ( let p = TxsHappy.bexprParser
                                      ( TxsAlex.Ctdefs   tdefs
                                      : TxsAlex.Csigs    sigs
                                      : TxsAlex.Cchanenv chids
                                      : TxsAlex.Cvarenv  (Map.keys vals)
                                      : TxsAlex.Cunid    (uid + 1)
                                      : TxsAlex.txsLexer args
                                      )
                               in return $!! (p,"")
                            )
                            ( \e -> return ((uid,TxsDefs.Stop),show (e::ErrorCall)))
     if  e /= ""
       then do IFS.nack "ERROR" [ "incorrect behaviour expression: " ++ e ]
               return TxsDefs.Stop
       else return bexpr'

>>>>>>> b4592eb0
-- ----------------------------------------------------------------------------------------- --
--                                                                                           --
-- ----------------------------------------------------------------------------------------- --
<|MERGE_RESOLUTION|>--- conflicted
+++ resolved
@@ -369,7 +369,6 @@
 
 cmdVar :: String -> IOS.IOS ()
 cmdVar args = do
-<<<<<<< HEAD
      envs <- get
      case IOS.modus envs of
        IOS.Noned
@@ -391,8 +390,7 @@
                  else do
                    ((uid',vars'),e) <- lift $ lift $ catch
                                          ( let p = TxsHappy.vardeclsParser
-                                                     ( TxsAlex.Ctdefs tdefs
-                                                     : TxsAlex.Csigs sigs
+                                                     ( TxsAlex.Csigs sigs
                                                      : TxsAlex.Cunid (uid + 1)
                                                      : TxsAlex.txsLexer args
                                                      )
@@ -418,53 +416,11 @@
                            modify $ \envs' -> envs' { IOS.uid = uid' }
                            IFS.nack "VAR" [ "double variable names: " ++ TxsShow.fshow vars' ]
                            cmdsIntpr
-=======
-     env              <- get
-     let uid          = IOS.uid env
-         tdefs        = IOS.tdefs env
-         sigs         = IOS.sigs env
-         vars         = IOS.locvars env
-         vals         = IOS.locvals env
-     if  args == ""
-       then do
-         IFS.pack "VAR" [ TxsShow.fshow vars ]
-         cmdsIntpr
-       else do
-         ((uid',vars'),e) <- lift $ lift $ catch
-                               ( let p = TxsHappy.vardeclsParser
-                                           ( TxsAlex.Csigs sigs
-                                           : TxsAlex.Cunid (uid + 1)
-                                           : TxsAlex.txsLexer args
-                                           )
-                                  in return $!! (p,"")
-                               )
-                               ( \e -> return ((uid,[]),show (e::ErrorCall)))
-         if  e /= ""
-           then do
-             modify $ \env' -> env' { IOS.uid = uid' }
-             IFS.nack "VAR" [ e ]
-             cmdsIntpr
-           else
-             if  let newnames = map VarId.name vars'
-                  in null ( newnames `List.intersect` map VarId.name vars ) &&
-                     null ( newnames `List.intersect` map VarId.name (Map.keys vals))
-               then do
-                 modify $ \env' -> env' { IOS.locvars = vars ++ vars'
-                                        , IOS.uid  = uid'
-                                        }
-                 IFS.pack "VAR" [ TxsShow.fshow vars' ]
-                 cmdsIntpr
-               else do
-                 modify $ \env' -> env' { IOS.uid = uid' }
-                 IFS.nack "VAR" [ "double variable names: " ++ TxsShow.fshow vars' ]
-                 cmdsIntpr
->>>>>>> b4592eb0
 
 -- ----------------------------------------------------------------------------------------- --
 
 cmdVal :: String -> IOS.IOS ()
 cmdVal args = do
-<<<<<<< HEAD
      envs <- get
      case IOS.modus envs of
        IOS.Noned
@@ -486,8 +442,7 @@
                  else do
                    ((uid',venv'),e) <- lift $ lift $ catch
                                          ( let p = TxsHappy.valdefsParser
-                                                     ( TxsAlex.Ctdefs tdefs
-                                                     : TxsAlex.Csigs sigs
+                                                     ( TxsAlex.Csigs sigs
                                                      : TxsAlex.Cvarenv []
                                                      : TxsAlex.Cunid (uid + 1)
                                                      : TxsAlex.txsLexer args
@@ -514,54 +469,11 @@
                            modify $ \envs' -> envs' { IOS.uid = uid' }
                            IFS.nack "VAR" [ "double value names: " ++ TxsShow.fshow venv' ]
                            cmdsIntpr
-=======
-     env              <- get
-     let uid          = IOS.uid env
-         tdefs        = IOS.tdefs env
-         sigs         = IOS.sigs env
-         vars         = IOS.locvars env
-         vals         = IOS.locvals env
-     if  args == ""
-       then do
-         IFS.pack "VAL" [ TxsShow.fshow vals ]
-         cmdsIntpr
-       else do
-         ((uid',venv'),e) <- lift $ lift $ catch
-                               ( let p = TxsHappy.valdefsParser
-                                           ( TxsAlex.Csigs sigs
-                                           : TxsAlex.Cvarenv []
-                                           : TxsAlex.Cunid (uid + 1)
-                                           : TxsAlex.txsLexer args
-                                           )
-                                  in return $!! (p,"")
-                               )
-                               ( \e -> return ((uid,Map.empty),show (e::ErrorCall)))
-         if  e /= ""
-           then do
-             modify $ \env' -> env' { IOS.uid = uid' }
-             IFS.nack "VAL" [ e ]
-             cmdsIntpr
-           else
-             if let newnames = map VarId.name (Map.keys venv')
-                 in null (newnames `List.intersect` map VarId.name vars) &&
-                    null (newnames `List.intersect` map VarId.name (Map.keys vals))
-               then do
-                 modify $ \env' -> env' { IOS.locvals = vals `Map.union` venv'
-                                        , IOS.uid     = uid'
-                                        }
-                 IFS.pack "VAL" [ TxsShow.fshow venv' ]
-                 cmdsIntpr
-               else do
-                 modify $ \env' -> env' { IOS.uid = uid' }
-                 IFS.nack "VAR" [ "double value names: " ++ TxsShow.fshow venv' ]
-                 cmdsIntpr
->>>>>>> b4592eb0
 
 -- ----------------------------------------------------------------------------------------- --
 
 cmdEval :: String -> IOS.IOS ()
 cmdEval args = do
-<<<<<<< HEAD
      envs <- get
      case IOS.modus envs of
        IOS.Noned
@@ -569,31 +481,6 @@
                cmdsIntpr
        IOS.Idled
          -> do IFS.nack "EVAL" [ "not in Idled modus" ]
-=======
-     env              <- get
-     let uid          = IOS.uid env
-         tdefs        = IOS.tdefs env
-         sigs         = IOS.sigs env
-         vals         = IOS.locvals env
-         vars         = IOS.locvars env
-     ((uid',vexp'),e) <- lift $ lift $ catch
-                           ( let p = TxsHappy.vexprParser
-                                        ( TxsAlex.Csigs    sigs
-                                        : TxsAlex.Cvarenv (Map.keys vals ++ vars)
-                                        : TxsAlex.Cunid   (uid + 1)
-                                        : TxsAlex.txsLexer args
-                                        )
-                              in return $!! (p,"")
-                           )
-                           ( \e -> return ((uid,TxsDefs.cstrError ""), show (e::ErrorCall)))
-     if  e /= ""
-       then do modify $ \env' -> env' { IOS.uid = uid' }
-               IFS.nack "EVAL" [ e ]
-               cmdsIntpr
-       else do modify $ \env' -> env' { IOS.uid = uid' }
-               walue <- lift $ TxsCore.txsEval (TxsDefs.subst vals (TxsDefs.funcDefs tdefs) vexp')
-               IFS.pack "EVAL" [ TxsShow.fshow walue ]
->>>>>>> b4592eb0
                cmdsIntpr
        _ -> do                           -- IOS.Inited, IOS.Tested, IOS.Simuled, IOS.Stepped --
                let uid          = IOS.uid envs
@@ -603,8 +490,7 @@
                    vars         = IOS.locvars envs
                ((uid',vexp'),e) <- lift $ lift $ catch
                                      ( let p = TxsHappy.vexprParser
-                                                  ( TxsAlex.Ctdefs   tdefs
-                                                  : TxsAlex.Csigs    sigs
+                                                  ( TxsAlex.Csigs    sigs
                                                   : TxsAlex.Cvarenv (Map.keys vals ++ vars)
                                                   : TxsAlex.Cunid   (uid + 1)
                                                   : TxsAlex.txsLexer args
@@ -619,7 +505,8 @@
                          IFS.nack "EVAL" [ e ]
                          cmdsIntpr
                  else do modify $ \envs' -> envs' { IOS.uid = uid' }
-                         walue <- lift $ TxsCore.txsEval (TxsDefs.cstrEnv vals vexp')
+                         walue <- lift $ TxsCore.txsEval (TxsDefs.subst vals
+                                                            (TxsDefs.funcDefs tdefs) vexp')
                          IFS.pack "EVAL" [ TxsShow.fshow walue ]
                          cmdsIntpr
 
@@ -627,7 +514,6 @@
 
 cmdSolve :: String -> String -> IOS.IOS ()
 cmdSolve args kind = do
-<<<<<<< HEAD
      envs <- get
      case IOS.modus envs of
        IOS.Noned
@@ -635,36 +521,6 @@
                cmdsIntpr
        IOS.Idled
          -> do IFS.nack "SOLVE" [ "not in Idled modus" ]
-=======
-     let (cmd,solver) = case kind of
-                             "sol" -> ( "SOLVE"   , TxsCore.txsSolve    )
-                             "uni" -> ( "UNISOLVE", TxsCore.txsUniSolve )
-                             "ran" -> ( "RANSOLVE", TxsCore.txsRanSolve )
-                             _     -> error $ "cmdSolve - Illegal kind : " ++ show kind
-     env              <- get
-     let uid          = IOS.uid env
-         tdefs        = IOS.tdefs env
-         sigs         = IOS.sigs env
-         vars         = IOS.locvars env
-         vals         = IOS.locvals env
-     ((uid',vexp'),e) <- lift $ lift $ catch
-                           ( let p = TxsHappy.vexprParser
-                                       ( TxsAlex.Csigs sigs
-                                       : TxsAlex.Cvarenv (Map.keys vals ++ vars)
-                                       : TxsAlex.Cunid (uid + 1)
-                                       : TxsAlex.txsLexer args
-                                       )
-                              in return $!! (p,"")
-                           )
-                           ( \e -> return ((uid,TxsDefs.cstrError ""),show (e::ErrorCall)))
-     if  e /= ""
-       then do modify $ \env' -> env' { IOS.uid = uid' }
-               IFS.nack cmd [ e ]
-               cmdsIntpr
-       else do modify $ \env' -> env' { IOS.uid = uid' }
-               sols  <- lift $ solver (TxsDefs.subst vals (TxsDefs.funcDefs tdefs) vexp')
-               IFS.pack cmd [ TxsShow.fshow sols ]
->>>>>>> b4592eb0
                cmdsIntpr
        _ -> do                           -- IOS.Inited, IOS.Tested, IOS.Simuled, IOS.Stepped --
                (cmd,solver) <- case kind of
@@ -681,8 +537,7 @@
                    vals         = IOS.locvals envs
                ((uid',vexp'),e) <- lift $ lift $ catch
                                      ( let p = TxsHappy.vexprParser
-                                                 ( TxsAlex.Ctdefs tdefs
-                                                 : TxsAlex.Csigs sigs
+                                                 ( TxsAlex.Csigs sigs
                                                  : TxsAlex.Cvarenv (Map.keys vals ++ vars)
                                                  : TxsAlex.Cunid (uid + 1)
                                                  : TxsAlex.txsLexer args
@@ -1335,9 +1190,6 @@
                             ]
              return $ TxsDDefs.Act (Set.fromList acts)
 
-<<<<<<< HEAD
-=======
-
 -- ----------------------------------------------------------------------------------------- --
 -- readBExpr :  read BExpr from String
 
@@ -1364,7 +1216,7 @@
                return TxsDefs.Stop
        else return bexpr'
 
->>>>>>> b4592eb0
+
 -- ----------------------------------------------------------------------------------------- --
 --                                                                                           --
 -- ----------------------------------------------------------------------------------------- --
