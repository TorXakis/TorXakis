{-
TorXakis - Model Based Testing
Copyright (c) 2015-2017 TNO and Radboud University
See LICENSE at root directory of this repository.
-}

{-# LANGUAGE OverloadedStrings #-}

module Main

-- ----------------------------------------------------------------------------------------- --
--
--   Main Module TorXakis as a Socket Service
--
-- ----------------------------------------------------------------------------------------- --
-- export

(
  main      -- main :: IO ()
            -- torxakis server main
)

-- ----------------------------------------------------------------------------------------- --
-- import

where

import           Control.Concurrent
import           Control.DeepSeq
import           Control.Exception
import           Control.Monad.State
import qualified Data.Char           as Char
import qualified Data.Either         as Either
import qualified Data.List           as List
import qualified Data.Map            as Map
import qualified Data.Set            as Set
import qualified Data.String.Utils   as Utils
import qualified Data.Text           as T
import           Network             hiding (socketPort)
import           Network.Socket      hiding (accept, sClose)
import           System.IO

-- import from local
import           CmdLineParser
import           ToProcdef
import qualified TxsServerConfig     as SC

-- import from serverenv
import qualified EnvServer           as IOS
import qualified IfServer            as IFS

-- import from core
import qualified BuildInfo
import qualified TxsCore
import qualified VersionInfo
import qualified EnvCore as IOC

-- import from defs
import qualified TxsDDefs
import qualified TxsDefs
import qualified TxsShow
import qualified Utils
import qualified VarId
import qualified ModelId

-- import from bexpr
import qualified ProcId
import qualified ChanId

-- imports added for changes to cmdLPE
import qualified EnvCore as IOC
import qualified ProcId
import qualified ChanId
import ModelIdFactory

-- import from valexpr
import qualified Constant
import           Id
import qualified ValExpr

-- import from cnect
import qualified SocketWorld         as World

-- import from txs-compiler
import           TorXakis.Compiler

main :: IO ()
main = withSocketsDo $ do
  hSetBuffering stderr NoBuffering     -- alt: LineBuffering
  hSetBuffering stdout LineBuffering
  uConfig <- SC.loadConfig

  case SC.interpretConfig uConfig of
    Left xs -> do
      hPutStrLn stderr "Errors found while loading the configuration"
      hPrint stderr xs
    Right config -> do
      (portNr, sock) <- txsListenOn $ (clPortNumber . SC.cmdLineCfg) uConfig
      (hs, host, _) <- accept sock
      hSetBuffering hs LineBuffering
      hSetEncoding hs latin1
      hPutStrLn stderr "\nTXSSERVER >>  Starting  ..... \n"
      let initS = IOS.envsNone
              { IOS.host   = host
              , IOS.portNr = portNr
              , IOS.servhs = hs
              , IOS.params = SC.updateParamVals -- updating parameters...
                              (IOS.params IOS.envsNone) -- ...defined in ServerEnv
                              $ SC.configuredParameters config
              }
          coreConfig = config
      TxsCore.runTxsCore coreConfig cmdsIntpr initS
      threadDelay 1000000    -- 1 sec delay on closing
      sClose sock
      hPutStrLn stderr "\nTXSSERVER >>  Closing  ..... \n"

-- | Listen on the given port. If no port number is given, then a free port is
-- determined, and this port number is printed to the standard output.
txsListenOn :: Maybe PortNumber -> IO (PortNumber, Socket)
txsListenOn Nothing = do -- Get a free port to listen to.
    sock <- listenOn (PortNumber aNY_PORT)
    portNr <- socketPort sock
    -- If no port was specified, then we print the port number in case the
    -- process that is starting 'txsserver' (most likely the 'torxakis'
    -- command) needs the port number to connect to it afterwards.
    print portNr
    return (portNr, sock)
txsListenOn (Just portNr) = do
    sock <- listenOn (PortNumber portNr)
    return (portNr, sock)

-- * TorXakis server commands processing

cmdsIntpr :: IOS.IOS ()
cmdsIntpr = do
     modus      <- gets IOS.modus
     (cmd, args) <- IFS.getCmd
     case cmd of
-- ----------------------------------------------------------------------------------- modus --
       "START"     |       IOS.isNoned    modus ->  cmdStart     args
       "START"     | not $ IOS.isNoned    modus ->  cmdNoop      cmd
       "QUIT"                                   ->  cmdQuit      args
       "INIT"      |       IOS.isIdled    modus ->  cmdInit      args
       "INIT"      | not $ IOS.isIdled    modus ->  cmdNoop      cmd
       "TERMIT"    |       IOS.isGtIdled  modus ->  cmdTermit    args
       "TERMIT"    | not $ IOS.isGtIdled  modus ->  cmdNoop      cmd
       "STOP"      |       IOS.isGtInited modus ->  cmdStop      args
       "STOP"      | not $ IOS.isGtInited modus ->  cmdNoop      cmd
-- -------------------------------------------------------------------------------- settings --
       "INFO"      |       IOS.isGtNoned  modus ->  cmdInfo      args
       "INFO"      | not $ IOS.isGtNoned  modus ->  cmdNoop      cmd
       "PARAM"     |       IOS.isGtNoned  modus ->  cmdParam     args
       "PARAM"     | not $ IOS.isGtNoned  modus ->  cmdNoop      cmd
       "SEED"      |       IOS.isGtNoned  modus ->  cmdSeed      args
       "SEED"      | not $ IOS.isGtNoned  modus ->  cmdNoop      cmd
-- ------------------------------------------------------------------------------------ data --
       "VAR"       |       IOS.isGtIdled  modus ->  cmdVar       args
       "VAR"       | not $ IOS.isGtIdled  modus ->  cmdNoop      cmd
       "VAL"       |       IOS.isGtIdled  modus ->  cmdVal       args
       "VAL"       | not $ IOS.isGtIdled  modus ->  cmdNoop      cmd
       "EVAL"      |       IOS.isGtIdled  modus ->  cmdEval      args
       "EVAL"      | not $ IOS.isGtIdled  modus ->  cmdNoop      cmd
       "SOLVE"     |       IOS.isGtIdled  modus ->  cmdSolve     args "sol"
       "SOLVE"     | not $ IOS.isGtIdled  modus ->  cmdNoop      cmd
       "UNISOLVE"  |       IOS.isGtIdled  modus ->  cmdSolve     args "uni"
       "UNISOLVE"  | not $ IOS.isGtIdled  modus ->  cmdNoop      cmd
       "RANSOLVE"  |       IOS.isGtIdled  modus ->  cmdSolve     args "ran"
       "RANSOLVE"  | not $ IOS.isGtIdled  modus ->  cmdNoop      cmd
-- ----- ------------------------------------------------------------------------------ exec --
       "TESTER"    |       IOS.isInited   modus ->  cmdTester    args
       "TESTER"    | not $ IOS.isInited   modus ->  cmdNoop      cmd
       "SIMULATOR" |       IOS.isInited   modus ->  cmdSimulator args
       "SIMULATOR" | not $ IOS.isInited   modus ->  cmdNoop      cmd
       "STEPPER"   |       IOS.isInited   modus ->  cmdStepper   args
       "STEPPER"   | not $ IOS.isInited   modus ->  cmdNoop      cmd
-- -------------------------------------------------------------------- test, simulate, step --
       "TEST"      |       IOS.isTested   modus ->  cmdTest      args
       "TEST"      | not $ IOS.isTested   modus ->  cmdNoop      cmd
       "SIM"       |       IOS.isSimuled  modus ->  cmdSim       args
       "SIM"       | not $ IOS.isSimuled  modus ->  cmdNoop      cmd
       "STEP"      |       IOS.isStepped  modus ->  cmdStep      args
       "STEP"      | not $ IOS.isStepped  modus ->  cmdNoop      cmd
-- ----------------------------------------------------------------------------- btree state --
       "SHOW"      |       IOS.isGtIdled  modus ->  cmdShow      args
       "SHOW"      | not $ IOS.isGtIdled  modus ->  cmdNoop      cmd
       "GOTO"      |       IOS.isGtInited modus ->  cmdGoTo      args
       "GOTO"      | not $ IOS.isGtInited modus ->  cmdNoop      cmd
       "PATH"      |       IOS.isGtInited modus ->  cmdPath      args
       "PATH"      | not $ IOS.isGtInited modus ->  cmdNoop      cmd
       "TRACE"     |       IOS.isGtInited modus ->  cmdTrace     args
       "TRACE"     | not $ IOS.isGtInited modus ->  cmdNoop      cmd
       "MENU"      |       IOS.isGtInited modus ->  cmdMenu      args
       "MENU"      | not $ IOS.isGtInited modus ->  cmdNoop      cmd
       "MAP"       |       IOS.isTested   modus ->  cmdMap       args
       "MAP"       |       IOS.isSimuled  modus ->  cmdMap       args
       "MAP"       |       IOS.isStepped  modus ->  cmdNoop      cmd
       "MAP"       | not $ IOS.isGtInited modus ->  cmdNoop      cmd
       "NCOMP"     |       IOS.isInited   modus ->  cmdNComp     args
       "NCOMP"     | not $ IOS.isInited   modus ->  cmdNoop      cmd
       "LPE"       |       IOS.isInited   modus ->  cmdLPE       args
       "LPE"       | not $ IOS.isInited   modus ->  cmdNoop      cmd
       "LPEOP"     |       IOS.isInited   modus ->  cmdLPEOp     args
       "LPEOP"     | not $ IOS.isInited   modus ->  cmdNoop      cmd
       "LPEQ"      |       IOS.isInited   modus ->  cmdLPEQ      args
       "LPEQ"      | not $ IOS.isInited   modus ->  cmdNoop      cmd
       "MERGE"     |       IOS.isInited   modus ->  cmdMerge     args
       "MERGE"     | not $ IOS.isInited   modus ->  cmdNoop      cmd
       _                                        ->  cmdUnknown   cmd

-- ----------------------------------------------------------------------------------------- --
-- torxakis server individual command processing

-- ----------------------------------------------------------------------------------------- --

cmdNoop :: String -> IOS.IOS ()
cmdNoop cmd = do
     IFS.nack cmd [ "NoOp : No action"]
     cmdsIntpr

-- ----------------------------------------------------------------------------------------- --

cmdUnknown :: String -> IOS.IOS ()
cmdUnknown cmd = do
     IFS.nack "ERROR" [ "Unknown command : " ++ cmd ]
     cmdsIntpr

-- ----------------------------------------------------------------------------------------- --

cmdStart :: String -> IOS.IOS ()
cmdStart _ = do
     modify $ \env -> env { IOS.modus = IOS.Idled }
     host <- gets IOS.host
     port <- gets IOS.portNr
     IFS.pack "START" ["txsserver starting:  " ++ show host ++ " : " ++ show port]
     cmdsIntpr

-- ----------------------------------------------------------------------------------------- --

cmdQuit :: String -> IOS.IOS ()
cmdQuit _ = do
     modify $ \env -> env { IOS.modus = IOS.Noned }
     host <- gets IOS.host
     port <- gets IOS.portNr
     IFS.pack "QUIT" ["txsserver closing  " ++ show host ++ " : " ++ show port]
     return ()

-- ----------------------------------------------------------------------------------------- --

cmdInit :: String -> IOS.IOS ()
cmdInit args = do
     servhs             <- gets IOS.servhs
     unid               <- gets IOS.uid
     tdefs              <- lift TxsCore.txsGetTDefs
     sigs               <- gets IOS.sigs
     srctxts            <- lift $ lift $ mapM readFile (read args :: [String])
     let srctxt          = List.intercalate "\n\n" srctxts
     ((unid',tdefs', sigs'),e) <- lift $ lift $ catch
                             ( let parsing = compileLegacy srctxt
                                in return $!! (parsing, "")
                             )
                             ( \e -> return ((unid, tdefs, sigs), show (e::ErrorCall)))
     if e /= ""
       then do IFS.nack "INIT" [e]
               cmdsIntpr
       else do modify $ \env -> env { IOS.modus  = IOS.Inited
                                    , IOS.uid    = unid'
                                    , IOS.sigs   = sigs'
                                    }
               lift $ TxsCore.txsInit tdefs' sigs' ( IFS.hmack servhs . map TxsShow.pshow )
               IFS.pack "INIT" ["input files parsed:", args]
               cmdsIntpr

-- ----------------------------------------------------------------------------------------- --

cmdTermit :: String -> IOS.IOS ()
cmdTermit _ = do
     modify $ \env -> env { IOS.modus  = IOS.Idled
                          , IOS.tow    = ( Nothing, Nothing, [] )
                          , IOS.frow   = ( Nothing, [],      [] )
                          }
     lift TxsCore.txsTermit
     IFS.pack "TERMIT" []
     cmdsIntpr

-- ----------------------------------------------------------------------------------------- --

cmdStop :: String -> IOS.IOS ()
cmdStop _ = do
     World.closeSockets
     -- modus <- gets IOS.modus
     -- if  IOS.isSimuled modus
       -- then do -- [(_,valsut)] <- IOS.getParams ["param_Sut_deltaTime"]
               -- [(_,valsim)] <- IOS.getParams ["param_Sim_deltaTime"]
               -- IOS.setParams [("param_Sut_deltaTime",valsut)]
               -- IOS.setParams [("param_Sim_deltaTime",valsim)]
     modify $ \env -> env { IOS.modus   = IOS.Inited
                          , IOS.tow     = ( Nothing, Nothing, [] )
                          , IOS.frow    = ( Nothing, [],      [] )
                          }
     lift TxsCore.txsStop
     IFS.pack "STOP" []
     cmdsIntpr
       -- else do modify $ \env -> env { IOS.modus   = IOS.Inited
                                    -- , IOS.tow     = ( Nothing, Nothing, [] )
                                    -- , IOS.frow    = ( Nothing, [],      [] )
                                    -- }
               -- lift TxsCore.txsStop
               -- IFS.pack "STOP" []
               -- cmdsIntpr

-- ----------------------------------------------------------------------------------------- --

cmdInfo :: String -> IOS.IOS ()
cmdInfo _ = do
     IFS.pack "INFO" [ "TorXakis version    : " ++ VersionInfo.version
                     , "Build time          : " ++ BuildInfo.buildTime
                     ]
     cmdsIntpr

-- ----------------------------------------------------------------------------------------- --

cmdParam :: String -> IOS.IOS ()
cmdParam args =
     case words args of
       []        -> do params1 <- lift TxsCore.txsGetParams
                       params2 <- IOS.getParams []
                       mapM_ IFS.mack [ [ nm ++ " = " ++ val ]
                                      | (nm,val) <- params1 ++ params2
                                      ]
                       IFS.pack "PARAM" []
                       cmdsIntpr
       [prm]     -> do params1 <- lift $ TxsCore.txsGetParam prm
                       params2 <- IOS.getParams [prm]
                       case params1++params2 of
                         []         -> IFS.nack "PARAM" [ "No parameter: " ++ prm ]
                         [(_,val)]  -> IFS.pack "PARAM" [ prm++" = "++val ]
                         _          -> IFS.nack "PARAM" [ "More parameters: " ++ prm ]
                       cmdsIntpr
       [prm,val] -> do params1 <- lift $ TxsCore.txsSetParam prm val
                       params2 <- IOS.setParams [(prm,val)]
                       case params1++params2 of
                         []         -> IFS.nack "PARAM" [ "No parameter: " ++ prm ]
                         [(_,val')] -> IFS.pack "PARAM" [ prm++" = "++val' ]
                         _          -> IFS.nack "PARAM" [ "More parameters: " ++ prm ]
                       cmdsIntpr
       _         -> do IFS.nack "PARAM" [ "Unknown parameter action" ]
                       cmdsIntpr

-- ----------------------------------------------------------------------------------------- --

cmdSeed :: String -> IOS.IOS ()
cmdSeed args =
     case words args of
       [val] -> let seed :: Int
                    seed = read val
                  in do
                   lift $ TxsCore.txsSetSeed seed
                   IFS.pack "SEED" []
                   cmdsIntpr
       _     -> do IFS.nack "SEED" [ "Incorrect seed" ]
                   cmdsIntpr

-- ----------------------------------------------------------------------------------------- --

cmdVar :: String -> IOS.IOS ()
cmdVar args = do
     env              <- get
     let uid          = IOS.uid env
         sigs         = IOS.sigs env
         vars         = IOS.locvars env
         vals         = IOS.locvals env
     if  args == ""
       then do
         IFS.pack "VAR" [ TxsShow.fshow vars ]
         cmdsIntpr
       else do

         ((uid',vars'),e) <- lift $ lift $ catch
                               ( let p = compileUnsafe $
                                         compileVarDecls sigs (_id uid + 1) args
                                  in return $!! (p,"")
                               )
                               ( \e -> return ((uid,[]),show (e::ErrorCall)))

         if  e /= ""
           then do
             modify $ \env' -> env' { IOS.uid = uid' }
             IFS.nack "VAR" [ e ]
             cmdsIntpr
           else
             if  let newnames = map VarId.name vars'
                  in null ( newnames `List.intersect` map VarId.name vars ) &&
                     null ( newnames `List.intersect` map VarId.name (Map.keys vals))
               then do
                 modify $ \env' -> env' { IOS.locvars = vars ++ vars'
                                        , IOS.uid  = uid'
                                        }
                 IFS.pack "VAR" [ TxsShow.fshow vars' ]
                 cmdsIntpr
               else do
                 modify $ \env' -> env' { IOS.uid = uid' }
                 IFS.nack "VAR" [ "double variable names: " ++ TxsShow.fshow vars' ]
                 cmdsIntpr

-- ----------------------------------------------------------------------------------------- --

cmdVal :: String -> IOS.IOS ()
cmdVal args = do
     env              <- get
     let uid          = IOS.uid env
         sigs         = IOS.sigs env
         vars         = IOS.locvars env
         vals         = IOS.locvals env
     if  args == ""
       then do
         IFS.pack "VAL" [ TxsShow.fshow vals ]
         cmdsIntpr
       else do

         ((uid',venv'),e) <- lift $ lift $ catch
                               ( let p = compileUnsafe $
                                         compileValDefs sigs [] (_id uid + 1) args
                                 in return $!! (p,"")
                               )
                               ( \e -> return ((uid,Map.empty),show (e::ErrorCall)))

         if  e /= ""
           then do
             modify $ \env' -> env' { IOS.uid = uid' }
             IFS.nack "VAL" [ e ]
             cmdsIntpr
           else
             if let newnames = map VarId.name (Map.keys venv')
                 in null (newnames `List.intersect` map VarId.name vars) &&
                    null (newnames `List.intersect` map VarId.name (Map.keys vals))
               then do
                 modify $ \env' -> env' { IOS.locvals = vals `Map.union` venv'
                                        , IOS.uid     = uid'
                                        }
                 IFS.pack "VAL" [ TxsShow.fshow venv' ]
                 cmdsIntpr
               else do
                 modify $ \env' -> env' { IOS.uid = uid' }
                 IFS.nack "VAR" [ "double value names: " ++ TxsShow.fshow venv' ]
                 cmdsIntpr

-- ----------------------------------------------------------------------------------------- --

cmdEval :: String -> IOS.IOS ()
cmdEval args = do
     env              <- get
     let uid           = IOS.uid env
         sigs          = IOS.sigs env
         vals          = IOS.locvals env
         vars          = IOS.locvars env
     tdefs            <- lift TxsCore.txsGetTDefs

     ((uid',vexp'),e) <- lift $ lift $ catch
                           ( let (i,p) = compileUnsafe $
                                         compileValExpr sigs (Map.keys vals ++ vars) (_id uid + 1) args
                              in return $!! ((i, Just p),"")
                           )
                           ( \e -> return ((uid, Nothing),show (e::ErrorCall)))

     case vexp' of
       Just vexp'' -> do
                        modify $ \env' -> env' { IOS.uid = uid' }
                        mwalue <- lift $ TxsCore.txsEval (ValExpr.subst vals (TxsDefs.funcDefs tdefs) vexp'')
                        case mwalue of
                            Right walue -> do
                                            IFS.pack "EVAL" [ TxsShow.fshow walue ]
                                            cmdsIntpr
                            Left t      -> do
                                            IFS.nack "EVAL" [ "eval 2 - " ++ t ]
                                            cmdsIntpr

       Nothing -> do
                    modify $ \env' -> env' { IOS.uid = uid' }
                    IFS.nack "EVAL" [ "eval 1 - " ++ e ]
                    cmdsIntpr

-- ----------------------------------------------------------------------------------------- --

cmdSolve :: String -> String -> IOS.IOS ()
cmdSolve args kind = do
     let cmd :: String
         solver :: TxsCore.TxsSolveType
         (cmd,solver) = case kind of
                             "sol" -> ( "SOLVE"   , TxsCore.txsSolve    )
                             "uni" -> ( "UNISOLVE", TxsCore.txsUniSolve )
                             "ran" -> ( "RANSOLVE", TxsCore.txsRanSolve )
                             _     -> error $ "cmdSolve - Illegal kind : " ++ show kind
     env              <- get
     let uid           = IOS.uid env
         sigs          = IOS.sigs env
         vals          = IOS.locvals env
     tdefs            <- lift TxsCore.txsGetTDefs

     ((uid',vexp'),e) <- lift $ lift $ catch
                           ( let (i,p) = compileUnsafe $
                                         compileValExpr sigs [] (_id uid + 1) args
                              in return $!! ((i, Just p),"")
                           )
                           ( \e -> return ((uid, Nothing),show (e::ErrorCall)))

     case vexp' of
        Just vexp'' -> do
                        modify $ \env' -> env' { IOS.uid = uid' }
                        sols  <- lift $ solver (ValExpr.subst vals (TxsDefs.funcDefs tdefs) vexp'')
                        IFS.pack cmd [ show sols ]
                        cmdsIntpr
        Nothing  -> do
                        modify $ \env' -> env' { IOS.uid = uid' }
                        IFS.nack cmd [ e ]
                        cmdsIntpr

-- ----------------------------------------------------------------------------------------- --

cmdTester :: String -> IOS.IOS ()
cmdTester args = do
     envs'  <- get
     let Just (ioString,_) = Map.lookup "param_Sut_ioTime" (IOS.params envs')
         ioTime :: Int
         ioTime = read ioString
         Just (deltaString,_) = Map.lookup "param_Sut_deltaTime" (IOS.params envs')
         deltaTime :: Int
         deltaTime = read deltaString
     tdefs  <- lift TxsCore.txsGetTDefs
     case words args of
       [m,c] -> do
            let mdefs = [ mdef
                        | (TxsDefs.ModelId nm _, mdef) <- Map.toList (TxsDefs.modelDefs tdefs)
                        , T.unpack  nm == m
                        ]
                cdefs = [ cdef
                        | (TxsDefs.CnectId nm _, cdef) <- Map.toList (TxsDefs.cnectDefs tdefs)
                        , T.unpack nm == c
                        ]
            case (mdefs,cdefs) of
              ([modeldef],[cnectdef])
                         | isConsistentTester modeldef Nothing Nothing cnectdef
                -> do modify $ \env -> env { IOS.modus = IOS.Tested cnectdef }
                      World.openSockets
                      envs  <- get
                      lift $ TxsCore.txsSetTest (World.putSocket ioTime deltaTime envs) (World.getSocket deltaTime envs)
                                                modeldef Nothing Nothing
                      IFS.pack "TESTER" []
                      cmdsIntpr
              _ -> do IFS.nack "TESTER" [ "Wrong or inconsistent parameters" ]
                      cmdsIntpr
       [m,x,c] -> do
            let mdefs  =  [ mdef
                          | (TxsDefs.ModelId  nm _, mdef) <- Map.toList (TxsDefs.modelDefs tdefs)
                          , T.unpack nm == m
                          ]
                adefs  =  [ adef
                          | (TxsDefs.MapperId nm _, adef) <- Map.toList (TxsDefs.mapperDefs tdefs)
                          , T.unpack nm == x
                          ]
                pdefs  =  [ pdef
                          | (TxsDefs.PurpId   nm _, pdef) <- Map.toList (TxsDefs.purpDefs tdefs)
                          , T.unpack nm == x
                          ]
                cdefs  =  [ cdef
                          | (TxsDefs.CnectId  nm _, cdef) <- Map.toList (TxsDefs.cnectDefs tdefs)
                          , T.unpack nm == c
                          ]
            case (mdefs,adefs,pdefs,cdefs) of
              ([modeldef],[mapperdef],[],[cnectdef])
                         | isConsistentTester modeldef (Just mapperdef) Nothing cnectdef
                -> do modify $ \env -> env { IOS.modus  = IOS.Tested cnectdef }
                      World.openSockets
                      envs  <- get
                      lift $ TxsCore.txsSetTest (World.putSocket ioTime deltaTime envs) (World.getSocket deltaTime envs)
                                                modeldef (Just mapperdef) Nothing
                      IFS.pack "TESTER" []
                      cmdsIntpr
              ([modeldef],[],[purpdef],[cnectdef])
                         | isConsistentTester modeldef Nothing (Just purpdef) cnectdef
                -> do modify $ \env -> env { IOS.modus  = IOS.Tested cnectdef }
                      World.openSockets
                      envs  <- get
                      lift $ TxsCore.txsSetTest (World.putSocket ioTime deltaTime envs) (World.getSocket deltaTime envs)
                                                modeldef Nothing (Just purpdef)
                      IFS.pack "TESTER" [ ]
                      cmdsIntpr
              _ -> do IFS.nack "TESTER" [ "Wrong or inconsistent parameters" ]
                      cmdsIntpr
       [m,x,y,c] -> do
            let mdefs  =  [ mdef
                          | (TxsDefs.ModelId  nm _, mdef) <- Map.toList (TxsDefs.modelDefs tdefs)
                          , T.unpack nm == m
                          ]
                adefs  =  [ adef
                          | (TxsDefs.MapperId nm _, adef) <- Map.toList (TxsDefs.mapperDefs tdefs)
                          , T.unpack nm == x || T.unpack nm == y
                          ]
                pdefs  =  [ pdef
                          | (TxsDefs.PurpId   nm _, pdef) <- Map.toList (TxsDefs.purpDefs tdefs)
                          , T.unpack nm == x || T.unpack nm == y
                          ]
                cdefs  =  [ cdef
                          | (TxsDefs.CnectId  nm _, cdef) <- Map.toList (TxsDefs.cnectDefs tdefs)
                          , T.unpack nm == c
                          ]
            case (mdefs,adefs,pdefs,cdefs) of
              ([modeldef],[mapperdef],[purpdef],[cnectdef])
                         | isConsistentTester modeldef (Just mapperdef) (Just purpdef) cnectdef
                -> do modify $ \env -> env { IOS.modus  = IOS.Tested cnectdef }
                      World.openSockets
                      envs  <- get
                      lift $ TxsCore.txsSetTest (World.putSocket ioTime deltaTime envs) (World.getSocket deltaTime envs)
                                                modeldef (Just mapperdef) (Just purpdef)
                      IFS.pack "TESTER" [ ]
                      cmdsIntpr
              _ -> do IFS.nack "TESTER" [ "Wrong or inconsistent parameters" ]
                      cmdsIntpr
       _ -> do
            IFS.nack "TESTER" [ "Wrong parameters" ]
            cmdsIntpr

isConsistentTester :: TxsDefs.ModelDef ->
                      Maybe TxsDefs.MapperDef ->
                      Maybe TxsDefs.PurpDef ->
                      TxsDefs.CnectDef ->
                      Bool

isConsistentTester (TxsDefs.ModelDef minsyncs moutsyncs _ _)
                   Nothing
                   _
                   (TxsDefs.CnectDef _ conndefs)
 = let { mins   = Set.fromList minsyncs
         ; mouts  = Set.fromList moutsyncs
         ; ctows  = Set.fromList
                        [ Set.singleton chan | TxsDefs.ConnDtoW  chan _ _ _ _ <- conndefs ]
         ; cfrows = Set.fromList
                        [ Set.singleton chan | TxsDefs.ConnDfroW chan _ _ _ _ <- conndefs ]
         }
      in    mins   == ctows
         && cfrows == mouts

-- why aren't Model and Mapper checked for consistency?
isConsistentTester _
                   (Just (TxsDefs.MapperDef achins achouts asyncsets _))
                   _
                   (TxsDefs.CnectDef _ conndefs)
 = let { ctows  = Set.fromList
                        [ Set.singleton chan | TxsDefs.ConnDtoW  chan _ _ _ _ <- conndefs ]
         ; cfrows = Set.fromList
                        [ Set.singleton chan | TxsDefs.ConnDfroW chan _ _ _ _ <- conndefs ]
         ; ains   = Set.fromList $ filter (not . Set.null)
                        [ sync `Set.intersection` Set.fromList achins  | sync <- asyncsets ]
         ; aouts  = Set.fromList $ filter (not . Set.null)
                        [ sync `Set.intersection` Set.fromList achouts | sync <- asyncsets ]
         }
      in    cfrows `Set.isSubsetOf` ains
         && ctows  `Set.isSubsetOf` aouts

-- ----------------------------------------------------------------------------------------- --

cmdSimulator :: String -> IOS.IOS ()
cmdSimulator args = do
     envs'  <- get
     let Just (ioString,_) = Map.lookup "param_Sim_ioTime" (IOS.params envs')
         ioTime :: Int
         ioTime = read ioString
         Just (deltaString,_) = Map.lookup "param_Sim_deltaTime" (IOS.params envs')
         deltaTime :: Int
         deltaTime = read deltaString
     tdefs  <- lift TxsCore.txsGetTDefs
     case words args of
       [m,c] -> do
            let mdefs  =  [ mdef
                          | (TxsDefs.ModelId nm _, mdef) <- Map.toList (TxsDefs.modelDefs tdefs)
                          , T.unpack nm == m
                          ]
                cdefs  =  [ cdef
                          | (TxsDefs.CnectId nm _, cdef) <- Map.toList (TxsDefs.cnectDefs tdefs)
                          , T.unpack nm == c
                          ]
            case (mdefs,cdefs) of
              ([modeldef],[cnectdef])
                         | isConsistentSimulator modeldef Nothing cnectdef
                -> do modify $ \env -> env { IOS.modus = IOS.Simuled cnectdef }
                      World.openSockets
                      envs  <- get
                      lift $ TxsCore.txsSetSim (World.putSocket ioTime deltaTime envs) (World.getSocket deltaTime envs)
                                               modeldef Nothing
                      IFS.pack "SIMULATOR" []
                      cmdsIntpr
              _ -> do IFS.nack "SIMULATOR" [ "Wrong or inconsistent parameters" ]
                      cmdsIntpr
       [m,a,c] -> do
            let mdefs  =  [ mdef
                          | (TxsDefs.ModelId nm _, mdef) <- Map.toList (TxsDefs.modelDefs tdefs)
                          , T.unpack nm == m
                          ]
                adefs  =  [ adef
                          | (TxsDefs.MapperId nm _, adef) <- Map.toList (TxsDefs.mapperDefs tdefs)
                          , T.unpack nm == a
                          ]
                cdefs  =  [ cdef
                          | (TxsDefs.CnectId nm _, cdef) <- Map.toList (TxsDefs.cnectDefs tdefs)
                          , T.unpack nm == c
                          ]
            case (mdefs,adefs,cdefs) of
              ([modeldef],[mapperdef],[cnectdef])
                         | isConsistentSimulator modeldef (Just mapperdef) cnectdef
                -> do modify $ \env -> env { IOS.modus = IOS.Simuled cnectdef }
                      World.openSockets
                      envs  <- get
                      lift $ TxsCore.txsSetSim (World.putSocket ioTime deltaTime envs) (World.getSocket deltaTime envs)
                                               modeldef (Just mapperdef)
                      IFS.pack "SIMULATOR" []
                      cmdsIntpr
              _ -> do IFS.nack "SIMULATOR" [ "Wrong or inconsistent parameters" ]
                      cmdsIntpr
       _ -> error $ "cmdSimulator - Illegal arguments " ++ show args

isConsistentSimulator :: TxsDefs.ModelDef -> Maybe TxsDefs.MapperDef -> TxsDefs.CnectDef -> Bool

isConsistentSimulator (TxsDefs.ModelDef minsyncs moutsyncs _ _)
                      Nothing
                      (TxsDefs.CnectDef _ conndefs)
 = let { mins   = Set.fromList minsyncs
         ; mouts  = Set.fromList moutsyncs
         ; ctows  = Set.fromList
                        [ Set.singleton chan | TxsDefs.ConnDtoW  chan _ _ _ _ <- conndefs ]
         ; cfrows = Set.fromList
                        [ Set.singleton chan | TxsDefs.ConnDfroW chan _ _ _ _ <- conndefs ]
         }
      in    mins  == cfrows
         && mouts == ctows

isConsistentSimulator _
                      (Just (TxsDefs.MapperDef achins achouts asyncsets _))
                      (TxsDefs.CnectDef _ conndefs)
 = let { ctows  = Set.fromList
                        [ Set.singleton chan | TxsDefs.ConnDtoW  chan _ _ _ _ <- conndefs ]
         ; cfrows = Set.fromList
                        [ Set.singleton chan | TxsDefs.ConnDfroW chan _ _ _ _ <- conndefs ]
         ; ains   = Set.fromList $ filter (not . Set.null)
                        [ sync `Set.intersection` Set.fromList achins  | sync <- asyncsets ]
         ; aouts  = Set.fromList $ filter (not . Set.null)
                        [ sync `Set.intersection` Set.fromList achouts | sync <- asyncsets ]
         }
      in    cfrows `Set.isSubsetOf` ains
         && ctows  `Set.isSubsetOf` aouts


-- ----------------------------------------------------------------------------------------- --

cmdStepper :: String -> IOS.IOS ()
cmdStepper args = do
     tdefs  <- lift TxsCore.txsGetTDefs
     let mdefs   = TxsDefs.modelDefs tdefs
     case words args of
      [m] -> do
         let mdefs'  =  [ mdef
                        | (TxsDefs.ModelId nm _, mdef) <- Map.toList mdefs
                        , T.unpack nm == m
                        ]
         case mdefs' of
           [modeldef] -> do modify $ \env -> env { IOS.modus = IOS.Stepped }
                            lift $ TxsCore.txsSetStep modeldef
                            IFS.pack "STEPPER" []
                            cmdsIntpr
           _          -> do IFS.nack "STEPPER" [ "Wrong or inconsistent parameters" ]
                            cmdsIntpr
      _  -> do IFS.nack "STEPPER" [ "Not single argument" ]
               cmdsIntpr

-- ----------------------------------------------------------------------------------------- --

cmdTest :: String -> IOS.IOS ()
cmdTest args =
     case words args of
       []                                                             -- observe one output --
          -> do verdict <-lift TxsCore.txsTestOut
                IFS.pack "TEST" [TxsShow.fshow verdict]
                cmdsIntpr
       [d] | all Char.isDigit d                              -- d::int i/o test steps --
          -> do verdict <- lift $ TxsCore.txsTestN (read d)
                IFS.pack "TEST" [TxsShow.fshow verdict]
                cmdsIntpr
       _  -> do                                                 -- do given action as input --
                IOS.Tested (TxsDefs.CnectDef _ conndefs) <- gets IOS.modus
                let ctows  =  [ chan | TxsDefs.ConnDtoW  chan _ _ _ _ <- conndefs ]
                act <- readAction ctows args
                if  act == TxsDDefs.ActQui
                  then cmdsIntpr
                  else do verdict <- lift $ TxsCore.txsTestIn act
                          IFS.pack "TEST" [TxsShow.fshow verdict]
                          cmdsIntpr

-- ----------------------------------------------------------------------------------------- --

cmdSim :: String -> IOS.IOS ()
cmdSim args =
     case words args of
       []                                                           -- no arg: infinite sim --
         -> do verdict <- lift $ TxsCore.txsSimN (-1)
               IFS.pack "SIM" [TxsShow.fshow verdict]
               cmdsIntpr
       [d] | all Char.isDigit d                                   -- d::int sim steps --
         -> do verdict <- lift $ TxsCore.txsSimN (read d)
               IFS.pack "SIM" [TxsShow.fshow verdict]
               cmdsIntpr
       _                                                                -- not a valid call --
         -> do IFS.nack "SIM" ["wrong parameter"]
               cmdsIntpr

-- ----------------------------------------------------------------------------------------- --

cmdStep :: String -> IOS.IOS ()
cmdStep args =
     case words args of
       []                                                                -- no arg: one step --
         -> do verdict <- lift $ TxsCore.txsStepN 1
               IFS.pack "STEP" [TxsShow.fshow verdict]
               cmdsIntpr
       [d] | all Char.isDigit d                                       -- d::int steps --
         -> do verdict <- lift $ TxsCore.txsStepN (read d)
               IFS.pack "STEP" [TxsShow.fshow verdict]
               cmdsIntpr
       _                                                          -- action arg: step action --
         -> do tdefs    <- lift TxsCore.txsGetTDefs
               let mdefs = TxsDefs.modelDefs tdefs
                   chids = Set.toList $ Set.unions
                                        [ Set.unions (chins ++ chouts ++ spls)
                                        | (_, TxsDefs.ModelDef chins chouts spls _)
                                          <- Map.toList mdefs
                                        ]
               act <- readAction chids args
               if  act == TxsDDefs.ActQui
                 then cmdsIntpr
                 else do verdict <- lift $ TxsCore.txsStepA act
                         IFS.pack "STEP" [TxsShow.fshow verdict]
                         cmdsIntpr

-- ----------------------------------------------------------------------------------------- --

cmdShow :: String -> IOS.IOS ()
cmdShow args = do
     envs  <- get
     txt   <- case words args of
                ["tdefs"             ] -> lift $ TxsCore.txsShow "tdefs"     ""
                ["state"    ,"nr"    ] -> lift $ TxsCore.txsShow "state"     ""
                ["state"    ,"model" ] -> lift $ TxsCore.txsShow "model"     ""
                ["state"    ,"mapper"] -> lift $ TxsCore.txsShow "mapper"    ""
                ["state"    ,"purp"  ] -> lift $ TxsCore.txsShow "purp"      ""
                ["modeldef" ,nm      ] -> lift $ TxsCore.txsShow "modeldef"  nm
                ["mapperdef",nm      ] -> lift $ TxsCore.txsShow "mapperdef" nm
                ["purpdef"  ,nm      ] -> lift $ TxsCore.txsShow "purpdef"   nm
                ["procdef"  ,nm      ] -> lift $ TxsCore.txsShow "procdef"   nm
                ["funcdef"  ,nm      ] -> lift $ TxsCore.txsShow "funcdef"   nm
                ["cnect"             ] -> return $ let (_, _, towhdls ) = IOS.tow envs
                                                       (_, _, frowhdls) = IOS.frow envs
                                                    in TxsShow.fshow (towhdls ++ frowhdls)
                ["var"]     -> return $ TxsShow.fshow (IOS.locvars envs)
                ["val"]     -> return $ TxsShow.fshow (IOS.locvals envs)
                _           -> return ""
     case txt of
       "" -> do IFS.nack "SHOW" ["nothing to be shown"]
                cmdsIntpr
       s  -> do IFS.mack [s]
                IFS.pack "SHOW" ["\n"]
                cmdsIntpr

-- ----------------------------------------------------------------------------------------- --

cmdGoTo :: String -> IOS.IOS ()
cmdGoTo args =
     case words args of
       []        -> do IFS.pack "GOTO" ["gone to current state"]
                       cmdsIntpr
       ["back"]  -> do lift $ TxsCore.txsGoTo (-1)
                       IFS.pack "GOTO" ["gone to previous state"]
                       cmdsIntpr
       ["back", d] | all Char.isDigit d
                 -> let steps :: Int
                        steps = read d
                     in if  steps == 0
                          then do IFS.pack "GOTO" ["gone to current state"]
                                  cmdsIntpr
                          else do lift $ TxsCore.txsGoTo (-steps)
                                  IFS.pack "GOTO" ["gone back " ++ show steps ++ " states"]
                                  cmdsIntpr
       [d] | all Char.isDigit d
                 -> do lift $ TxsCore.txsGoTo (read d)
                       IFS.pack "GOTO" ["gone to state " ++ d]
                       cmdsIntpr
       _         -> do IFS.nack "GOTO" ["unknown state"]
                       cmdsIntpr

-- ----------------------------------------------------------------------------------------- --

cmdPath :: String -> IOS.IOS ()
cmdPath _ = do
     path <- lift TxsCore.txsPath
     IFS.mack [ TxsShow.showN n 6 ++ ": " ++ TxsShow.fshow s1 ++ " -> " ++
                unwords (lines $ TxsShow.fshow a) ++ " -> " ++ TxsShow.fshow s2
              | (n,(s1,a,s2)) <- zip [1 ..] path
              ]
     IFS.pack "PATH" ["\n"]
     cmdsIntpr

-- ----------------------------------------------------------------------------------------- --

cmdTrace :: String -> IOS.IOS ()
cmdTrace args = do
     path  <- lift TxsCore.txsPath
     let trace = [ a | (_, a ,_) <- path ]
     case words args of
       []       -> do IFS.mack [ TxsShow.showN n 6 ++ ":  " ++ TxsShow.fshow a
                               | (n, (_, a, _)) <- zip [1..] path
                               ]
                      IFS.pack "TRACE" ["\n"]
                      cmdsIntpr
       ["proc"] -> do IFS.mack [T.unpack (toProcdef trace)]
                      IFS.pack "TRACE" ["\n"]
                      cmdsIntpr
       ["purp"] -> do IFS.mack [T.unpack (toPurpdef trace)]
                      IFS.pack "TRACE" ["\n"]
                      cmdsIntpr
       _        -> do IFS.nack "TRACE" [ "No such trace format" ]
                      cmdsIntpr

-- ----------------------------------------------------------------------------------------- --

cmdMenu :: String -> IOS.IOS ()
cmdMenu args =
     let kind, what :: String
         (kind,what) =
          case words args of
              ["in"]       -> ( "mod", "in" )
              ["out"]      -> ( "mod", "out" )
              ["map"]      -> ( "map", "" )
              ["purp",gnm] -> ( "purp", gnm )
              _            -> ( "mod", "all" )
     in do
       menu <- lift $ TxsCore.txsMenu kind what
       IFS.mack [ TxsShow.fshow menu ]
       IFS.pack "MENU" [ "\n" ]
       cmdsIntpr

-- ----------------------------------------------------------------------------------------- --

cmdMap :: String -> IOS.IOS ()
cmdMap args = do
     tdefs      <- lift TxsCore.txsGetTDefs
     let mdefs   = TxsDefs.mapperDefs tdefs
         inchids = concat [ chins
                          | ( _ , TxsDefs.MapperDef chins _ _ _ ) <- Map.toList mdefs
                          ]
     if  null inchids
       then do IFS.nack "MAP" [ "No mapper(s) defined" ]
               cmdsIntpr
       else do act  <- readAction inchids args
               if  act == TxsDDefs.ActQui
               then do IFS.nack "MAP" [ "Not a valid action" ]
                       cmdsIntpr
               else do act' <- lift $ TxsCore.txsMapper act
                       IFS.pack "MAP" [TxsShow.fshow act']
                       cmdsIntpr

-- ----------------------------------------------------------------------------------------- --

cmdNComp :: String -> IOS.IOS ()
cmdNComp args = do
     tdefs <- lift TxsCore.txsGetTDefs
     case words args of
       [mname] -> case [ mdef
                       | (TxsDefs.ModelId nm _, mdef) <- Map.toList (TxsDefs.modelDefs tdefs)
                       , T.unpack nm == mname
                       ] of
                    [mdef]
                      -> do mayPurpId <- lift $ TxsCore.txsNComp mdef
                            case mayPurpId of
                              Just purpid
                                -> do IFS.pack "NCOMP" [ "Test Purpose generated: "
                                                          ++ TxsShow.fshow purpid ]
                                      cmdsIntpr
                              Nothing
                                -> do IFS.nack "NCOMP" [ "Could not generate test purpose" ]
                                      cmdsIntpr
                    _ -> do IFS.nack "NCOMP" [ "No such MODELDEF" ]
                            cmdsIntpr
       _       -> do IFS.nack "NCOMP" [ "Argument must be one MODELDEF name" ]
                     cmdsIntpr

-- ----------------------------------------------------------------------------------------- --

cmdLPE :: String -> IOS.IOS ()
cmdLPE args = do
     tdefs <- lift TxsCore.txsGetTDefs
     let mdefs = TxsDefs.modelDefs tdefs
         mids  = [ m | m@(TxsDefs.ModelId nm _uid, _) <- Map.toList mdefs
                           , T.unpack nm == args
                 ]
         chids = Set.toList $ Set.unions [ Set.unions (chins ++ chouts ++ spls)
                                         | (_, TxsDefs.ModelDef chins chouts spls _)
                                           <- Map.toList mdefs
                                         ]
     case mids of
<<<<<<< HEAD
       [ (_, TxsDefs.ModelDef chins chouts spls body) ]
=======
       [ (modelId, TxsDefs.ModelDef chins chouts spls body) ]
>>>>>>> 7b6075f2
       -- [ (modelId, _) ]
         -> do -- Create a new model and process:
               -- - The new model instantiates the new process;
               -- - The new process uses the body of the old model.
               -- By doing this, LPEs can be generated for models that do not
               -- have a body that consists of only a process instantiation:
               newProcUnid <- lift IOC.newUnid
               let newProcId = TxsDefs.ProcId { ProcId.name = T.pack "proxyProcess"
                                              , ProcId.unid = newProcUnid
                                              , ProcId.procchans = map (ProcId.ChanSort . ChanId.chansorts) chids
                                              , ProcId.procvars = []
                                              , ProcId.procexit = ProcId.NoExit }
               let newProcDef = TxsDefs.ProcDef chids [] body
               let newProcInit = TxsDefs.procInst newProcId chids []
<<<<<<< HEAD
               newModelId <- lift $ getModelIdFromName "proxyModel"
=======
               newModelUnid <- lift IOC.newUnid
               let newModelId = modelId { ModelId.name = T.pack "proxyModel"
                                        , ModelId.unid = newModelUnid
                                        }
>>>>>>> 7b6075f2
               let newModelDef = TxsDefs.ModelDef chins chouts spls newProcInit
               let tdefs' = tdefs { TxsDefs.procDefs = Map.insert newProcId newProcDef (TxsDefs.procDefs tdefs)
                                  , TxsDefs.modelDefs = Map.insert newModelId newModelDef (TxsDefs.modelDefs tdefs)
                                  }
               lift $ IOC.modifyCS $ \st -> st { IOC.tdefs = tdefs' }
               -- Generate an LPE from the new model:
               mayModelId' <- lift $ TxsCore.txsLPE (Right newModelId)
               -- mayModelId' <- lift $ TxsCore.txsLPE (Right modelId)
               case mayModelId' of
                 Just (Right modelId') -> do IFS.pack "LPE" [ "LPE modeldef generated: "
                                                            , TxsShow.fshow modelId'
                                                            ]
                                             cmdsIntpr
                 _                     -> do IFS.nack "LPE" [ "Could not generate LPE" ]
                                             cmdsIntpr
       _ -> do bexpr       <- readBExpr chids args
               mayBexpr'   <- lift $ TxsCore.txsLPE (Left bexpr)
               case mayBexpr' of
                 Just (Left bexpr')    -> do IFS.pack "LPE" [ "LPE behaviour generated: "
                                                            , TxsShow.fshow bexpr'
                                                            ]
                                             cmdsIntpr
                 _                     -> do IFS.nack "LPE" [ "Could not generate LPE" ]
                                             cmdsIntpr

-- ----------------------------------------------------------------------------------------- --

cmdLPEQ :: String -> IOS.IOS ()
cmdLPEQ args = do
    let (inName, outName) = cutAfterSpace args
    msgs <- lift $ TxsCore.txsLPEQ inName outName
    IFS.pack "LPEQ" msgs
    cmdsIntpr
  where
    cutAfterSpace :: String -> (String, String)
    cutAfterSpace "" = ("", "")
    cutAfterSpace (' ':xs) = ("", xs)
    cutAfterSpace (x:xs) = let (s1, s2) = cutAfterSpace xs in (x:s1, s2)
-- cmdLPEQ

-- ----------------------------------------------------------------------------------------- --

cmdLPEOp :: String -> IOS.IOS ()
cmdLPEOp args = do
    let (opChain, namesAndInvariant) = cutAfterSpace args
    let (inName, outNameAndInvariant) = cutAfterSpace namesAndInvariant
    let (outName, invariantText) = cutAfterSpace outNameAndInvariant
    invariant <- readVExpr invariantText
    msgs <- lift $ TxsCore.txsLPEOp opChain inName outName invariant
    IFS.pack "LPEOP" msgs
    cmdsIntpr
  where
    cutAfterSpace :: String -> (String, String)
    cutAfterSpace "" = ("", "")
    cutAfterSpace (' ':xs) = ("", xs)
    cutAfterSpace (x:xs) = let (s1, s2) = cutAfterSpace xs in (x:s1, s2)
-- cmdLPEOp

-- ----------------------------------------------------------------------------------------- --

cmdMerge :: String -> IOS.IOS ()
cmdMerge args = do
    let (firstName, secondNameAndOutputName) = cutAfterSpace args
    let (secondName, outputName) = cutAfterSpace secondNameAndOutputName
    msgs <- lift $ TxsCore.txsMerge firstName secondName outputName
    IFS.pack "MERGE" msgs
    cmdsIntpr
  where
    cutAfterSpace :: String -> (String, String)
    cutAfterSpace "" = ("", "")
    cutAfterSpace (' ':xs) = ("", xs)
    cutAfterSpace (x:xs) = let (s1, s2) = cutAfterSpace xs in (x:s1, s2)
-- cmdMerge

-- Helper Functions
--
-- ----------------------------------------------------------------------------------------- --
-- readAction  :  read Action from String

readAction :: [TxsDefs.ChanId] -> String -> IOS.IOS TxsDDefs.Action
readAction chids args = do
     uid              <- gets IOS.uid
     sigs             <- gets IOS.sigs
     vals             <- gets IOS.locvals

     ((uid',offs'),e) <- lift $ lift $ catch
                           ( let p = compileUnsafe $
                                     compileOffer sigs chids (Map.keys vals) (_id uid + 1) args
                              in return $!! (p,"")
                           )
                           ( \e -> return ((uid,Set.empty),show (e::ErrorCall)))

     if  e /= ""
       then do IFS.nack "ERROR" [ "incorrect action: " ++ e ]
               return TxsDDefs.ActQui
       else do
         modify $ \env -> env { IOS.uid = uid' }
         let qstnoffs  =  [ q | q@TxsDefs.Quest{}
                                    <- concatMap TxsDefs.chanoffers (Set.toList offs') ]
         if  not $ null qstnoffs
           then do IFS.nack "ERROR" [ "incorrect action: no question mark offer allowed" ]
                   return TxsDDefs.ActQui
           else do
             pacts <- lift $ sequence
                            [ Utils.liftP2 (chid, sequence [ TxsCore.txsEval vexp
                                                           | TxsDefs.Exclam vexp <- choffs
                                                           ]
                                           )
                            | TxsDefs.Offer chid choffs <- Set.toList offs'
                            ]
             let eacts = map makeEither pacts
             case Either.partitionEithers eacts of
                ([], acts) -> return $ TxsDDefs.Act (Set.fromList acts)
                (es, _)    -> do
                                IFS.nack "ERROR" [ "eval failed:\n  " ++ Utils.join "\n  " es ]
                                return TxsDDefs.ActQui
    where
        makeEither :: (TxsDefs.ChanId, [Either String Constant.Constant]) -> Either String (TxsDefs.ChanId, [Constant.Constant])
        makeEither (chid, macts) =
             case Either.partitionEithers macts of
                ([], acts) -> Right (chid, acts)
                (es, _)    -> Left $ "eval failed:\n  " ++ Utils.join "\n  " es





-- ----------------------------------------------------------------------------------------- --
-- readBExpr :  read BExpr from String

readBExpr :: [TxsDefs.ChanId] -> String -> IOS.IOS TxsDefs.BExpr
readBExpr chids args = do
     uid               <- gets IOS.uid
     sigs              <- gets IOS.sigs
     vals              <- gets IOS.locvals

     ((_,bexpr'),e) <- lift $ lift $ catch
                            ( let p = compileUnsafe $
                                      compileBExpr sigs chids (Map.keys vals) (_id uid + 1) args
                               in return $!! (p,"")
                            )
                            ( \e -> return ((uid, TxsDefs.stop),show (e::ErrorCall)))

     if  e /= ""
       then do IFS.nack "ERROR" [ "incorrect behaviour expression: " ++ e ]
               return TxsDefs.stop
       else return bexpr'

-- ----------------------------------------------------------------------------------------- --
--                                                                                           --
-- ----------------------------------------------------------------------------------------- --

readVExpr :: String -> IOS.IOS TxsDefs.VExpr
readVExpr args =
     if args == ""
     then return (ValExpr.cstrConst (Constant.Cbool True))
     else do env              <- get
             let uid           = IOS.uid env
                 sigs          = IOS.sigs env
                 --vals          = IOS.locvals env
             --tdefs            <- lift TxsCore.txsGetTDefs

             ((_uid',vexp'),e) <- lift $ lift $ catch
                                   ( let (i,p) = compileUnsafe $
                                                 compileValExpr sigs [] (_id uid + 1) args
                                      in return $!! ((i, Just p),"")
                                   )
                                   ( \e -> return ((uid, Nothing),show (e::ErrorCall)))

             case vexp' of
              Just vexp'' -> return vexp''
              Nothing -> do IFS.nack "ERROR" [ "incorrect value expression: " ++ e ]
                            return (ValExpr.cstrConst (Constant.Cbool False))

-- ----------------------------------------------------------------------------------------- --
--                                                                                           --
-- ----------------------------------------------------------------------------------------- --<|MERGE_RESOLUTION|>--- conflicted
+++ resolved
@@ -1003,12 +1003,7 @@
                                            <- Map.toList mdefs
                                          ]
      case mids of
-<<<<<<< HEAD
        [ (_, TxsDefs.ModelDef chins chouts spls body) ]
-=======
-       [ (modelId, TxsDefs.ModelDef chins chouts spls body) ]
->>>>>>> 7b6075f2
-       -- [ (modelId, _) ]
          -> do -- Create a new model and process:
                -- - The new model instantiates the new process;
                -- - The new process uses the body of the old model.
@@ -1022,14 +1017,7 @@
                                               , ProcId.procexit = ProcId.NoExit }
                let newProcDef = TxsDefs.ProcDef chids [] body
                let newProcInit = TxsDefs.procInst newProcId chids []
-<<<<<<< HEAD
                newModelId <- lift $ getModelIdFromName "proxyModel"
-=======
-               newModelUnid <- lift IOC.newUnid
-               let newModelId = modelId { ModelId.name = T.pack "proxyModel"
-                                        , ModelId.unid = newModelUnid
-                                        }
->>>>>>> 7b6075f2
                let newModelDef = TxsDefs.ModelDef chins chouts spls newProcInit
                let tdefs' = tdefs { TxsDefs.procDefs = Map.insert newProcId newProcDef (TxsDefs.procDefs tdefs)
                                   , TxsDefs.modelDefs = Map.insert newModelId newModelDef (TxsDefs.modelDefs tdefs)
