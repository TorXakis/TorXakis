--- conflicted
+++ resolved
@@ -66,16 +66,8 @@
 import qualified ProcId
 import qualified ChanId
 
-<<<<<<< HEAD
--- imports added for changes to cmdLPE
-import qualified EnvCore as IOC
-import qualified ProcId
-import qualified ChanId
-import ModelIdFactory
-=======
 -- import from lpeops
 import           ModelIdFactory
->>>>>>> 717263d7
 
 -- import from valexpr
 import qualified Constant
