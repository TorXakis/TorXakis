{-
TorXakis - Model Based Testing
Copyright (c) 2015-2017 TNO and Radboud University
See LICENSE at root directory of this repository.
-}
-----------------------------------------------------------------------------
-- |
-- Module      :  RefMap
-- Copyright   :  (c) 2015-2017 TNO and Radboud University
-- License     :  BSD3 (see the file LICENSE)
--
-- Maintainer  :  Pierre van de Laar <pierre.vandelaar@tno.nl>
-- Stability   :  provisional
-- Portability :  portable
--
-- This module provides the RefMap.
-- A Map created by using the reference to the items.
----------------------------------------------------------------------------
{-# LANGUAGE DeriveDataTypeable    #-}
<<<<<<< HEAD
{-# LANGUAGE ScopedTypeVariables   #-}
{-# LANGUAGE TypeFamilies          #-}
=======
{-# LANGUAGE FlexibleContexts      #-}
{-# LANGUAGE GADTs                 #-}
{-# LANGUAGE UndecidableInstances  #-}
>>>>>>> 827a449b
module TorXakis.RefMap
( RefMap
, empty
, member
, TorXakis.RefMap.lookup
, elems
, insert
, union
, fromList
, repeatedByRefIncremental
, repeatedByRef
)
where
import           Control.Arrow
import           Control.DeepSeq
import           Data.Data
import           Data.Hashable
import qualified Data.HashMap         as HashMap
import           Data.List.Unique     (repeated)

import           TorXakis.Referable

-- | Map of Referable objects.
data RefMap a where
    RefMap :: (Referable a, Ord (Ref a), Hashable (Ref a)) =>
                HashMap.Map (Ref a) a -> RefMap a


-- | The empty map.
empty :: (Referable a, Ord (Ref a), Hashable (Ref a)) => RefMap a
empty = RefMap HashMap.empty

-- | Is the key a member of the map?
member :: Ref a -> RefMap a -> Bool
member r (RefMap m) = HashMap.member r m

-- | Lookup the value at a key in the map.
lookup :: Ref a -> RefMap a -> Maybe a
lookup r (RefMap m) = HashMap.lookup r m

-- | Return all elements of the map in arbitrary order of their keys.
elems :: RefMap a -> [a]
elems (RefMap m) = HashMap.elems m

-- | Insert a new value in the map using its reference as key. 
-- If the key is already present in the map, the associated value is replaced with the supplied value.
insert :: a -> RefMap a -> RefMap a
insert v (RefMap m) = RefMap (HashMap.insert (toRef v) v m)

-- | The (left-biased) union of two maps. It prefers the first map when duplicate keys are encountered.
union :: RefMap a -> RefMap a -> RefMap a
union (RefMap a) (RefMap b) = RefMap (HashMap.union a b)

-- | Create a map from a list of Referable objects.
fromList :: (Referable a, Ord (Ref a), Hashable (Ref a)) => [a] -> RefMap a
fromList = RefMap . HashMap.fromList . map (\e -> (toRef e, e))

-- | Return the elements with non-unique references that the second list contains in the combination of the first and second list.
repeatedByRefIncremental :: (Referable a, Ord (Ref a)) => [a] -> [a] -> [a]
repeatedByRefIncremental xs ys = filter ((`elem` nuRefs) . toRef) ys
    where nuRefs = repeated $ map toRef xs ++ map toRef ys

-- | Return the elements with non-unique references: 
-- the elements with a reference that is present more than once in the list.
repeatedByRef :: (Referable a, Ord (Ref a)) => [a] -> [a]
repeatedByRef = repeatedByRefIncremental []

---------------------------------------------------------------
-- instances
---------------------------------------------------------------
instance (Eq a, Eq (Ref a)) => Eq (RefMap a) where
    (RefMap a) == (RefMap b) = a == b

instance (Ord a, Ord (Ref a)) => Ord (RefMap a) where
    compare (RefMap a) (RefMap b) = compare a b

instance (Show a, Show (Ref a)) => Show (RefMap a) where
    show (RefMap m) = show m

instance ( Referable a, Ord (Ref a), Hashable (Ref a)
         , Read a, Read (Ref a)
         ) => Read (RefMap a) where
    readsPrec n input = map (first RefMap) (readsPrec n input)

instance ( Referable a, Ord (Ref a), Hashable (Ref a)
         , Data a, Data (Ref a)
         ) => Data (RefMap a) where
    gunfold k z _ = k (z RefMap)

    toConstr (RefMap _) = con_RefMap

    dataTypeOf _ = ty_T

con_RefMap :: Constr
con_RefMap = mkConstr ty_T "RefMap" [] Prefix

ty_T :: DataType
ty_T = mkDataType "TorXakis.RefMap" [con_RefMap]

instance (NFData a, NFData (Ref a)) => NFData (RefMap a) where
    rnf (RefMap m) = rnf m<|MERGE_RESOLUTION|>--- conflicted
+++ resolved
@@ -17,14 +17,9 @@
 -- A Map created by using the reference to the items.
 ----------------------------------------------------------------------------
 {-# LANGUAGE DeriveDataTypeable    #-}
-<<<<<<< HEAD
-{-# LANGUAGE ScopedTypeVariables   #-}
-{-# LANGUAGE TypeFamilies          #-}
-=======
 {-# LANGUAGE FlexibleContexts      #-}
 {-# LANGUAGE GADTs                 #-}
 {-# LANGUAGE UndecidableInstances  #-}
->>>>>>> 827a449b
 module TorXakis.RefMap
 ( RefMap
 , empty
@@ -33,7 +28,7 @@
 , elems
 , insert
 , union
-, fromList
+, toRefMap
 , repeatedByRefIncremental
 , repeatedByRef
 )
@@ -79,8 +74,8 @@
 union (RefMap a) (RefMap b) = RefMap (HashMap.union a b)
 
 -- | Create a map from a list of Referable objects.
-fromList :: (Referable a, Ord (Ref a), Hashable (Ref a)) => [a] -> RefMap a
-fromList = RefMap . HashMap.fromList . map (\e -> (toRef e, e))
+toRefMap :: (Referable a, Ord (Ref a), Hashable (Ref a)) => [a] -> RefMap a
+toRefMap = RefMap . HashMap.fromList . map (\e -> (toRef e, e))
 
 -- | Return the elements with non-unique references that the second list contains in the combination of the first and second list.
 repeatedByRefIncremental :: (Referable a, Ord (Ref a)) => [a] -> [a] -> [a]
