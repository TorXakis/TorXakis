{-
TorXakis - Model Based Testing
Copyright (c) 2015-2017 TNO and Radboud University
See LICENSE at root directory of this repository.
-}
-----------------------------------------------------------------------------
-- |
-- Module      :  Referable
-- Copyright   :  (c) 2015-2017 TNO and Radboud University
-- License     :  BSD3 (see the file LICENSE)
--
-- Maintainer  :  Pierre van de Laar <pierre.vandelaar@tno.nl>
-- Stability   :  provisional
-- Portability :  portable
--
-- This module provides the referable class.
-- The referable class links a type to its reference type.
-----------------------------------------------------------------------------
<<<<<<< HEAD
{-# LANGUAGE DeriveDataTypeable    #-}
{-# LANGUAGE FlexibleContexts      #-}
=======
>>>>>>> 827a449b
{-# LANGUAGE TypeFamilies          #-}
module TorXakis.Referable
( -- * Referable
  Referable(..)
)
where
-- | A referable class
class Referable a where
    type Ref a
    toRef :: a -> Ref a<|MERGE_RESOLUTION|>--- conflicted
+++ resolved
@@ -16,11 +16,6 @@
 -- This module provides the referable class.
 -- The referable class links a type to its reference type.
 -----------------------------------------------------------------------------
-<<<<<<< HEAD
-{-# LANGUAGE DeriveDataTypeable    #-}
-{-# LANGUAGE FlexibleContexts      #-}
-=======
->>>>>>> 827a449b
 {-# LANGUAGE TypeFamilies          #-}
 module TorXakis.Referable
 ( -- * Referable
