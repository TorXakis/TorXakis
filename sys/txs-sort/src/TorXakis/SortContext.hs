{-
TorXakis - Model Based Testing
Copyright (c) 2015-2017 TNO and Radboud University
See LICENSE at root directory of this repository.
-}
-----------------------------------------------------------------------------
-- |
-- Module      :  TorXakis.Sort.SortContext
-- Copyright   :  (c) TNO and Radboud University
-- License     :  BSD3 (see the file license.txt)
-- 
-- Maintainer  :  pierre.vandelaar@tno.nl (ESI)
-- Stability   :  experimental
-- Portability :  portable
--
-- Context for Sort: all defined sorts and necessary other definitions
-----------------------------------------------------------------------------
{-# LANGUAGE DeriveAnyClass        #-}
{-# LANGUAGE DeriveDataTypeable    #-}
{-# LANGUAGE DeriveGeneric         #-}
--{-# LANGUAGE MultiParamTypeClasses #-}
module TorXakis.SortContext
( -- * Sort Context
  SortContext (..)
, violationsAddAdtDefs
, MinimalSortContext(MinimalSortContext)
)
where
import           Control.DeepSeq     (NFData)
import           Data.Data           (Data)
import qualified Data.HashMap        as Map
import qualified Data.List           as List
import           Data.Maybe          (mapMaybe)
import qualified Data.Text           as T
import           GHC.Generics        (Generic)

import           TorXakis.Error      ( MinError(MinError) )
import           TorXakis.Name       ( Name, getName, repeatedByNameIncremental, RefByName, toMapByName, toName )
import           TorXakis.SortADT    ( ADTDef, viewADTDef, constructors
                                     , ConstructorDef, viewConstructorDef, fields
                                     , FieldDef(sort)
                                     , Sort(SortADT)
                                     )

-- | A SortContext instance contains all definitions to work with sorts and references thereof
class SortContext a where
-- TODO: Kind of Error should be a parameter: allow for SortContext that yield more informative Errors than MinError

    -- | An empty sort context (initial state)
    empty :: a

    -- | Accessor for ADTDefs
    adtDefs :: a -> Map.Map (RefByName ADTDef) ADTDef

    -- | Add adt definitions to sort context.
    --   A sort context is returned when the following constraints are satisfied:
    --
    --   * The 'Name's of ADTDef are unique
    --
    --   * All references are known
    --
    --   * All ADTs are constructable
    --
<<<<<<< HEAD
    --   Otherwise an error is return. The error reflects the violations of any of the formentioned constraints.
    addAdtDefs :: a -> [ADTDef] -> Either MinError a
=======
    --   Otherwise an error is returned. The error reflects the violations of any of the aforementioned constraints.
    addAdtDefs :: a -> [ADTDef] -> Either Error a
>>>>>>> 36f73157



-- | Validation function that reports whether an error will occurs when the list of 'ADTDef's are added to the given context.
--   The error reflects the violations of any of the following constraints:
--
--   * The 'Name's of ADTDef are unique
--
--   * All references are known
--
--   * All ADTs are constructable
violationsAddAdtDefs :: SortContext a => a -> [ADTDef] -> Maybe MinError
violationsAddAdtDefs context as
    | not $ null nonUniqueNames       = Just $ MinError (T.pack ("Non unique names : " ++ show nonUniqueNames))
    | not $ null unknownRefs          = Just $ MinError (T.pack ("Unknown references : " ++ show unknownRefs))
    | not $ null nonConstructableADTs = Just $ MinError (T.pack ("Non constructable ADTs : " ++ show nonConstructableADTs))
    | otherwise                       = Nothing
    where
        definedADTs :: [ADTDef]
        definedADTs = Map.elems (adtDefs context)
        
        nonUniqueNames :: [ADTDef]
        nonUniqueNames = repeatedByNameIncremental definedADTs as
        
        definedNames :: [Name]
        definedNames = map getName (definedADTs ++ as)
        
        hasUnknownRefs :: ADTDef -> Maybe (ADTDef, [Sort])
        hasUnknownRefs adtdef = 
            let xs = filter (not . isDefined) (concatMap ( map sort . getFields ) (getConstructors adtdef) ) in
                if null xs 
                    then Nothing
                    else Just (adtdef,xs)
        
        getFields :: ConstructorDef -> [FieldDef]
        getFields = fields . viewConstructorDef
        
        getConstructors :: ADTDef -> [ConstructorDef]
        getConstructors = Map.elems . constructors . viewADTDef

        isDefined :: Sort -> Bool
        isDefined (SortADT t) = toName t `elem` definedNames
        isDefined _           = True

        unknownRefs :: [(ADTDef, [Sort])]
        unknownRefs = mapMaybe hasUnknownRefs as
        
        nonConstructableADTs :: [ADTDef]
        nonConstructableADTs =  verifyConstructibleADTs (map getName definedADTs) as
          where
            -- | Verifies if given list of 'ADTDef's are constructable.
            --
            --   Input:
            --
            --   * A list of known constructable 'ADTDef's
            --
            --   * A list of 'ADTDef's to be verified
            --
            --   Output: A tuple consisting of:
            --
            --   * A list of non-constructable 'ADTDef's
            --
            verifyConstructibleADTs ::[Name]
                                    -> [ADTDef]
                                    -> [ADTDef]
            verifyConstructibleADTs constructableSortNames uADTDfs =
                let (cs, ncs)  = List.partition
                                (any (allFieldsConstructable constructableSortNames) . getConstructors)
                                uADTDfs
                in if null cs
                then uADTDfs
                else verifyConstructibleADTs (map getName cs ++ constructableSortNames) ncs

            allFieldsConstructable :: [Name] -> ConstructorDef -> Bool
            allFieldsConstructable constructableSortNames cDef =
                all ( isSortConstructable constructableSortNames . sort )
                    $ getFields cDef

            isSortConstructable :: [Name] -> Sort -> Bool
            isSortConstructable ns (SortADT t) = toName t `elem` ns
            isSortConstructable _  _           = True

-- | A minimal instance of 'SortContext'.
newtype MinimalSortContext = MinimalSortContext { adtDefsToMap :: Map.Map (RefByName ADTDef) ADTDef 
                                                } deriving (Eq, Ord, Read, Show, Generic, NFData, Data)

instance SortContext MinimalSortContext where
    empty = MinimalSortContext Map.empty
    addAdtDefs context as = case violationsAddAdtDefs context as of
                                Just e  -> Left e
                                Nothing -> Right $ context { adtDefsToMap = Map.union (adtDefsToMap context) (toMapByName as) }
    adtDefs = adtDefsToMap<|MERGE_RESOLUTION|>--- conflicted
+++ resolved
@@ -61,13 +61,8 @@
     --
     --   * All ADTs are constructable
     --
-<<<<<<< HEAD
-    --   Otherwise an error is return. The error reflects the violations of any of the formentioned constraints.
+    --   Otherwise an error is returned. The error reflects the violations of any of the aforementioned constraints.
     addAdtDefs :: a -> [ADTDef] -> Either MinError a
-=======
-    --   Otherwise an error is returned. The error reflects the violations of any of the aforementioned constraints.
-    addAdtDefs :: a -> [ADTDef] -> Either Error a
->>>>>>> 36f73157
 
 
 
