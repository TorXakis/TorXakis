--- conflicted
+++ resolved
@@ -153,15 +153,9 @@
 --
 --   * Names of 'FieldDef's are unique across all 'ConstructorDef's
 --
-<<<<<<< HEAD
---   Otherwise an error is return. The error reflects the violations of any of the formentioned constraints.
+--   Otherwise an error is returned. The error reflects the violations of any of the aforementioned constraints.
 mkADTDef :: Name -> [ConstructorDef] -> Either MinError ADTDef
 mkADTDef _ [] = Left $ MinError (T.pack "Empty Constructor List")
-=======
---   Otherwise an error is returned. The error reflects the violations of any of the aforementioned constraints.
-mkADTDef :: Name -> [ConstructorDef] -> Either Error ADTDef
-mkADTDef _ [] = Left $ Error (T.pack "Empty Constructor List")
->>>>>>> 36f73157
 mkADTDef m cs
     | not $ null nuCstrDefs   = Left $ MinError (T.pack ("Non-unique constructor definitions" ++ show nuCstrDefs))
     | not $ null nuFieldNames = Left $ MinError (T.pack ("Non-unique field definitions" ++ show nuFieldNames))
@@ -171,4 +165,4 @@
         nuCstrDefs   = repeatedByName cs
         
         nuFieldNames :: [FieldDef]
-        nuFieldNames = repeatedByName (concatMap (fields . viewConstructorDef) cs)
+        nuFieldNames = repeatedByName (concatMap (fields . viewConstructorDef) cs)