echo BENCHMARK TEST   $> benchmarkresult.log
param param_ImpRel IOCO
param param_InputCompletion ANGELIC
param param_RandSolve_IntHalf 1000
param param_RandSolve_IntNum 5
param param_RandSolve_adtWidth 5
param param_Randomization IncrementChoice
param param_Sim_deltaTime 200
param param_Sim_inputEager 0
param param_Sut_deltaTime 2000
param param_Sut_ioTime 10
param param_Test_inputEager 3
param param_TrueBins_Next Linear
param param_TrueBins_NrOfBins 10
param param_TrueBins_StringLength 6
param param_TrueBins_StringMode Regex
param param_max_rand_depth 4
echo                  $>> benchmarkresult.log
info                  $>> benchmarkresult.log
echo                  $>> benchmarkresult.log
param                 $>> benchmarkresult.log
time                  $>> benchmarkresult.log
seed 12345            $>> benchmarkresult.log
echo                  $>> benchmarkresult.log
timer all
stepper SpecSequence
timer ts1
step 100
timer ts1             $>> benchmarkresult.log
stop
stepper SpecSequenceIStep
timer ts2
step 100
timer ts2             $>> benchmarkresult.log
stop
stepper SpecSequenceData
timer ts3
step 100
timer ts3             $>> benchmarkresult.log
stop
stepper SpecSequenceAlternate
timer ts4
step 100
timer ts4             $>> benchmarkresult.log
stop
stepper SpecChoice
timer tc1
step 100
timer tc1             $>> benchmarkresult.log
stop
stepper SpecSynchronized
timer ty1
step 100
timer ty1             $>> benchmarkresult.log
stop
stepper SpecSynchronizedIStep
timer ty2
step 100
timer ty2             $>> benchmarkresult.log
stop
stepper SpecSynchronizedAlternate
timer ty3
step 100
timer ty3             $>> benchmarkresult.log
stop
stepper SpecSynchronizedAB
timer ty4
step 100
timer ty4             $>> benchmarkresult.log
stop
stepper SpecSynchronizedMany
timer ty5
step 100
timer ty5             $>> benchmarkresult.log
stop
stepper SpecSynchronizedManyPairs
timer ty6
step 100
timer ty6             $>> benchmarkresult.log
stop
stepper SpecParallel
timer tp1
step 100
timer tp1             $>> benchmarkresult.log
stop
stepper SpecParallelIStep
timer tp2
step 100
timer tp2             $>> benchmarkresult.log
stop
stepper SpecParallelAlternate
timer tp3
step 100
timer tp3             $>> benchmarkresult.log
stop
stepper SpecParallelAB
timer tp4
step 100
timer tp4             $>> benchmarkresult.log
stop
stepper SpecParallelData
timer tp5
step 100
timer tp5             $>> benchmarkresult.log
stop
stepper SpecHideC_synchC_Par_Alternate_C_Xi
timer th1
step 100
timer th1             $>> benchmarkresult.log
stop
stepper SpecHideC_synchC_Par_Alternate_C_X
timer th2
step 100
timer th2             $>> benchmarkresult.log
stop
stepper SpecHideC_synchX_Par_Alternate_C_X
timer th3
step 100
timer th3             $>> benchmarkresult.log
stop
stepper SpecHide_Bag_Match
timer th4
step 100
timer th4             $>> benchmarkresult.log
stop
stepper SpecHide_Bag_MatchInt
timer th5
step 100
timer th5             $>> benchmarkresult.log
stop
stepper SpecParallelSynchronous
timer tps
step 100
timer tps             $>> benchmarkresult.log
stop
stepper SpecNested
timer tn1
step 100
timer tn1             $>> benchmarkresult.log
stop
stepper SpecSequenceEnable
timer te1
step 100
timer te1             $>> benchmarkresult.log
stop
stepper SpecSequenceEnableInt
timer te2
step 100
timer te2             $>> benchmarkresult.log
stop
stepper SpecSequenceEnableIntTwice
timer te3
step 100
timer te3             $>> benchmarkresult.log
stop
stepper SpecSequence10Ints
timer ta1
step 100
timer ta1             $>> benchmarkresult.log
stop
<<<<<<< HEAD
echo                  $>> benchmarkresult.log
timer all             $>> benchmarkresult.log
echo                  $>> benchmarkresult.log
echo End of Test      $>> benchmarkresult.log
=======
stepper SpecSequence10Ints_b
timer ta_b
step 100
timer ta_b             $>> result.txt
stop
echo                  $>> result.txt
timer all             $>> result.txt
echo                  $>> result.txt
echo End of Test      $>> result.txt
>>>>>>> 9cf82e77
exit<|MERGE_RESOLUTION|>--- conflicted
+++ resolved
@@ -4,7 +4,7 @@
 param param_RandSolve_IntHalf 1000
 param param_RandSolve_IntNum 5
 param param_RandSolve_adtWidth 5
-param param_Randomization IncrementChoice
+param param_Randomization TrueBins
 param param_Sim_deltaTime 200
 param param_Sim_inputEager 0
 param param_Sut_deltaTime 2000
@@ -158,20 +158,13 @@
 step 100
 timer ta1             $>> benchmarkresult.log
 stop
-<<<<<<< HEAD
+stepper SpecSequence10Ints_b
+timer ta_b
+step 100
+timer ta_b            $>> benchmarkresult.log
+stop
 echo                  $>> benchmarkresult.log
 timer all             $>> benchmarkresult.log
 echo                  $>> benchmarkresult.log
 echo End of Test      $>> benchmarkresult.log
-=======
-stepper SpecSequence10Ints_b
-timer ta_b
-step 100
-timer ta_b             $>> result.txt
-stop
-echo                  $>> result.txt
-timer all             $>> result.txt
-echo                  $>> result.txt
-echo End of Test      $>> result.txt
->>>>>>> 9cf82e77
 exit