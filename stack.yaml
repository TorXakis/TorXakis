# TorXakis - Model Based Testing
# Copyright (c) 2015-2017 TNO and Radboud University
# See LICENSE at root directory of this repository.

resolver: lts-11.22
ghc-variant: integersimple

packages:
<<<<<<< HEAD
- location: sys/behave
- location: sys/behavedefs
- location: sys/behaveenv
- location: sys/bexpr
- location: sys/cnect
- location: sys/core
- location: sys/coreenv
- location: sys/defs
- location: sys/lexregexxsd
- location: sys/lpe
- location: sys/lpeops
- location: sys/lpeq
- location: sys/lpeutils
- location: sys/server
- location: sys/serverenv
- location: sys/solve
- location: sys/testsel
- location: sys/ui
- location: sys/value
- location: sys/valexpr
- location: sys/txs-compiler
=======
- sys/behave
- sys/behavedefs
- sys/behaveenv
- sys/bexpr
- sys/cnect
- sys/core
- sys/coreenv
- sys/defs
- sys/lexregexxsd
- sys/lpe
- sys/server
- sys/serverenv
- sys/solve
- sys/testsel
- sys/ui
- sys/value
- sys/valexpr
- sys/txs-compiler
>>>>>>> 7b6075f2

# Dependency packages to be pulled from upstream that are not in the resolver
# (e.g., acme-missiles-0.3)
extra-deps:
- git: https://github.com/TorXakis/text-via-sockets.git
  commit: e3228cd0407ec0d7991a544e154ea2def184fcae

# Override default flag values for local packages and extra-deps
flags:
  hexpat:
    bundle: true
  text:
    integer-simple: true
  hashable:
    integer-gmp: false
  integer-logarithms:
    integer-gmp: false
  scientific:
    integer-simple: true

# Extra package databases containing global packages
extra-package-dbs:

# Override the architecture used by stack, especially useful on Windows
# arch: i386
arch: x86_64<|MERGE_RESOLUTION|>--- conflicted
+++ resolved
@@ -6,29 +6,6 @@
 ghc-variant: integersimple
 
 packages:
-<<<<<<< HEAD
-- location: sys/behave
-- location: sys/behavedefs
-- location: sys/behaveenv
-- location: sys/bexpr
-- location: sys/cnect
-- location: sys/core
-- location: sys/coreenv
-- location: sys/defs
-- location: sys/lexregexxsd
-- location: sys/lpe
-- location: sys/lpeops
-- location: sys/lpeq
-- location: sys/lpeutils
-- location: sys/server
-- location: sys/serverenv
-- location: sys/solve
-- location: sys/testsel
-- location: sys/ui
-- location: sys/value
-- location: sys/valexpr
-- location: sys/txs-compiler
-=======
 - sys/behave
 - sys/behavedefs
 - sys/behaveenv
@@ -39,6 +16,9 @@
 - sys/defs
 - sys/lexregexxsd
 - sys/lpe
+- sys/lpeops
+- sys/lpeq
+- sys/lpeutils
 - sys/server
 - sys/serverenv
 - sys/solve
@@ -47,7 +27,6 @@
 - sys/value
 - sys/valexpr
 - sys/txs-compiler
->>>>>>> 7b6075f2
 
 # Dependency packages to be pulled from upstream that are not in the resolver
 # (e.g., acme-missiles-0.3)
