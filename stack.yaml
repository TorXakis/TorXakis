# TorXakis - Model Based Testing
# Copyright (c) 2015-2017 TNO and Radboud University
# See LICENSE at root directory of this repository.

resolver: lts-11.22
ghc-variant: integersimple

packages:
<<<<<<< HEAD
- location: sys/behave
- location: sys/behavedefs
- location: sys/behaveenv
- location: sys/bexpr
- location: sys/cnect
- location: sys/core
- location: sys/coreenv
- location: sys/defs
- location: sys/lexregexxsd
- location: sys/lpe
- location: sys/server
- location: sys/serverenv
- location: sys/solve
- location: sys/testsel
- location: sys/ui
- location: sys/value
- location: sys/valexpr
- location: sys/txs-compiler
- location: sys/txs-cli
- location: sys/txs-lib
- location: sys/txs-lenses
- location: sys/txs-webserver
=======
- sys/behave
- sys/behavedefs
- sys/behaveenv
- sys/bexpr
- sys/cnect
- sys/core
- sys/coreenv
- sys/defs
- sys/lexregexxsd
- sys/lpe
- sys/lpeops
- sys/lpeq
- sys/lpeutils
- sys/server
- sys/serverenv
- sys/solve
- sys/testsel
- sys/ui
- sys/value
- sys/valexpr
- sys/txs-compiler
>>>>>>> df092a27

# Dependency packages to be pulled from upstream that are not in the resolver
# (e.g., acme-missiles-0.3)
extra-deps:
- git: https://github.com/TorXakis/text-via-sockets.git
  commit: e3228cd0407ec0d7991a544e154ea2def184fcae
- servant-multipart-0.11.1

# Override default flag values for local packages and extra-deps
flags:
  hexpat:
    bundle: true
  text:
    integer-simple: true
  hashable:
    integer-gmp: false
  integer-logarithms:
    integer-gmp: false
  scientific:
    integer-simple: true
  cryptonite:
    integer-gmp: false

# Extra package databases containing global packages
extra-package-dbs:

# Override the architecture used by stack, especially useful on Windows
# arch: i386
arch: x86_64<|MERGE_RESOLUTION|>--- conflicted
+++ resolved
@@ -6,30 +6,6 @@
 ghc-variant: integersimple
 
 packages:
-<<<<<<< HEAD
-- location: sys/behave
-- location: sys/behavedefs
-- location: sys/behaveenv
-- location: sys/bexpr
-- location: sys/cnect
-- location: sys/core
-- location: sys/coreenv
-- location: sys/defs
-- location: sys/lexregexxsd
-- location: sys/lpe
-- location: sys/server
-- location: sys/serverenv
-- location: sys/solve
-- location: sys/testsel
-- location: sys/ui
-- location: sys/value
-- location: sys/valexpr
-- location: sys/txs-compiler
-- location: sys/txs-cli
-- location: sys/txs-lib
-- location: sys/txs-lenses
-- location: sys/txs-webserver
-=======
 - sys/behave
 - sys/behavedefs
 - sys/behaveenv
@@ -51,7 +27,11 @@
 - sys/value
 - sys/valexpr
 - sys/txs-compiler
->>>>>>> df092a27
+- sys/txs-cli
+- sys/txs-lib
+- sys/txs-lenses
+- sys/txs-webserver
+
 
 # Dependency packages to be pulled from upstream that are not in the resolver
 # (e.g., acme-missiles-0.3)
