# TorXakis - Model Based Testing
# Copyright (c) 2015-2017 TNO and Radboud University
# See LICENSE at root directory of this repository.

# This is the simple Travis configuration, which is intended for use
# on applications which do not require cross-platform and
# multiple-GHC-version support. For more information and other
# options, see:
#
# https://docs.haskellstack.org/en/stable/travis_ci/
#
# Copy these contents into the root directory of your Github project in a file
# named .travis.yml

# Use new container infrastructure to enable caching
sudo: false

# Do not choose a language; we provide our own build tools.
language: generic

# Caching so the next build will be fast too.
cache:
  directories:
  - $HOME/.stack

# Ensure necessary system libraries are present
addons:
  apt:
    packages:
      - libgmp-dev

before_install:
# Download and unpack the stack executable
- mkdir -p ~/.local/bin
- export PATH=$HOME/.local/bin:$PATH
- travis_retry curl -L https://www.stackage.org/stack/linux-x86_64 | tar xz --wildcards --strip-components=1 -C ~/.local/bin '*/stack'
- travis_retry curl -L -O https://github.com/TorXakis/Dependencies/releases/download/v0.3.0_linux/z3-4.5.1.0f1583309d08-x64-ubuntu-14.04.zip -O https://github.com/TorXakis/Dependencies/releases/download/v0.3.0_linux/cvc4-1.5-x86_64-linux-opt
# rename cvc4 executable to get the build working todo: parametrize this in SMTInternal.hs
- mv cvc4-1.5-x86_64-linux-opt cvc4-2017-06-13-win32-opt
- mv cvc4-* ~/.local/bin
- chmod +x ~/.local/bin/cvc4-2017-06-13-win32-opt
- CURDIR=$(pwd)
- mkdir ~/.local/z3 && cd ~/.local/z3
- Z3ZIP=$(ls $CURDIR/z3*.zip)
- echo $Z3ZIP
- unzip $Z3ZIP
- chmod +x ./bin/z3
- export PATH=$HOME/.local/z3/bin:$PATH
- cd $CURDIR

install:
# Build dependencies
- travis_wait 50 stack --no-terminal --install-ghc test --only-dependencies --stack-yaml stack_linux.yaml --fast

script:
# Build the package, its tests, and its docs and run the tests
- travis_wait 50 stack --no-terminal test --haddock --no-haddock-deps --fast --stack-yaml stack_linux.yaml
<<<<<<< HEAD
- if [ "$TRAVIS_PULL_REQUEST" == "true" ]; then
    stack install --stack-yaml stack_linux.yaml;
    cd test/sqatt;
    stack test;
    cd -;
  fi

=======
after_success:
- if [ $TRAVIS_BRANCH == "develop" ]; then
    rm *.log;
    rm *.zip;
    ./updateAndPushGhPages.sh;
   fi

>>>>>>> 634d3e49
<|MERGE_RESOLUTION|>--- conflicted
+++ resolved
@@ -2,73 +2,70 @@
 # Copyright (c) 2015-2017 TNO and Radboud University
 # See LICENSE at root directory of this repository.
 
-# This is the simple Travis configuration, which is intended for use
-# on applications which do not require cross-platform and
-# multiple-GHC-version support. For more information and other
-# options, see:
-#
-# https://docs.haskellstack.org/en/stable/travis_ci/
-#
-# Copy these contents into the root directory of your Github project in a file
-# named .travis.yml
+# This is the simple Travis configuration, which is intended for use
+# on applications which do not require cross-platform and
+# multiple-GHC-version support. For more information and other
+# options, see:
+#
+# https://docs.haskellstack.org/en/stable/travis_ci/
+#
+# Copy these contents into the root directory of your Github project in a file
+# named .travis.yml
+
+# Use new container infrastructure to enable caching
+sudo: false
+
+# Do not choose a language; we provide our own build tools.
+language: generic
+
+# Caching so the next build will be fast too.
+cache:
+  directories:
+  - $HOME/.stack
+
+# Ensure necessary system libraries are present
+addons:
+  apt:
+    packages:
+      - libgmp-dev
+
+before_install:
+# Download and unpack the stack executable
+- mkdir -p ~/.local/bin
+- export PATH=$HOME/.local/bin:$PATH
+- travis_retry curl -L https://www.stackage.org/stack/linux-x86_64 | tar xz --wildcards --strip-components=1 -C ~/.local/bin '*/stack'
+- travis_retry curl -L -O https://github.com/TorXakis/Dependencies/releases/download/v0.3.0_linux/z3-4.5.1.0f1583309d08-x64-ubuntu-14.04.zip -O https://github.com/TorXakis/Dependencies/releases/download/v0.3.0_linux/cvc4-1.5-x86_64-linux-opt
+# rename cvc4 executable to get the build working todo: parametrize this in SMTInternal.hs
+- mv cvc4-1.5-x86_64-linux-opt cvc4-2017-06-13-win32-opt
+- mv cvc4-* ~/.local/bin
+- chmod +x ~/.local/bin/cvc4-2017-06-13-win32-opt
+- CURDIR=$(pwd)
+- mkdir ~/.local/z3 && cd ~/.local/z3
+- Z3ZIP=$(ls $CURDIR/z3*.zip)
+- echo $Z3ZIP
+- unzip $Z3ZIP
+- chmod +x ./bin/z3
+- export PATH=$HOME/.local/z3/bin:$PATH
+- cd $CURDIR
+
+install:
+# Build dependencies
+- travis_wait 50 stack --no-terminal --install-ghc test --only-dependencies --stack-yaml stack_linux.yaml --fast
+
+script:
 
-# Use new container infrastructure to enable caching
-sudo: false
+# Build the package, its tests, and its docs and run the tests
+- travis_wait 50 stack --no-terminal test --haddock --no-haddock-deps --fast --stack-yaml stack_linux.yaml
+- if [ "$TRAVIS_PULL_REQUEST" == "true" ]; then
+    stack install --stack-yaml stack_linux.yaml;
+    cd test/sqatt;
+    stack test;
+    cd -;
+  fi
 
-# Do not choose a language; we provide our own build tools.
-language: generic
-
-# Caching so the next build will be fast too.
-cache:
-  directories:
-  - $HOME/.stack
-
-# Ensure necessary system libraries are present
-addons:
-  apt:
-    packages:
-      - libgmp-dev
-
-before_install:
-# Download and unpack the stack executable
-- mkdir -p ~/.local/bin
-- export PATH=$HOME/.local/bin:$PATH
-- travis_retry curl -L https://www.stackage.org/stack/linux-x86_64 | tar xz --wildcards --strip-components=1 -C ~/.local/bin '*/stack'
-- travis_retry curl -L -O https://github.com/TorXakis/Dependencies/releases/download/v0.3.0_linux/z3-4.5.1.0f1583309d08-x64-ubuntu-14.04.zip -O https://github.com/TorXakis/Dependencies/releases/download/v0.3.0_linux/cvc4-1.5-x86_64-linux-opt
-# rename cvc4 executable to get the build working todo: parametrize this in SMTInternal.hs
-- mv cvc4-1.5-x86_64-linux-opt cvc4-2017-06-13-win32-opt
-- mv cvc4-* ~/.local/bin
-- chmod +x ~/.local/bin/cvc4-2017-06-13-win32-opt
-- CURDIR=$(pwd)
-- mkdir ~/.local/z3 && cd ~/.local/z3
-- Z3ZIP=$(ls $CURDIR/z3*.zip)
-- echo $Z3ZIP
-- unzip $Z3ZIP
-- chmod +x ./bin/z3
-- export PATH=$HOME/.local/z3/bin:$PATH
-- cd $CURDIR
-
-install:
-# Build dependencies
-- travis_wait 50 stack --no-terminal --install-ghc test --only-dependencies --stack-yaml stack_linux.yaml --fast
-
-script:
-# Build the package, its tests, and its docs and run the tests
-- travis_wait 50 stack --no-terminal test --haddock --no-haddock-deps --fast --stack-yaml stack_linux.yaml
-<<<<<<< HEAD
-- if [ "$TRAVIS_PULL_REQUEST" == "true" ]; then
-    stack install --stack-yaml stack_linux.yaml;
-    cd test/sqatt;
-    stack test;
-    cd -;
-  fi
-
-=======
-after_success:
-- if [ $TRAVIS_BRANCH == "develop" ]; then
-    rm *.log;
-    rm *.zip;
-    ./updateAndPushGhPages.sh;
-   fi
-
->>>>>>> 634d3e49
+after_success:
+- if [ $TRAVIS_BRANCH == "develop" ]; then
+    rm *.log;
+    rm *.zip;
+    ./updateAndPushGhPages.sh;
+   fi
